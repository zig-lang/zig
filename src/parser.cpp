/*
 * Copyright (c) 2015 Andrew Kelley
 *
 * This file is part of zig, which is MIT licensed.
 * See http://opensource.org/licenses/MIT
 */

#include "parser.hpp"
#include "errmsg.hpp"
#include "analyze.hpp"

#include <stdarg.h>
#include <stdio.h>
#include <limits.h>
#include <errno.h>

struct ParseContext {
    Buf *buf;
    size_t current_token;
    ZigList<Token> *tokens;
    ZigType *owner;
    ErrColor err_color;
};

struct PtrPayload {
    Token *asterisk;
    Token *payload;
};

struct PtrIndexPayload {
    Token *asterisk;
    Token *payload;
    Token *index;
};

static AstNode *ast_parse_root(ParseContext *pc);
static AstNodeContainerDecl ast_parse_container_members(ParseContext *pc);
static AstNode *ast_parse_test_decl(ParseContext *pc);
static AstNode *ast_parse_top_level_comptime(ParseContext *pc);
static AstNode *ast_parse_top_level_decl(ParseContext *pc, VisibMod visib_mod);
static AstNode *ast_parse_fn_proto(ParseContext *pc);
static AstNode *ast_parse_var_decl(ParseContext *pc);
static AstNode *ast_parse_container_field(ParseContext *pc);
static AstNode *ast_parse_statement(ParseContext *pc);
static AstNode *ast_parse_if_statement(ParseContext *pc);
static AstNode *ast_parse_labeled_statement(ParseContext *pc);
static AstNode *ast_parse_loop_statement(ParseContext *pc);
static AstNode *ast_parse_for_statement(ParseContext *pc);
static AstNode *ast_parse_while_statement(ParseContext *pc);
static AstNode *ast_parse_block_expr_statement(ParseContext *pc);
static AstNode *ast_parse_block_expr(ParseContext *pc);
static AstNode *ast_parse_assign_expr(ParseContext *pc);
static AstNode *ast_parse_expr(ParseContext *pc);
static AstNode *ast_parse_bool_or_expr(ParseContext *pc);
static AstNode *ast_parse_bool_and_expr(ParseContext *pc);
static AstNode *ast_parse_compare_expr(ParseContext *pc);
static AstNode *ast_parse_bitwise_expr(ParseContext *pc);
static AstNode *ast_parse_bit_shit_expr(ParseContext *pc);
static AstNode *ast_parse_addition_expr(ParseContext *pc);
static AstNode *ast_parse_multiply_expr(ParseContext *pc);
static AstNode *ast_parse_prefix_expr(ParseContext *pc);
static AstNode *ast_parse_primary_expr(ParseContext *pc);
static AstNode *ast_parse_if_expr(ParseContext *pc);
static AstNode *ast_parse_block(ParseContext *pc);
static AstNode *ast_parse_loop_expr(ParseContext *pc);
static AstNode *ast_parse_for_expr(ParseContext *pc);
static AstNode *ast_parse_while_expr(ParseContext *pc);
static AstNode *ast_parse_curly_suffix_expr(ParseContext *pc);
static AstNode *ast_parse_init_list(ParseContext *pc);
static AstNode *ast_parse_type_expr(ParseContext *pc);
static AstNode *ast_parse_error_union_expr(ParseContext *pc);
static AstNode *ast_parse_suffix_expr(ParseContext *pc);
static AstNode *ast_parse_primary_type_expr(ParseContext *pc);
static AstNode *ast_parse_container_decl(ParseContext *pc);
static AstNode *ast_parse_error_set_decl(ParseContext *pc);
static AstNode *ast_parse_grouped_expr(ParseContext *pc);
static AstNode *ast_parse_if_type_expr(ParseContext *pc);
static AstNode *ast_parse_labeled_type_expr(ParseContext *pc);
static AstNode *ast_parse_loop_type_expr(ParseContext *pc);
static AstNode *ast_parse_for_type_expr(ParseContext *pc);
static AstNode *ast_parse_while_type_expr(ParseContext *pc);
static AstNode *ast_parse_switch_expr(ParseContext *pc);
static AstNode *ast_parse_asm_expr(ParseContext *pc);
static AstNode *ast_parse_enum_lit(ParseContext *pc);
static AstNode *ast_parse_asm_output(ParseContext *pc);
static AsmOutput *ast_parse_asm_output_item(ParseContext *pc);
static AstNode *ast_parse_asm_input(ParseContext *pc);
static AsmInput *ast_parse_asm_input_item(ParseContext *pc);
static AstNode *ast_parse_asm_clobbers(ParseContext *pc);
static Token *ast_parse_break_label(ParseContext *pc);
static Token *ast_parse_block_label(ParseContext *pc);
static AstNode *ast_parse_field_init(ParseContext *pc);
static AstNode *ast_parse_while_continue_expr(ParseContext *pc);
static AstNode *ast_parse_link_section(ParseContext *pc);
static Optional<AstNodeFnProto> ast_parse_fn_cc(ParseContext *pc);
static AstNode *ast_parse_param_decl(ParseContext *pc);
static AstNode *ast_parse_param_type(ParseContext *pc);
static AstNode *ast_parse_if_prefix(ParseContext *pc);
static AstNode *ast_parse_while_prefix(ParseContext *pc);
static AstNode *ast_parse_for_prefix(ParseContext *pc);
static Token *ast_parse_payload(ParseContext *pc);
static Optional<PtrPayload> ast_parse_ptr_payload(ParseContext *pc);
static Optional<PtrIndexPayload> ast_parse_ptr_index_payload(ParseContext *pc);
static AstNode *ast_parse_switch_prong(ParseContext *pc);
static AstNode *ast_parse_switch_case(ParseContext *pc);
static AstNode *ast_parse_switch_item(ParseContext *pc);
static AstNode *ast_parse_assign_op(ParseContext *pc);
static AstNode *ast_parse_compare_op(ParseContext *pc);
static AstNode *ast_parse_bitwise_op(ParseContext *pc);
static AstNode *ast_parse_bit_shift_op(ParseContext *pc);
static AstNode *ast_parse_addition_op(ParseContext *pc);
static AstNode *ast_parse_multiply_op(ParseContext *pc);
static AstNode *ast_parse_prefix_op(ParseContext *pc);
static AstNode *ast_parse_prefix_type_op(ParseContext *pc);
static AstNode *ast_parse_suffix_op(ParseContext *pc);
static AstNode *ast_parse_fn_call_argumnets(ParseContext *pc);
static AstNode *ast_parse_array_type_start(ParseContext *pc);
static AstNode *ast_parse_ptr_type_start(ParseContext *pc);
static AstNode *ast_parse_container_decl_auto(ParseContext *pc);
static AstNode *ast_parse_container_decl_type(ParseContext *pc);
static AstNode *ast_parse_byte_align(ParseContext *pc);

ATTRIBUTE_PRINTF(3, 4)
ATTRIBUTE_NORETURN
static void ast_error(ParseContext *pc, Token *token, const char *format, ...) {
    va_list ap;
    va_start(ap, format);
    Buf *msg = buf_vprintf(format, ap);
    va_end(ap);


    ErrorMsg *err = err_msg_create_with_line(pc->owner->data.structure.root_struct->path,
            token->start_line, token->start_column,
            pc->owner->data.structure.root_struct->source_code,
            pc->owner->data.structure.root_struct->line_offsets, msg);
    err->line_start = token->start_line;
    err->column_start = token->start_column;

    print_err_msg(err, pc->err_color);
    exit(EXIT_FAILURE);
}

static Buf ast_token_str(Buf *input, Token *token) {
    Buf str = BUF_INIT;
    buf_init_from_mem(&str, buf_ptr(input) + token->start_pos, token->end_pos - token->start_pos);
    return str;
}

ATTRIBUTE_NORETURN
static void ast_invalid_token_error(ParseContext *pc, Token *token) {
    Buf token_value = ast_token_str(pc->buf, token);
    ast_error(pc, token, "invalid token: '%s'", buf_ptr(&token_value));
}

static AstNode *ast_create_node_no_line_info(ParseContext *pc, NodeType type) {
    AstNode *node = allocate<AstNode>(1);
    node->type = type;
    node->owner = pc->owner;
    return node;
}

static AstNode *ast_create_node(ParseContext *pc, NodeType type, Token *first_token) {
    assert(first_token);
    AstNode *node = ast_create_node_no_line_info(pc, type);
    node->line = first_token->start_line;
    node->column = first_token->start_column;
    return node;
}

static AstNode *ast_create_node_copy_line_info(ParseContext *pc, NodeType type, AstNode *from) {
    assert(from);
    AstNode *node = ast_create_node_no_line_info(pc, type);
    node->line = from->line;
    node->column = from->column;
    return node;
}

static Token *peek_token_i(ParseContext *pc, size_t i) {
    return &pc->tokens->at(pc->current_token + i);
}

static Token *peek_token(ParseContext *pc) {
    return peek_token_i(pc, 0);
}

static Token *eat_token(ParseContext *pc) {
    Token *res = peek_token(pc);
    pc->current_token += 1;
    return res;
}

static Token *eat_token_if(ParseContext *pc, TokenId id) {
    Token *res = peek_token(pc);
    if (res->id == id)
        return eat_token(pc);

    return nullptr;
}

static Token *expect_token(ParseContext *pc, TokenId id) {
    Token *res = eat_token(pc);
    if (res->id != id)
        ast_error(pc, res, "expected token '%s', found '%s'", token_name(id), token_name(res->id));

    return res;
}

static void put_back_token(ParseContext *pc) {
    pc->current_token -= 1;
}

static Buf *token_buf(Token *token) {
    if (token == nullptr)
        return nullptr;
    assert(token->id == TokenIdStringLiteral || token->id == TokenIdSymbol);
    return &token->data.str_lit.str;
}

static BigInt *token_bigint(Token *token) {
    assert(token->id == TokenIdIntLiteral);
    return &token->data.int_lit.bigint;
}

static AstNode *token_symbol(ParseContext *pc, Token *token) {
    assert(token->id == TokenIdSymbol);
    AstNode *res = ast_create_node(pc, NodeTypeSymbol, token);
    res->data.symbol_expr.symbol = token_buf(token);
    return res;
}

// (Rule SEP)* Rule?
template<typename T>
static ZigList<T *> ast_parse_list(ParseContext *pc, TokenId sep, T *(*parser)(ParseContext*)) {
    ZigList<T *> res = {};
    while (true) {
        T *curr = parser(pc);
        if (curr == nullptr)
            break;

        res.append(curr);
        if (eat_token_if(pc, sep) == nullptr)
            break;
    }

    return res;
}

static AstNode *ast_expect(ParseContext *pc, AstNode *(*parser)(ParseContext*)) {
    AstNode *res = parser(pc);
    if (res == nullptr)
        ast_invalid_token_error(pc, peek_token(pc));
    return res;
}

enum BinOpChain {
    BinOpChainOnce,
    BinOpChainInf,
};

// Op* Child
static AstNode *ast_parse_prefix_op_expr(
    ParseContext *pc,
    AstNode *(*op_parser)(ParseContext *),
    AstNode *(*child_parser)(ParseContext *)
) {
    AstNode *res = nullptr;
    AstNode **right = &res;
    while (true) {
        AstNode *prefix = op_parser(pc);
        if (prefix == nullptr)
            break;

        *right = prefix;
        switch (prefix->type) {
            case NodeTypePrefixOpExpr:
                right = &prefix->data.prefix_op_expr.primary_expr;
                break;
            case NodeTypeReturnExpr:
                right = &prefix->data.return_expr.expr;
                break;
            case NodeTypeAwaitExpr:
                right = &prefix->data.await_expr.expr;
                break;
            case NodeTypeAnyFrameType:
                right = &prefix->data.anyframe_type.payload_type;
                break;
            case NodeTypeArrayType:
                right = &prefix->data.array_type.child_type;
                break;
            case NodeTypeInferredArrayType:
                right = &prefix->data.inferred_array_type.child_type;
                break;
            case NodeTypePointerType: {
                // We might get two pointers from *_ptr_type_start
                AstNode *child = prefix->data.pointer_type.op_expr;
                if (child == nullptr)
                    child = prefix;
                right = &child->data.pointer_type.op_expr;
                break;
            }
            default:
                zig_unreachable();
        }
    }

    // If we have already consumed a token, and determined that
    // this node is a prefix op, then we expect that the node has
    // a child.
    if (res != nullptr) {
        *right = ast_expect(pc, child_parser);
    } else {
        // Otherwise, if we didn't consume a token, then we can return
        // null, if the child expr did.
        *right = child_parser(pc);
        if (*right == nullptr)
            return nullptr;
    }

    return res;
}

// Child (Op Child)(*/?)
static AstNode *ast_parse_bin_op_expr(
    ParseContext *pc,
    BinOpChain chain,
    AstNode *(*op_parse)(ParseContext*),
    AstNode *(*child_parse)(ParseContext*)
) {
    AstNode *res = child_parse(pc);
    if (res == nullptr)
        return nullptr;

    do {
        AstNode *op = op_parse(pc);
        if (op == nullptr)
            break;

        AstNode *left = res;
        AstNode *right = ast_expect(pc, child_parse);
        res = op;
        switch (op->type) {
            case NodeTypeBinOpExpr:
                op->data.bin_op_expr.op1 = left;
                op->data.bin_op_expr.op2 = right;
                break;
            case NodeTypeCatchExpr:
                op->data.unwrap_err_expr.op1 = left;
                op->data.unwrap_err_expr.op2 = right;
                break;
            default:
                zig_unreachable();
        }
    } while (chain == BinOpChainInf);

    return res;
}

// IfPrefix Body (KEYWORD_else Payload? Body)?
static AstNode *ast_parse_if_expr_helper(ParseContext *pc, AstNode *(*body_parser)(ParseContext*)) {
    AstNode *res = ast_parse_if_prefix(pc);
    if (res == nullptr)
        return nullptr;

    AstNode *body = ast_expect(pc, body_parser);
    Token *err_payload = nullptr;
    AstNode *else_body = nullptr;
    if (eat_token_if(pc, TokenIdKeywordElse) != nullptr) {
        err_payload = ast_parse_payload(pc);
        else_body = ast_expect(pc, body_parser);
    }

    assert(res->type == NodeTypeIfOptional);
    if (err_payload != nullptr) {
        AstNodeTestExpr old = res->data.test_expr;
        res->type = NodeTypeIfErrorExpr;
        res->data.if_err_expr.target_node = old.target_node;
        res->data.if_err_expr.var_is_ptr = old.var_is_ptr;
        res->data.if_err_expr.var_symbol = old.var_symbol;
        res->data.if_err_expr.then_node = body;
        res->data.if_err_expr.err_symbol = token_buf(err_payload);
        res->data.if_err_expr.else_node = else_body;
        return res;
    }

    if (res->data.test_expr.var_symbol != nullptr) {
        res->data.test_expr.then_node = body;
        res->data.test_expr.else_node = else_body;
        return res;
    }

    AstNodeTestExpr old = res->data.test_expr;
    res->type = NodeTypeIfBoolExpr;
    res->data.if_bool_expr.condition = old.target_node;
    res->data.if_bool_expr.then_block = body;
    res->data.if_bool_expr.else_node = else_body;
    return res;
}

// KEYWORD_inline? (ForLoop / WhileLoop)
static AstNode *ast_parse_loop_expr_helper(
    ParseContext *pc,
    AstNode *(*for_parser)(ParseContext *),
    AstNode *(*while_parser)(ParseContext *)
) {
    Token *inline_token = eat_token_if(pc, TokenIdKeywordInline);
    AstNode *for_expr = for_parser(pc);
    if (for_expr != nullptr) {
        assert(for_expr->type == NodeTypeForExpr);
        for_expr->data.for_expr.is_inline = inline_token != nullptr;
        return for_expr;
    }

    AstNode *while_expr = while_parser(pc);
    if (while_expr != nullptr) {
        assert(while_expr->type == NodeTypeWhileExpr);
        while_expr->data.while_expr.is_inline = inline_token != nullptr;
        return while_expr;
    }

    if (inline_token != nullptr)
        ast_invalid_token_error(pc, peek_token(pc));
    return nullptr;
}

// ForPrefix Body (KEYWORD_else Body)?
static AstNode *ast_parse_for_expr_helper(ParseContext *pc, AstNode *(*body_parser)(ParseContext*)) {
    AstNode *res = ast_parse_for_prefix(pc);
    if (res == nullptr)
        return nullptr;

    AstNode *body = ast_expect(pc, body_parser);
    AstNode *else_body = nullptr;
    if (eat_token_if(pc, TokenIdKeywordElse) != nullptr)
        else_body = ast_expect(pc, body_parser);

    assert(res->type == NodeTypeForExpr);
    res->data.for_expr.body = body;
    res->data.for_expr.else_node = else_body;
    return res;
}

// WhilePrefix Body (KEYWORD_else Payload? Body)?
static AstNode *ast_parse_while_expr_helper(ParseContext *pc, AstNode *(*body_parser)(ParseContext*)) {
    AstNode *res = ast_parse_while_prefix(pc);
    if (res == nullptr)
        return nullptr;

    AstNode *body = ast_expect(pc, body_parser);
    Token *err_payload = nullptr;
    AstNode *else_body = nullptr;
    if (eat_token_if(pc, TokenIdKeywordElse) != nullptr) {
        err_payload = ast_parse_payload(pc);
        else_body = ast_expect(pc, body_parser);
    }

    assert(res->type == NodeTypeWhileExpr);
    res->data.while_expr.body = body;
    res->data.while_expr.err_symbol = token_buf(err_payload);
    res->data.while_expr.else_node = else_body;
    return res;
}

template<TokenId id, BinOpType op>
AstNode *ast_parse_bin_op_simple(ParseContext *pc) {
    Token *op_token = eat_token_if(pc, id);
    if (op_token == nullptr)
        return nullptr;

    AstNode *res = ast_create_node(pc, NodeTypeBinOpExpr, op_token);
    res->data.bin_op_expr.bin_op = op;
    return res;
}

AstNode *ast_parse(Buf *buf, ZigList<Token> *tokens, ZigType *owner, ErrColor err_color) {
    ParseContext pc = {};
    pc.err_color = err_color;
    pc.owner = owner;
    pc.buf = buf;
    pc.tokens = tokens;
    return ast_parse_root(&pc);
}

// Root <- skip ContainerMembers eof
static AstNode *ast_parse_root(ParseContext *pc) {
    Token *first = peek_token(pc);
    AstNodeContainerDecl members = ast_parse_container_members(pc);
    if (pc->current_token != pc->tokens->length - 1)
        ast_invalid_token_error(pc, peek_token(pc));

    AstNode *node = ast_create_node(pc, NodeTypeContainerDecl, first);
    node->data.container_decl.fields = members.fields;
    node->data.container_decl.decls = members.decls;
    node->data.container_decl.layout = ContainerLayoutAuto;
    node->data.container_decl.kind = ContainerKindStruct;
    node->data.container_decl.is_root = true;

    return node;
}

// ContainerMembers
//     <- TestDecl ContainerMembers
//      / TopLevelComptime ContainerMembers
//      / KEYWORD_pub? TopLevelDecl ContainerMembers
//      / KEYWORD_pub? ContainerField COMMA ContainerMembers
//      / KEYWORD_pub? ContainerField
//      /
static AstNodeContainerDecl ast_parse_container_members(ParseContext *pc) {
    AstNodeContainerDecl res = {};
    for (;;) {
        AstNode *test_decl = ast_parse_test_decl(pc);
        if (test_decl != nullptr) {
            res.decls.append(test_decl);
            continue;
        }

        AstNode *top_level_comptime = ast_parse_top_level_comptime(pc);
        if (top_level_comptime != nullptr) {
            res.decls.append(top_level_comptime);
            continue;
        }

        Token *visib_token = eat_token_if(pc, TokenIdKeywordPub);
        VisibMod visib_mod = visib_token != nullptr ? VisibModPub : VisibModPrivate;

        AstNode *top_level_decl = ast_parse_top_level_decl(pc, visib_mod);
        if (top_level_decl != nullptr) {
            res.decls.append(top_level_decl);
            continue;
        }

        AstNode *container_field = ast_parse_container_field(pc);
        if (container_field != nullptr) {
            assert(container_field->type == NodeTypeStructField);
            container_field->data.struct_field.visib_mod = visib_mod;
            res.fields.append(container_field);
            if (eat_token_if(pc, TokenIdComma) != nullptr) {
                continue;
            } else {
                break;
            }
        }

        // We visib_token wasn't eaten, then we haven't consumed the first token in this rule yet.
        // It is therefore safe to return and let the caller continue parsing.
        if (visib_token == nullptr)
            break;

        ast_invalid_token_error(pc, peek_token(pc));
    }

    return res;
}

// TestDecl <- KEYWORD_test STRINGLITERAL Block
static AstNode *ast_parse_test_decl(ParseContext *pc) {
    Token *test = eat_token_if(pc, TokenIdKeywordTest);
    if (test == nullptr)
        return nullptr;

    Token *name = expect_token(pc, TokenIdStringLiteral);
    AstNode *block = ast_expect(pc, ast_parse_block);
    AstNode *res = ast_create_node(pc, NodeTypeTestDecl, test);
    res->data.test_decl.name = token_buf(name);
    res->data.test_decl.body = block;
    return res;
}

// TopLevelComptime <- KEYWORD_comptime BlockExpr
static AstNode *ast_parse_top_level_comptime(ParseContext *pc) {
    Token *comptime = eat_token_if(pc, TokenIdKeywordCompTime);
    if (comptime == nullptr)
        return nullptr;

    AstNode *block = ast_expect(pc, ast_parse_block_expr);
    AstNode *res = ast_create_node(pc, NodeTypeCompTime, comptime);
    res->data.comptime_expr.expr = block;
    return res;
}

// TopLevelDecl
//     <- (KEYWORD_export / KEYWORD_extern STRINGLITERAL? / KEYWORD_inline)? FnProto (SEMICOLON / Block)
//      / (KEYWORD_export / KEYWORD_extern STRINGLITERAL?)? KEYWORD_threadlocal? VarDecl
//      / KEYWORD_use Expr SEMICOLON
static AstNode *ast_parse_top_level_decl(ParseContext *pc, VisibMod visib_mod) {
    Token *first = eat_token_if(pc, TokenIdKeywordExport);
    if (first == nullptr)
        first = eat_token_if(pc, TokenIdKeywordExtern);
    if (first == nullptr)
        first = eat_token_if(pc, TokenIdKeywordInline);
    if (first != nullptr) {
        Token *lib_name = nullptr;
        if (first->id == TokenIdKeywordExtern)
            lib_name = eat_token_if(pc, TokenIdStringLiteral);

        if (first->id != TokenIdKeywordInline) {
            Token *thread_local_kw = eat_token_if(pc, TokenIdKeywordThreadLocal);
            AstNode *var_decl = ast_parse_var_decl(pc);
            if (var_decl != nullptr) {
                assert(var_decl->type == NodeTypeVariableDeclaration);
                var_decl->line = first->start_line;
                var_decl->column = first->start_column;
                var_decl->data.variable_declaration.threadlocal_tok = thread_local_kw;
                var_decl->data.variable_declaration.visib_mod = visib_mod;
                var_decl->data.variable_declaration.is_extern = first->id == TokenIdKeywordExtern;
                var_decl->data.variable_declaration.is_export = first->id == TokenIdKeywordExport;
                var_decl->data.variable_declaration.lib_name = token_buf(lib_name);
                return var_decl;
            }

            if (thread_local_kw != nullptr)
                put_back_token(pc);
        }

        AstNode *fn_proto = ast_parse_fn_proto(pc);
        if (fn_proto != nullptr) {
            AstNode *body = ast_parse_block(pc);
            if (body == nullptr)
                expect_token(pc, TokenIdSemicolon);

            assert(fn_proto->type == NodeTypeFnProto);
            fn_proto->line = first->start_line;
            fn_proto->column = first->start_column;
            fn_proto->data.fn_proto.visib_mod = visib_mod;
            fn_proto->data.fn_proto.is_extern = first->id == TokenIdKeywordExtern;
            fn_proto->data.fn_proto.is_export = first->id == TokenIdKeywordExport;
            fn_proto->data.fn_proto.is_inline = first->id == TokenIdKeywordInline;
            fn_proto->data.fn_proto.lib_name = token_buf(lib_name);
            AstNode *res = fn_proto;
            if (body != nullptr) {
                res = ast_create_node_copy_line_info(pc, NodeTypeFnDef, fn_proto);
                res->data.fn_def.fn_proto = fn_proto;
                res->data.fn_def.body = body;
                fn_proto->data.fn_proto.fn_def_node = res;
            }

            return res;
        }

        ast_invalid_token_error(pc, peek_token(pc));
    }

    Token *thread_local_kw = eat_token_if(pc, TokenIdKeywordThreadLocal);
    AstNode *var_decl = ast_parse_var_decl(pc);
    if (var_decl != nullptr) {
        assert(var_decl->type == NodeTypeVariableDeclaration);
        var_decl->data.variable_declaration.visib_mod = visib_mod;
        var_decl->data.variable_declaration.threadlocal_tok = thread_local_kw;
        return var_decl;
    }

    if (thread_local_kw != nullptr)
        put_back_token(pc);

    AstNode *fn_proto = ast_parse_fn_proto(pc);
    if (fn_proto != nullptr) {
        AstNode *body = ast_parse_block(pc);
        if (body == nullptr)
            expect_token(pc, TokenIdSemicolon);

        assert(fn_proto->type == NodeTypeFnProto);
        fn_proto->data.fn_proto.visib_mod = visib_mod;
        AstNode *res = fn_proto;
        if (body != nullptr) {
            res = ast_create_node_copy_line_info(pc, NodeTypeFnDef, fn_proto);
            res->data.fn_def.fn_proto = fn_proto;
            res->data.fn_def.body = body;
            fn_proto->data.fn_proto.fn_def_node = res;
        }

        return res;
    }

    Token *usingnamespace = eat_token_if(pc, TokenIdKeywordUsingNamespace);
    if (usingnamespace != nullptr) {
        AstNode *expr = ast_expect(pc, ast_parse_expr);
        expect_token(pc, TokenIdSemicolon);

        AstNode *res = ast_create_node(pc, NodeTypeUsingNamespace, usingnamespace);
        res->data.using_namespace.visib_mod = visib_mod;
        res->data.using_namespace.expr = expr;
        return res;
    }

    return nullptr;
}

// FnProto <- FnCC? KEYWORD_fn IDENTIFIER? LPAREN ParamDeclList RPAREN ByteAlign? LinkSection? EXCLAMATIONMARK? (KEYWORD_var / TypeExpr)
static AstNode *ast_parse_fn_proto(ParseContext *pc) {
    Token *first = peek_token(pc);
    AstNodeFnProto fn_cc;
    Token *fn;
    if (ast_parse_fn_cc(pc).unwrap(&fn_cc)) {
        // The extern keyword for fn CC is also used for container decls.
        // We therefore put it back, as allow container decl to consume it
        // later.
        if (fn_cc.cc == CallingConventionC) {
            fn = eat_token_if(pc, TokenIdKeywordFn);
            if (fn == nullptr) {
                put_back_token(pc);
                return nullptr;
            }
        } else {
            fn = expect_token(pc, TokenIdKeywordFn);
        }
    } else {
        fn_cc = {};
        fn = eat_token_if(pc, TokenIdKeywordFn);
        if (fn == nullptr)
            return nullptr;
    }

    Token *identifier = eat_token_if(pc, TokenIdSymbol);
    expect_token(pc, TokenIdLParen);
    ZigList<AstNode *> params = ast_parse_list(pc, TokenIdComma, ast_parse_param_decl);
    expect_token(pc, TokenIdRParen);

    AstNode *align_expr = ast_parse_byte_align(pc);
    AstNode *section_expr = ast_parse_link_section(pc);
    Token *var = eat_token_if(pc, TokenIdKeywordVar);
    Token *exmark = nullptr;
    AstNode *return_type = nullptr;
    if (var == nullptr) {
        exmark = eat_token_if(pc, TokenIdBang);
        return_type = ast_expect(pc, ast_parse_type_expr);
    }

    AstNode *res = ast_create_node(pc, NodeTypeFnProto, first);
    res->data.fn_proto = fn_cc;
    res->data.fn_proto.name = token_buf(identifier);
    res->data.fn_proto.params = params;
    res->data.fn_proto.align_expr = align_expr;
    res->data.fn_proto.section_expr = section_expr;
    res->data.fn_proto.return_var_token = var;
    res->data.fn_proto.auto_err_set = exmark != nullptr;
    res->data.fn_proto.return_type = return_type;

    // It seems that the Zig compiler expects varargs to be the
    // last parameter in the decl list. This is not encoded in
    // the grammar, which allows varargs anywhere in the decl.
    // Since varargs is gonna be removed at some point, I'm not
    // gonna encode this "varargs is always last" rule in the
    // grammar, and just enforce it here, until varargs is removed.
    for (size_t i = 0; i < params.length; i++) {
        AstNode *param_decl = params.at(i);
        assert(param_decl->type == NodeTypeParamDecl);
        if (param_decl->data.param_decl.is_var_args)
            res->data.fn_proto.is_var_args = true;
        if (i != params.length - 1 && res->data.fn_proto.is_var_args)
            ast_error(pc, first, "Function prototype have varargs as a none last paramter.");
    }
    return res;
}

// VarDecl <- (KEYWORD_const / KEYWORD_var) IDENTIFIER (COLON TypeExpr)? ByteAlign? LinkSection? (EQUAL Expr)? SEMICOLON
static AstNode *ast_parse_var_decl(ParseContext *pc) {
    Token *mut_kw = eat_token_if(pc, TokenIdKeywordConst);
    if (mut_kw == nullptr)
        mut_kw = eat_token_if(pc, TokenIdKeywordVar);
    if (mut_kw == nullptr)
        return nullptr;

    Token *identifier = expect_token(pc, TokenIdSymbol);
    AstNode *type_expr = nullptr;
    if (eat_token_if(pc, TokenIdColon) != nullptr)
        type_expr = ast_expect(pc, ast_parse_type_expr);

    AstNode *align_expr = ast_parse_byte_align(pc);
    AstNode *section_expr = ast_parse_link_section(pc);
    AstNode *expr = nullptr;
    if (eat_token_if(pc, TokenIdEq) != nullptr)
        expr = ast_expect(pc, ast_parse_expr);

    expect_token(pc, TokenIdSemicolon);

    AstNode *res = ast_create_node(pc, NodeTypeVariableDeclaration, mut_kw);
    res->data.variable_declaration.is_const = mut_kw->id == TokenIdKeywordConst;
    res->data.variable_declaration.symbol = token_buf(identifier);
    res->data.variable_declaration.type = type_expr;
    res->data.variable_declaration.align_expr = align_expr;
    res->data.variable_declaration.section_expr = section_expr;
    res->data.variable_declaration.expr = expr;
    return res;
}

// ContainerField <- IDENTIFIER (COLON TypeExpr)? (EQUAL Expr)?
static AstNode *ast_parse_container_field(ParseContext *pc) {
    Token *identifier = eat_token_if(pc, TokenIdSymbol);
    if (identifier == nullptr)
        return nullptr;

    AstNode *type_expr = nullptr;
    if (eat_token_if(pc, TokenIdColon) != nullptr)
        type_expr = ast_expect(pc, ast_parse_type_expr);
    AstNode *expr = nullptr;
    if (eat_token_if(pc, TokenIdEq) != nullptr)
        expr = ast_expect(pc, ast_parse_expr);


    AstNode *res = ast_create_node(pc, NodeTypeStructField, identifier);
    res->data.struct_field.name = token_buf(identifier);
    res->data.struct_field.type = type_expr;
    res->data.struct_field.value = expr;
    return res;
}

// Statement
//     <- KEYWORD_comptime? VarDecl
//      / KEYWORD_comptime BlockExprStatement
//      / KEYWORD_suspend (SEMICOLON / BlockExprStatement)
//      / KEYWORD_defer BlockExprStatement
//      / KEYWORD_errdefer BlockExprStatement
//      / IfStatement
//      / LabeledStatement
//      / SwitchExpr
//      / AssignExpr SEMICOLON
static AstNode *ast_parse_statement(ParseContext *pc) {
    Token *comptime = eat_token_if(pc, TokenIdKeywordCompTime);
    AstNode *var_decl = ast_parse_var_decl(pc);
    if (var_decl != nullptr) {
        assert(var_decl->type == NodeTypeVariableDeclaration);
        var_decl->data.variable_declaration.is_comptime = comptime != nullptr;
        return var_decl;
    }

    if (comptime != nullptr) {
        AstNode *statement = ast_expect(pc, ast_parse_block_expr_statement);
        AstNode *res = ast_create_node(pc, NodeTypeCompTime, comptime);
        res->data.comptime_expr.expr = statement;
        return res;
    }

    Token *suspend = eat_token_if(pc, TokenIdKeywordSuspend);
    if (suspend != nullptr) {
        AstNode *statement = nullptr;
        if (eat_token_if(pc, TokenIdSemicolon) == nullptr)
            statement = ast_expect(pc, ast_parse_block_expr_statement);

        AstNode *res = ast_create_node(pc, NodeTypeSuspend, suspend);
        res->data.suspend.block = statement;
        return res;
    }

    Token *defer = eat_token_if(pc, TokenIdKeywordDefer);
    if (defer == nullptr)
        defer = eat_token_if(pc, TokenIdKeywordErrdefer);
    if (defer != nullptr) {
        AstNode *statement = ast_expect(pc, ast_parse_block_expr_statement);
        AstNode *res = ast_create_node(pc, NodeTypeDefer, defer);
        res->data.defer.kind = ReturnKindUnconditional;
        res->data.defer.expr = statement;
        if (defer->id == TokenIdKeywordErrdefer)
            res->data.defer.kind = ReturnKindError;
        return res;
    }

    AstNode *if_statement = ast_parse_if_statement(pc);
    if (if_statement != nullptr)
        return if_statement;

    AstNode *labeled_statement = ast_parse_labeled_statement(pc);
    if (labeled_statement != nullptr)
        return labeled_statement;

    AstNode *switch_expr = ast_parse_switch_expr(pc);
    if (switch_expr != nullptr)
        return switch_expr;

    AstNode *assign = ast_parse_assign_expr(pc);
    if (assign != nullptr) {
        expect_token(pc, TokenIdSemicolon);
        return assign;
    }

    return nullptr;
}

// IfStatement
//     <- IfPrefix BlockExpr ( KEYWORD_else Payload? Statement )?
//      / IfPrefix AssignExpr ( SEMICOLON / KEYWORD_else Payload? Statement )
static AstNode *ast_parse_if_statement(ParseContext *pc) {
    AstNode *res = ast_parse_if_prefix(pc);
    if (res == nullptr)
        return nullptr;

    AstNode *body = ast_parse_block_expr(pc);
    bool requires_semi = false;
    if (body == nullptr) {
        requires_semi = true;
        body = ast_parse_assign_expr(pc);
    }

    if (body == nullptr) {
        Token *tok = eat_token(pc);
        ast_error(pc, tok, "expected if body, found '%s'", token_name(tok->id));
    }

    Token *err_payload = nullptr;
    AstNode *else_body = nullptr;
    if (eat_token_if(pc, TokenIdKeywordElse) != nullptr) {
        err_payload = ast_parse_payload(pc);
        else_body = ast_expect(pc, ast_parse_statement);
    }

    if (requires_semi && else_body == nullptr)
        expect_token(pc, TokenIdSemicolon);

    assert(res->type == NodeTypeIfOptional);
    if (err_payload != nullptr) {
        AstNodeTestExpr old = res->data.test_expr;
        res->type = NodeTypeIfErrorExpr;
        res->data.if_err_expr.target_node = old.target_node;
        res->data.if_err_expr.var_is_ptr = old.var_is_ptr;
        res->data.if_err_expr.var_symbol = old.var_symbol;
        res->data.if_err_expr.then_node = body;
        res->data.if_err_expr.err_symbol = token_buf(err_payload);
        res->data.if_err_expr.else_node = else_body;
        return res;
    }

    if (res->data.test_expr.var_symbol != nullptr) {
        res->data.test_expr.then_node = body;
        res->data.test_expr.else_node = else_body;
        return res;
    }

    AstNodeTestExpr old = res->data.test_expr;
    res->type = NodeTypeIfBoolExpr;
    res->data.if_bool_expr.condition = old.target_node;
    res->data.if_bool_expr.then_block = body;
    res->data.if_bool_expr.else_node = else_body;
    return res;
}

// LabeledStatement <- BlockLabel? (Block / LoopStatement)
static AstNode *ast_parse_labeled_statement(ParseContext *pc) {
    Token *label = ast_parse_block_label(pc);
    AstNode *block = ast_parse_block(pc);
    if (block != nullptr) {
        assert(block->type == NodeTypeBlock);
        block->data.block.name = token_buf(label);
        return block;
    }

    AstNode *loop = ast_parse_loop_statement(pc);
    if (loop != nullptr) {
        switch (loop->type) {
            case NodeTypeForExpr:
                loop->data.for_expr.name = token_buf(label);
                break;
            case NodeTypeWhileExpr:
                loop->data.while_expr.name = token_buf(label);
                break;
            default:
                zig_unreachable();
        }
        return loop;
    }

    if (label != nullptr)
        ast_invalid_token_error(pc, peek_token(pc));
    return nullptr;
}

// LoopStatement <- KEYWORD_inline? (ForStatement / WhileStatement)
static AstNode *ast_parse_loop_statement(ParseContext *pc) {
    Token *inline_token = eat_token_if(pc, TokenIdKeywordInline);
    AstNode *for_statement = ast_parse_for_statement(pc);
    if (for_statement != nullptr) {
        assert(for_statement->type == NodeTypeForExpr);
        for_statement->data.for_expr.is_inline = inline_token != nullptr;
        return for_statement;
    }

    AstNode *while_statement = ast_parse_while_statement(pc);
    if (while_statement != nullptr) {
        assert(while_statement->type == NodeTypeWhileExpr);
        while_statement->data.while_expr.is_inline = inline_token != nullptr;
        return while_statement;
    }

    if (inline_token != nullptr)
        ast_invalid_token_error(pc, peek_token(pc));
    return nullptr;
}

// ForStatement
//     <- ForPrefix BlockExpr ( KEYWORD_else Statement )?
//      / ForPrefix AssignExpr ( SEMICOLON / KEYWORD_else Statement )
static AstNode *ast_parse_for_statement(ParseContext *pc) {
    AstNode *res = ast_parse_for_prefix(pc);
    if (res == nullptr)
        return nullptr;

    AstNode *body = ast_parse_block_expr(pc);
    bool requires_semi = false;
    if (body == nullptr) {
        requires_semi = true;
        body = ast_parse_assign_expr(pc);
    }

    if (body == nullptr) {
        Token *tok = eat_token(pc);
        ast_error(pc, tok, "expected loop body, found '%s'", token_name(tok->id));
    }

    AstNode *else_body = nullptr;
    if (eat_token_if(pc, TokenIdKeywordElse) != nullptr) {
        else_body = ast_expect(pc, ast_parse_statement);
    }

    if (requires_semi && else_body == nullptr)
        expect_token(pc, TokenIdSemicolon);

    assert(res->type == NodeTypeForExpr);
    res->data.for_expr.body = body;
    res->data.for_expr.else_node = else_body;
    return res;
}

// WhileStatement
//     <- WhilePrefix BlockExpr ( KEYWORD_else Payload? Statement )?
//      / WhilePrefix AssignExpr ( SEMICOLON / KEYWORD_else Payload? Statement )
static AstNode *ast_parse_while_statement(ParseContext *pc) {
    AstNode *res = ast_parse_while_prefix(pc);
    if (res == nullptr)
        return nullptr;

    AstNode *body = ast_parse_block_expr(pc);
    bool requires_semi = false;
    if (body == nullptr) {
        requires_semi = true;
        body = ast_parse_assign_expr(pc);
    }

    if (body == nullptr) {
        Token *tok = eat_token(pc);
        ast_error(pc, tok, "expected loop body, found '%s'", token_name(tok->id));
    }

    Token *err_payload = nullptr;
    AstNode *else_body = nullptr;
    if (eat_token_if(pc, TokenIdKeywordElse) != nullptr) {
        err_payload = ast_parse_payload(pc);
        else_body = ast_expect(pc, ast_parse_statement);
    }

    if (requires_semi && else_body == nullptr)
        expect_token(pc, TokenIdSemicolon);

    assert(res->type == NodeTypeWhileExpr);
    res->data.while_expr.body = body;
    res->data.while_expr.err_symbol = token_buf(err_payload);
    res->data.while_expr.else_node = else_body;
    return res;
}


// BlockExprStatement
//     <- BlockExpr
//      / AssignExpr SEMICOLON
static AstNode *ast_parse_block_expr_statement(ParseContext *pc) {
    AstNode *block = ast_parse_block_expr(pc);
    if (block != nullptr)
        return block;

    AstNode *assign_expr = ast_parse_assign_expr(pc);
    if (assign_expr != nullptr) {
        expect_token(pc, TokenIdSemicolon);
        return assign_expr;
    }

    return nullptr;
}

// BlockExpr <- BlockLabel? Block
static AstNode *ast_parse_block_expr(ParseContext *pc) {
    Token *label = ast_parse_block_label(pc);
    if (label != nullptr) {
        AstNode *res = ast_expect(pc, ast_parse_block);
        assert(res->type == NodeTypeBlock);
        res->data.block.name = token_buf(label);
        return res;
    }

    return ast_parse_block(pc);
}

// AssignExpr <- Expr (AssignOp Expr)?
static AstNode *ast_parse_assign_expr(ParseContext *pc) {
    return ast_parse_bin_op_expr(pc, BinOpChainOnce, ast_parse_assign_op, ast_parse_expr);
}

// Expr <- KEYWORD_try* BoolOrExpr
static AstNode *ast_parse_expr(ParseContext *pc) {
    return ast_parse_prefix_op_expr(
        pc,
        [](ParseContext *context) {
            Token *try_token = eat_token_if(context, TokenIdKeywordTry);
            if (try_token != nullptr) {
                AstNode *res = ast_create_node(context, NodeTypeReturnExpr, try_token);
                res->data.return_expr.kind = ReturnKindError;
                return res;
            }

            return (AstNode*)nullptr;
        },
        ast_parse_bool_or_expr
    );
}

// BoolOrExpr <- BoolAndExpr (KEYWORD_or BoolAndExpr)*
static AstNode *ast_parse_bool_or_expr(ParseContext *pc) {
    return ast_parse_bin_op_expr(
        pc,
        BinOpChainInf,
        ast_parse_bin_op_simple<TokenIdKeywordOr, BinOpTypeBoolOr>,
        ast_parse_bool_and_expr
    );
}

// BoolAndExpr <- CompareExpr (KEYWORD_and CompareExpr)*
static AstNode *ast_parse_bool_and_expr(ParseContext *pc) {
    return ast_parse_bin_op_expr(
        pc,
        BinOpChainInf,
        ast_parse_bin_op_simple<TokenIdKeywordAnd, BinOpTypeBoolAnd>,
        ast_parse_compare_expr
    );
}

// CompareExpr <- BitwiseExpr (CompareOp BitwiseExpr)?
static AstNode *ast_parse_compare_expr(ParseContext *pc) {
    return ast_parse_bin_op_expr(pc, BinOpChainOnce, ast_parse_compare_op, ast_parse_bitwise_expr);
}

// BitwiseExpr <- BitShiftExpr (BitwiseOp BitShiftExpr)*
static AstNode *ast_parse_bitwise_expr(ParseContext *pc) {
    return ast_parse_bin_op_expr(pc, BinOpChainInf, ast_parse_bitwise_op, ast_parse_bit_shit_expr);
}

// BitShiftExpr <- AdditionExpr (BitShiftOp AdditionExpr)*
static AstNode *ast_parse_bit_shit_expr(ParseContext *pc) {
    return ast_parse_bin_op_expr(pc, BinOpChainInf, ast_parse_bit_shift_op, ast_parse_addition_expr);
}

// AdditionExpr <- MultiplyExpr (AdditionOp MultiplyExpr)*
static AstNode *ast_parse_addition_expr(ParseContext *pc) {
    return ast_parse_bin_op_expr(pc, BinOpChainInf, ast_parse_addition_op, ast_parse_multiply_expr);
}

// MultiplyExpr <- PrefixExpr (MultiplyOp PrefixExpr)*
static AstNode *ast_parse_multiply_expr(ParseContext *pc) {
    return ast_parse_bin_op_expr(pc, BinOpChainInf, ast_parse_multiply_op, ast_parse_prefix_expr);
}

// PrefixExpr <- PrefixOp* PrimaryExpr
static AstNode *ast_parse_prefix_expr(ParseContext *pc) {
    return ast_parse_prefix_op_expr(
        pc,
        ast_parse_prefix_op,
        ast_parse_primary_expr
    );
}

// PrimaryExpr
//     <- AsmExpr
//      / IfExpr
//      / KEYWORD_break BreakLabel? Expr?
//      / KEYWORD_comptime Expr
//      / KEYWORD_continue BreakLabel?
//      / KEYWORD_resume Expr
//      / KEYWORD_return Expr?
//      / BlockLabel? LoopExpr
//      / Block
//      / CurlySuffixExpr
static AstNode *ast_parse_primary_expr(ParseContext *pc) {
    AstNode *asm_expr = ast_parse_asm_expr(pc);
    if (asm_expr != nullptr)
        return asm_expr;

    AstNode *if_expr = ast_parse_if_expr(pc);
    if (if_expr != nullptr)
        return if_expr;

    Token *break_token = eat_token_if(pc, TokenIdKeywordBreak);
    if (break_token != nullptr) {
        Token *label = ast_parse_break_label(pc);
        AstNode *expr = ast_parse_expr(pc);

        AstNode *res = ast_create_node(pc, NodeTypeBreak, break_token);
        res->data.break_expr.name = token_buf(label);
        res->data.break_expr.expr = expr;
        return res;
    }

    Token *comptime = eat_token_if(pc, TokenIdKeywordCompTime);
    if (comptime != nullptr) {
        AstNode *expr = ast_expect(pc, ast_parse_expr);
        AstNode *res = ast_create_node(pc, NodeTypeCompTime, comptime);
        res->data.comptime_expr.expr = expr;
        return res;
    }

    Token *continue_token = eat_token_if(pc, TokenIdKeywordContinue);
    if (continue_token != nullptr) {
        Token *label = ast_parse_break_label(pc);
        AstNode *res = ast_create_node(pc, NodeTypeContinue, continue_token);
        res->data.continue_expr.name = token_buf(label);
        return res;
    }

    Token *resume = eat_token_if(pc, TokenIdKeywordResume);
    if (resume != nullptr) {
        AstNode *expr = ast_expect(pc, ast_parse_expr);
        AstNode *res = ast_create_node(pc, NodeTypeResume, resume);
        res->data.resume_expr.expr = expr;
        return res;
    }

    Token *return_token = eat_token_if(pc, TokenIdKeywordReturn);
    if (return_token != nullptr) {
        AstNode *expr = ast_parse_expr(pc);
        AstNode *res = ast_create_node(pc, NodeTypeReturnExpr, return_token);
        res->data.return_expr.expr = expr;
        return res;
    }

    Token *label = ast_parse_block_label(pc);
    AstNode *loop = ast_parse_loop_expr(pc);
    if (loop != nullptr) {
        switch (loop->type) {
            case NodeTypeForExpr:
                loop->data.for_expr.name = token_buf(label);
                break;
            case NodeTypeWhileExpr:
                loop->data.while_expr.name = token_buf(label);
                break;
            default:
                zig_unreachable();
        }
        return loop;
    } else if (label != nullptr) {
        // Restore the tokens that we eaten by ast_parse_block_label.
        put_back_token(pc);
        put_back_token(pc);
    }

    AstNode *block = ast_parse_block(pc);
    if (block != nullptr)
        return block;

    AstNode *curly_suffix = ast_parse_curly_suffix_expr(pc);
    if (curly_suffix != nullptr)
        return curly_suffix;

    return nullptr;
}

// IfExpr <- IfPrefix Expr (KEYWORD_else Payload? Expr)?
static AstNode *ast_parse_if_expr(ParseContext *pc) {
    return ast_parse_if_expr_helper(pc, ast_parse_expr);
}

// Block <- LBRACE Statement* RBRACE
static AstNode *ast_parse_block(ParseContext *pc) {
    Token *lbrace = eat_token_if(pc, TokenIdLBrace);
    if (lbrace == nullptr)
        return nullptr;

    ZigList<AstNode *> statements = {};
    AstNode *statement;
    while ((statement = ast_parse_statement(pc)) != nullptr)
        statements.append(statement);

    expect_token(pc, TokenIdRBrace);

    AstNode *res = ast_create_node(pc, NodeTypeBlock, lbrace);
    res->data.block.statements = statements;
    return res;
}

// LoopExpr <- KEYWORD_inline? (ForExpr / WhileExpr)
static AstNode *ast_parse_loop_expr(ParseContext *pc) {
    return ast_parse_loop_expr_helper(
        pc,
        ast_parse_for_expr,
        ast_parse_while_expr
    );
}

// ForExpr <- ForPrefix Expr (KEYWORD_else Expr)?
static AstNode *ast_parse_for_expr(ParseContext *pc) {
    return ast_parse_for_expr_helper(pc, ast_parse_expr);
}

// WhileExpr <- WhilePrefix Expr (KEYWORD_else Payload? Expr)?
static AstNode *ast_parse_while_expr(ParseContext *pc) {
    return ast_parse_while_expr_helper(pc, ast_parse_expr);
}

// CurlySuffixExpr <- TypeExpr InitList?
static AstNode *ast_parse_curly_suffix_expr(ParseContext *pc) {
    AstNode *type_expr = ast_parse_type_expr(pc);
    if (type_expr == nullptr)
        return nullptr;

    AstNode *res = ast_parse_init_list(pc);
    if (res == nullptr)
        return type_expr;

    assert(res->type == NodeTypeContainerInitExpr);
    res->data.container_init_expr.type = type_expr;
    return res;
}

// InitList
//     <- LBRACE FieldInit (COMMA FieldInit)* COMMA? RBRACE
//      / LBRACE Expr (COMMA Expr)* COMMA? RBRACE
//      / LBRACE RBRACE
static AstNode *ast_parse_init_list(ParseContext *pc) {
    Token *lbrace = eat_token_if(pc, TokenIdLBrace);
    if (lbrace == nullptr)
        return nullptr;

    AstNode *first = ast_parse_field_init(pc);
    if (first != nullptr) {
        AstNode *res = ast_create_node(pc, NodeTypeContainerInitExpr, lbrace);
        res->data.container_init_expr.kind = ContainerInitKindStruct;
        res->data.container_init_expr.entries.append(first);

        while (eat_token_if(pc, TokenIdComma) != nullptr) {
            AstNode *field_init = ast_parse_field_init(pc);
            if (field_init == nullptr)
                break;
            res->data.container_init_expr.entries.append(field_init);
        }

        expect_token(pc, TokenIdRBrace);
        return res;
    }

    AstNode *res = ast_create_node(pc, NodeTypeContainerInitExpr, lbrace);
    res->data.container_init_expr.kind = ContainerInitKindArray;

    first = ast_parse_expr(pc);
    if (first != nullptr) {
        res->data.container_init_expr.entries.append(first);

        while (eat_token_if(pc, TokenIdComma) != nullptr) {
            AstNode *expr = ast_parse_expr(pc);
            if (expr == nullptr)
                break;
            res->data.container_init_expr.entries.append(expr);
        }

        expect_token(pc, TokenIdRBrace);
        return res;
    }

    expect_token(pc, TokenIdRBrace);
    return res;
}

// TypeExpr <- PrefixTypeOp* ErrorUnionExpr
static AstNode *ast_parse_type_expr(ParseContext *pc) {
    return ast_parse_prefix_op_expr(
        pc,
        ast_parse_prefix_type_op,
        ast_parse_error_union_expr
    );
}

// ErrorUnionExpr <- SuffixExpr (EXCLAMATIONMARK TypeExpr)?
static AstNode *ast_parse_error_union_expr(ParseContext *pc) {
    AstNode *res = ast_parse_suffix_expr(pc);
    if (res == nullptr)
        return nullptr;

    AstNode *op = ast_parse_bin_op_simple<TokenIdBang, BinOpTypeErrorUnion>(pc);
    if (op == nullptr)
        return res;

    AstNode *right = ast_expect(pc, ast_parse_type_expr);
    assert(op->type == NodeTypeBinOpExpr);
    op->data.bin_op_expr.op1 = res;
    op->data.bin_op_expr.op2 = right;
    return op;
}

// SuffixExpr
//     <- KEYWORD_async PrimaryTypeExpr SuffixOp* FnCallArguments
//      / PrimaryTypeExpr (SuffixOp / FnCallArguments)*
static AstNode *ast_parse_suffix_expr(ParseContext *pc) {
    Token *async_token = eat_token_if(pc, TokenIdKeywordAsync);
    if (async_token != nullptr) {
        if (eat_token_if(pc, TokenIdKeywordFn) != nullptr) {
            // HACK: If we see the keyword `fn`, then we assume that
            //       we are parsing an async fn proto, and not a call.
            //       We therefore put back all tokens consumed by the async
            //       prefix...
            put_back_token(pc);
            put_back_token(pc);

            return ast_parse_primary_type_expr(pc);
        }

        AstNode *child = ast_expect(pc, ast_parse_primary_type_expr);
        while (true) {
            AstNode *suffix = ast_parse_suffix_op(pc);
            if (suffix == nullptr)
                break;

            switch (suffix->type) {
                case NodeTypeSliceExpr:
                    suffix->data.slice_expr.array_ref_expr = child;
                    break;
                case NodeTypeArrayAccessExpr:
                    suffix->data.array_access_expr.array_ref_expr = child;
                    break;
                case NodeTypeFieldAccessExpr:
                    suffix->data.field_access_expr.struct_expr = child;
                    break;
                case NodeTypeUnwrapOptional:
                    suffix->data.unwrap_optional.expr = child;
                    break;
                case NodeTypePtrDeref:
                    suffix->data.ptr_deref_expr.target = child;
                    break;
                default:
                    zig_unreachable();
            }
            child = suffix;
        }

        // TODO: Both *_async_prefix and *_fn_call_argumnets returns an
        //       AstNode *. All we really want here is the arguments of
        //       the call we parse. We therefor "leak" the node for now.
        //       Wait till we get async rework to fix this.
        AstNode *args = ast_parse_fn_call_argumnets(pc);
        if (args == nullptr)
            ast_invalid_token_error(pc, peek_token(pc));

        assert(args->type == NodeTypeFnCallExpr);

        AstNode *res = ast_create_node(pc, NodeTypeFnCallExpr, async_token);
        res->data.fn_call_expr.is_async = true;
        res->data.fn_call_expr.seen = false;
        res->data.fn_call_expr.fn_ref_expr = child;
        res->data.fn_call_expr.params = args->data.fn_call_expr.params;
        res->data.fn_call_expr.is_builtin = false;
        return res;
    }

    AstNode *res = ast_parse_primary_type_expr(pc);
    if (res == nullptr)
        return nullptr;

    while (true) {
        AstNode *suffix = ast_parse_suffix_op(pc);
        if (suffix != nullptr) {
            switch (suffix->type) {
                case NodeTypeSliceExpr:
                    suffix->data.slice_expr.array_ref_expr = res;
                    break;
                case NodeTypeArrayAccessExpr:
                    suffix->data.array_access_expr.array_ref_expr = res;
                    break;
                case NodeTypeFieldAccessExpr:
                    suffix->data.field_access_expr.struct_expr = res;
                    break;
                case NodeTypeUnwrapOptional:
                    suffix->data.unwrap_optional.expr = res;
                    break;
                case NodeTypePtrDeref:
                    suffix->data.ptr_deref_expr.target = res;
                    break;
                default:
                    zig_unreachable();
            }
            res = suffix;
            continue;
        }

        AstNode * call = ast_parse_fn_call_argumnets(pc);
        if (call != nullptr) {
            assert(call->type == NodeTypeFnCallExpr);
            call->data.fn_call_expr.fn_ref_expr = res;
            res = call;
            continue;
        }

        break;
    }

    return res;

}

// PrimaryTypeExpr
//     <- BUILTINIDENTIFIER FnCallArguments
//      / CHAR_LITERAL
//      / ContainerDecl
//      / DOT IDENTIFIER
//      / ErrorSetDecl
//      / FLOAT
//      / FnProto
//      / GroupedExpr
//      / LabeledTypeExpr
//      / IDENTIFIER
//      / IfTypeExpr
//      / INTEGER
//      / KEYWORD_comptime TypeExpr
//      / KEYWORD_error DOT IDENTIFIER
//      / KEYWORD_promise
//      / KEYWORD_unreachable
//      / STRINGLITERAL
//      / SwitchExpr
static AstNode *ast_parse_primary_type_expr(ParseContext *pc) {
    // TODO: This is not in line with the grammar.
    //       Because the prev stage 1 tokenizer does not parse
    //       @[a-zA-Z_][a-zA-Z0-9_] as one token, it has to do a
    //       hack, where it accepts '@' (IDENTIFIER / KEYWORD_export).
    //       I'd say that it's better if '@' is part of the builtin
    //       identifier token.
    Token *at_sign = eat_token_if(pc, TokenIdAtSign);
    if (at_sign != nullptr) {
        Buf *name;
        Token *token = eat_token_if(pc, TokenIdKeywordExport);
        if (token == nullptr) {
            token = expect_token(pc, TokenIdSymbol);
            name = token_buf(token);
        } else {
            name = buf_create_from_str("export");
        }

        AstNode *res = ast_expect(pc, ast_parse_fn_call_argumnets);
        AstNode *name_sym = ast_create_node(pc, NodeTypeSymbol, token);
        name_sym->data.symbol_expr.symbol = name;

        assert(res->type == NodeTypeFnCallExpr);
        res->line = at_sign->start_line;
        res->column = at_sign->start_column;
        res->data.fn_call_expr.fn_ref_expr = name_sym;
        res->data.fn_call_expr.is_builtin = true;
        return res;
    }

    Token *char_lit = eat_token_if(pc, TokenIdCharLiteral);
    if (char_lit != nullptr) {
        AstNode *res = ast_create_node(pc, NodeTypeCharLiteral, char_lit);
        res->data.char_literal.value = char_lit->data.char_lit.c;
        return res;
    }

    AstNode *container_decl = ast_parse_container_decl(pc);
    if (container_decl != nullptr)
        return container_decl;

    AstNode *enum_lit = ast_parse_enum_lit(pc);
    if (enum_lit != nullptr)
        return enum_lit;

    AstNode *error_set_decl = ast_parse_error_set_decl(pc);
    if (error_set_decl != nullptr)
        return error_set_decl;

    Token *float_lit = eat_token_if(pc, TokenIdFloatLiteral);
    if (float_lit != nullptr) {
        AstNode *res = ast_create_node(pc, NodeTypeFloatLiteral, float_lit);
        res->data.float_literal.bigfloat = &float_lit->data.float_lit.bigfloat;
        res->data.float_literal.overflow = float_lit->data.float_lit.overflow;
        return res;
    }

    AstNode *fn_proto = ast_parse_fn_proto(pc);
    if (fn_proto != nullptr)
        return fn_proto;

    AstNode *grouped_expr = ast_parse_grouped_expr(pc);
    if (grouped_expr != nullptr)
        return grouped_expr;

    AstNode *labeled_type_expr = ast_parse_labeled_type_expr(pc);
    if (labeled_type_expr != nullptr)
        return labeled_type_expr;

    Token *identifier = eat_token_if(pc, TokenIdSymbol);
    if (identifier != nullptr)
        return token_symbol(pc, identifier);

    AstNode *if_type_expr = ast_parse_if_type_expr(pc);
    if (if_type_expr != nullptr)
        return if_type_expr;

    Token *int_lit = eat_token_if(pc, TokenIdIntLiteral);
    if (int_lit != nullptr) {
        AstNode *res = ast_create_node(pc, NodeTypeIntLiteral, int_lit);
        res->data.int_literal.bigint = &int_lit->data.int_lit.bigint;
        return res;
    }

    Token *comptime = eat_token_if(pc, TokenIdKeywordCompTime);
    if (comptime != nullptr) {
        AstNode *expr = ast_expect(pc, ast_parse_type_expr);
        AstNode *res = ast_create_node(pc, NodeTypeCompTime, comptime);
        res->data.comptime_expr.expr = expr;
        return res;
    }

    Token *error = eat_token_if(pc, TokenIdKeywordError);
    if (error != nullptr) {
        Token *dot = expect_token(pc, TokenIdDot);
        Token *name = expect_token(pc, TokenIdSymbol);
        AstNode *left = ast_create_node(pc, NodeTypeErrorType, error);
        AstNode *res = ast_create_node(pc, NodeTypeFieldAccessExpr, dot);
        res->data.field_access_expr.struct_expr = left;
        res->data.field_access_expr.field_name = token_buf(name);
        return res;
    }

<<<<<<< HEAD
    Token *promise = eat_token_if(pc, TokenIdKeywordPromise);
    if (promise != nullptr)
        return ast_create_node(pc, NodeTypePromiseType, promise);
=======
    Token *false_token = eat_token_if(pc, TokenIdKeywordFalse);
    if (false_token != nullptr) {
        AstNode *res = ast_create_node(pc, NodeTypeBoolLiteral, false_token);
        res->data.bool_literal.value = false;
        return res;
    }

    Token *null = eat_token_if(pc, TokenIdKeywordNull);
    if (null != nullptr)
        return ast_create_node(pc, NodeTypeNullLiteral, null);

    Token *anyframe = eat_token_if(pc, TokenIdKeywordAnyFrame);
    if (anyframe != nullptr)
        return ast_create_node(pc, NodeTypeAnyFrameType, anyframe);
>>>>>>> 5a2cbe23

    Token *unreachable = eat_token_if(pc, TokenIdKeywordUnreachable);
    if (unreachable != nullptr)
        return ast_create_node(pc, NodeTypeUnreachable, unreachable);

    Token *string_lit = eat_token_if(pc, TokenIdStringLiteral);
    if (string_lit != nullptr) {
        AstNode *res = ast_create_node(pc, NodeTypeStringLiteral, string_lit);
        res->data.string_literal.buf = token_buf(string_lit);
        res->data.string_literal.c = string_lit->data.str_lit.is_c_str;
        return res;
    }

    AstNode *switch_expr = ast_parse_switch_expr(pc);
    if (switch_expr != nullptr)
        return switch_expr;

    return nullptr;
}

// ContainerDecl <- (KEYWORD_extern / KEYWORD_packed)? ContainerDeclAuto
static AstNode *ast_parse_container_decl(ParseContext *pc) {
    Token *layout_token = eat_token_if(pc, TokenIdKeywordExtern);
    if (layout_token == nullptr)
        layout_token = eat_token_if(pc, TokenIdKeywordPacked);

    AstNode *res = ast_parse_container_decl_auto(pc);
    if (res == nullptr) {
        if (layout_token != nullptr)
            put_back_token(pc);
        return nullptr;
    }

    assert(res->type == NodeTypeContainerDecl);
    if (layout_token != nullptr) {
        res->line = layout_token->start_line;
        res->column = layout_token->start_column;
        res->data.container_decl.layout = layout_token->id == TokenIdKeywordExtern
            ? ContainerLayoutExtern
            : ContainerLayoutPacked;
    }
    return res;
}

// ErrorSetDecl <- KEYWORD_error LBRACE IdentifierList RBRACE
static AstNode *ast_parse_error_set_decl(ParseContext *pc) {
    Token *first = eat_token_if(pc, TokenIdKeywordError);
    if (first == nullptr)
        return nullptr;
    if (eat_token_if(pc, TokenIdLBrace) == nullptr) {
        put_back_token(pc);
        return nullptr;
    }

    ZigList<AstNode *> decls = ast_parse_list<AstNode>(pc, TokenIdComma, [](ParseContext *context) {
        Token *ident = eat_token_if(context, TokenIdSymbol);
        if (ident == nullptr)
            return (AstNode*)nullptr;

        return token_symbol(context, ident);
    });
    expect_token(pc, TokenIdRBrace);

    AstNode *res = ast_create_node(pc, NodeTypeErrorSetDecl, first);
    res->data.err_set_decl.decls = decls;
    return res;
}

// GroupedExpr <- LPAREN Expr RPAREN
static AstNode *ast_parse_grouped_expr(ParseContext *pc) {
    Token *lparen = eat_token_if(pc, TokenIdLParen);
    if (lparen == nullptr)
        return nullptr;

    AstNode *expr = ast_expect(pc, ast_parse_expr);
    expect_token(pc, TokenIdRParen);

    AstNode *res = ast_create_node(pc, NodeTypeGroupedExpr, lparen);
    res->data.grouped_expr = expr;
    return res;
}

// IfTypeExpr <- IfPrefix TypeExpr (KEYWORD_else Payload? TypeExpr)?
static AstNode *ast_parse_if_type_expr(ParseContext *pc) {
    return ast_parse_if_expr_helper(pc, ast_parse_type_expr);
}

// LabeledTypeExpr
//     <- BlockLabel Block
//      / BlockLabel? LoopTypeExpr
static AstNode *ast_parse_labeled_type_expr(ParseContext *pc) {
    Token *label = ast_parse_block_label(pc);
    if (label != nullptr) {
        AstNode *block = ast_parse_block(pc);
        if (block != nullptr) {
            assert(block->type == NodeTypeBlock);
            block->data.block.name = token_buf(label);
            return block;
        }
    }

    AstNode *loop = ast_parse_loop_type_expr(pc);
    if (loop != nullptr) {
        switch (loop->type) {
            case NodeTypeForExpr:
                loop->data.for_expr.name = token_buf(label);
                break;
            case NodeTypeWhileExpr:
                loop->data.while_expr.name = token_buf(label);
                break;
            default:
                zig_unreachable();
        }
        return loop;
    }

    if (label != nullptr)
        ast_invalid_token_error(pc, peek_token(pc));
    return nullptr;
}

// LoopTypeExpr <- KEYWORD_inline? (ForTypeExpr / WhileTypeExpr)
static AstNode *ast_parse_loop_type_expr(ParseContext *pc) {
    return ast_parse_loop_expr_helper(
        pc,
        ast_parse_for_type_expr,
        ast_parse_while_type_expr
    );
}

// ForTypeExpr <- ForPrefix TypeExpr (KEYWORD_else TypeExpr)?
static AstNode *ast_parse_for_type_expr(ParseContext *pc) {
    return ast_parse_for_expr_helper(pc, ast_parse_type_expr);
}

// WhileTypeExpr <- WhilePrefix TypeExpr (KEYWORD_else Payload? TypeExpr)?
static AstNode *ast_parse_while_type_expr(ParseContext *pc) {
    return ast_parse_while_expr_helper(pc, ast_parse_type_expr);
}

// SwitchExpr <- KEYWORD_switch LPAREN Expr RPAREN LBRACE SwitchProngList RBRACE
static AstNode *ast_parse_switch_expr(ParseContext *pc) {
    Token *switch_token = eat_token_if(pc, TokenIdKeywordSwitch);
    if (switch_token == nullptr)
        return nullptr;

    expect_token(pc, TokenIdLParen);
    AstNode *expr = ast_expect(pc, ast_parse_expr);
    expect_token(pc, TokenIdRParen);
    expect_token(pc, TokenIdLBrace);
    ZigList<AstNode *> prongs = ast_parse_list(pc, TokenIdComma, ast_parse_switch_prong);
    expect_token(pc, TokenIdRBrace);

    AstNode *res = ast_create_node(pc, NodeTypeSwitchExpr, switch_token);
    res->data.switch_expr.expr = expr;
    res->data.switch_expr.prongs = prongs;
    return res;
}

// AsmExpr <- KEYWORD_asm KEYWORD_volatile? LPAREN STRINGLITERAL AsmOutput? RPAREN
static AstNode *ast_parse_asm_expr(ParseContext *pc) {
    Token *asm_token = eat_token_if(pc, TokenIdKeywordAsm);
    if (asm_token == nullptr)
        return nullptr;

    Token *volatile_token = eat_token_if(pc, TokenIdKeywordVolatile);
    expect_token(pc, TokenIdLParen);
    Token *asm_template = expect_token(pc, TokenIdStringLiteral);
    AstNode *res = ast_parse_asm_output(pc);
    if (res == nullptr)
        res = ast_create_node_no_line_info(pc, NodeTypeAsmExpr);
    expect_token(pc, TokenIdRParen);

    res->line = asm_token->start_line;
    res->column = asm_token->start_column;
    res->data.asm_expr.volatile_token = volatile_token;
    res->data.asm_expr.asm_template = asm_template;
    return res;
}

static AstNode *ast_parse_enum_lit(ParseContext *pc) {
    Token *period = eat_token_if(pc, TokenIdDot);
    if (period == nullptr)
        return nullptr;

    Token *identifier = expect_token(pc, TokenIdSymbol);
    AstNode *res = ast_create_node(pc, NodeTypeEnumLiteral, period);
    res->data.enum_literal.period = period;
    res->data.enum_literal.identifier = identifier;
    return res;
}

// AsmOutput <- COLON AsmOutputList AsmInput?
static AstNode *ast_parse_asm_output(ParseContext *pc) {
    if (eat_token_if(pc, TokenIdColon) == nullptr)
        return nullptr;

    ZigList<AsmOutput *> output_list = ast_parse_list(pc, TokenIdComma, ast_parse_asm_output_item);
    AstNode *res = ast_parse_asm_input(pc);
    if (res == nullptr)
        res = ast_create_node_no_line_info(pc, NodeTypeAsmExpr);

    res->data.asm_expr.output_list = output_list;
    return res;
}

// AsmOutputItem <- LBRACKET IDENTIFIER RBRACKET STRINGLITERAL LPAREN (MINUSRARROW TypeExpr / IDENTIFIER) RPAREN
static AsmOutput *ast_parse_asm_output_item(ParseContext *pc) {
    Token *sym_name = eat_token_if(pc, TokenIdBracketUnderscoreBracket);
    if (sym_name == nullptr) {
        if (eat_token_if(pc, TokenIdLBracket) == nullptr) {
            return nullptr;
        } else {
            sym_name = expect_token(pc, TokenIdSymbol);
            expect_token(pc, TokenIdRBracket);
        }
    }

    Token *str = expect_token(pc, TokenIdStringLiteral);
    expect_token(pc, TokenIdLParen);

    Token *var_name = eat_token_if(pc, TokenIdSymbol);
    AstNode *return_type = nullptr;
    if (var_name == nullptr) {
        expect_token(pc, TokenIdArrow);
        return_type = ast_expect(pc, ast_parse_type_expr);
    }

    expect_token(pc, TokenIdRParen);

    AsmOutput *res = allocate<AsmOutput>(1);
    res->asm_symbolic_name = (sym_name->id == TokenIdBracketUnderscoreBracket) ? buf_create_from_str("_") : token_buf(sym_name);
    res->constraint = token_buf(str);
    res->variable_name = token_buf(var_name);
    res->return_type = return_type;
    return res;
}

// AsmInput <- COLON AsmInputList AsmClobbers?
static AstNode *ast_parse_asm_input(ParseContext *pc) {
    if (eat_token_if(pc, TokenIdColon) == nullptr)
        return nullptr;

    ZigList<AsmInput *> input_list = ast_parse_list(pc, TokenIdComma, ast_parse_asm_input_item);
    AstNode *res = ast_parse_asm_clobbers(pc);
    if (res == nullptr)
        res = ast_create_node_no_line_info(pc, NodeTypeAsmExpr);

    res->data.asm_expr.input_list = input_list;
    return res;
}

// AsmInputItem <- LBRACKET IDENTIFIER RBRACKET STRINGLITERAL LPAREN Expr RPAREN
static AsmInput *ast_parse_asm_input_item(ParseContext *pc) {
    Token *sym_name = eat_token_if(pc, TokenIdBracketUnderscoreBracket);
    if (sym_name == nullptr) {
        if (eat_token_if(pc, TokenIdLBracket) == nullptr) {
            return nullptr;
        } else {
            sym_name = expect_token(pc, TokenIdSymbol);
            expect_token(pc, TokenIdRBracket);
        }
    }

    Token *constraint = expect_token(pc, TokenIdStringLiteral);
    expect_token(pc, TokenIdLParen);
    AstNode *expr = ast_expect(pc, ast_parse_expr);
    expect_token(pc, TokenIdRParen);

    AsmInput *res = allocate<AsmInput>(1);
    res->asm_symbolic_name = (sym_name->id == TokenIdBracketUnderscoreBracket) ? buf_create_from_str("_") : token_buf(sym_name);
    res->constraint = token_buf(constraint);
    res->expr = expr;
    return res;
}

// AsmClobbers <- COLON StringList
static AstNode *ast_parse_asm_clobbers(ParseContext *pc) {
    if (eat_token_if(pc, TokenIdColon) == nullptr)
        return nullptr;

    ZigList<Buf *> clobber_list = ast_parse_list<Buf>(pc, TokenIdComma, [](ParseContext *context) {
        Token *str = eat_token_if(context, TokenIdStringLiteral);
        if (str != nullptr)
            return token_buf(str);
        return (Buf*)nullptr;
    });

    AstNode *res = ast_create_node_no_line_info(pc, NodeTypeAsmExpr);
    res->data.asm_expr.clobber_list = clobber_list;
    return res;
}

// BreakLabel <- COLON IDENTIFIER
static Token *ast_parse_break_label(ParseContext *pc) {
    if (eat_token_if(pc, TokenIdColon) == nullptr)
        return nullptr;

    return expect_token(pc, TokenIdSymbol);
}

// BlockLabel <- IDENTIFIER COLON
static Token *ast_parse_block_label(ParseContext *pc) {
    Token *ident = eat_token_if(pc, TokenIdSymbol);
    if (ident == nullptr)
        return nullptr;

    // We do 2 token lookahead here, as we don't want to error when
    // parsing identifiers.
    if (eat_token_if(pc, TokenIdColon) == nullptr) {
        put_back_token(pc);
        return nullptr;
    }

    return ident;
}

// FieldInit <- DOT IDENTIFIER EQUAL Expr
static AstNode *ast_parse_field_init(ParseContext *pc) {
    Token *first = eat_token_if(pc, TokenIdDot);
    if (first == nullptr)
        return nullptr;

    Token *name = expect_token(pc, TokenIdSymbol);
    if (eat_token_if(pc, TokenIdEq) == nullptr) {
        // Because ".Name" can also be intepreted as an enum literal, we should put back
        // those two tokens again so that the parser can try to parse them as the enum
        // literal later.
        put_back_token(pc);
        put_back_token(pc);
        return nullptr;
    }
    AstNode *expr = ast_expect(pc, ast_parse_expr);

    AstNode *res = ast_create_node(pc, NodeTypeStructValueField, first);
    res->data.struct_val_field.name = token_buf(name);
    res->data.struct_val_field.expr = expr;
    return res;
}

// WhileContinueExpr <- COLON LPAREN AssignExpr RPAREN
static AstNode *ast_parse_while_continue_expr(ParseContext *pc) {
    Token *first = eat_token_if(pc, TokenIdColon);
    if (first == nullptr)
        return nullptr;

    expect_token(pc, TokenIdLParen);
    AstNode *expr = ast_expect(pc, ast_parse_assign_expr);
    expect_token(pc, TokenIdRParen);
    return expr;
}

// LinkSection <- KEYWORD_linksection LPAREN Expr RPAREN
static AstNode *ast_parse_link_section(ParseContext *pc) {
    Token *first = eat_token_if(pc, TokenIdKeywordLinkSection);
    if (first == nullptr)
        return nullptr;

    expect_token(pc, TokenIdLParen);
    AstNode *res = ast_expect(pc, ast_parse_expr);
    expect_token(pc, TokenIdRParen);
    return res;
}

// FnCC
//     <- KEYWORD_nakedcc
//      / KEYWORD_stdcallcc
//      / KEYWORD_extern
//      / KEYWORD_async
static Optional<AstNodeFnProto> ast_parse_fn_cc(ParseContext *pc) {
    AstNodeFnProto res = {};
    if (eat_token_if(pc, TokenIdKeywordNakedCC) != nullptr) {
        res.cc = CallingConventionNaked;
        return Optional<AstNodeFnProto>::some(res);
    }
    if (eat_token_if(pc, TokenIdKeywordStdcallCC) != nullptr) {
        res.cc = CallingConventionStdcall;
        return Optional<AstNodeFnProto>::some(res);
    }
    if (eat_token_if(pc, TokenIdKeywordExtern) != nullptr) {
        res.cc = CallingConventionC;
        return Optional<AstNodeFnProto>::some(res);
    }
    if (eat_token_if(pc, TokenIdKeywordAsync) != nullptr) {
        res.cc = CallingConventionAsync;
        return Optional<AstNodeFnProto>::some(res);
    }

    return Optional<AstNodeFnProto>::none();
}

// ParamDecl <- (KEYWORD_noalias / KEYWORD_comptime)? (IDENTIFIER COLON)? ParamType
static AstNode *ast_parse_param_decl(ParseContext *pc) {
    Token *first = eat_token_if(pc, TokenIdKeywordNoAlias);
    if (first == nullptr)
        first = eat_token_if(pc, TokenIdKeywordCompTime);

    Token *name = eat_token_if(pc, TokenIdSymbol);
    if (name != nullptr) {
        if (eat_token_if(pc, TokenIdColon) != nullptr) {
            if (first == nullptr)
                first = name;
        } else {
            // We put back the ident, so it can be parsed as a ParamType
            // later.
            put_back_token(pc);
            name = nullptr;
        }
    }

    AstNode *res;
    if (first == nullptr) {
        first = peek_token(pc);
        res = ast_parse_param_type(pc);
    } else {
        res = ast_expect(pc, ast_parse_param_type);
    }

    if (res == nullptr)
        return nullptr;

    assert(res->type == NodeTypeParamDecl);
    res->line = first->start_line;
    res->column = first->start_column;
    res->data.param_decl.name = token_buf(name);
    res->data.param_decl.is_noalias = first->id == TokenIdKeywordNoAlias;
    res->data.param_decl.is_inline = first->id == TokenIdKeywordCompTime;
    return res;
}

// ParamType
//     <- KEYWORD_var
//      / DOT3
//      / TypeExpr
static AstNode *ast_parse_param_type(ParseContext *pc) {
    Token *var_token = eat_token_if(pc, TokenIdKeywordVar);
    if (var_token != nullptr) {
        AstNode *res = ast_create_node(pc, NodeTypeParamDecl, var_token);
        res->data.param_decl.var_token = var_token;
        return res;
    }

    Token *dots = eat_token_if(pc, TokenIdEllipsis3);
    if (dots != nullptr) {
        AstNode *res = ast_create_node(pc, NodeTypeParamDecl, dots);
        res->data.param_decl.is_var_args = true;
        return res;
    }

    AstNode *type_expr = ast_parse_type_expr(pc);
    if (type_expr != nullptr) {
        AstNode *res = ast_create_node_copy_line_info(pc, NodeTypeParamDecl, type_expr);
        res->data.param_decl.type = type_expr;
        return res;
    }

    return nullptr;
}

// IfPrefix <- KEYWORD_if LPAREN Expr RPAREN PtrPayload?
static AstNode *ast_parse_if_prefix(ParseContext *pc) {
    Token *first = eat_token_if(pc, TokenIdKeywordIf);
    if (first == nullptr)
        return nullptr;

    expect_token(pc, TokenIdLParen);
    AstNode *condition = ast_expect(pc, ast_parse_expr);
    expect_token(pc, TokenIdRParen);
    Optional<PtrPayload> opt_payload = ast_parse_ptr_payload(pc);

    PtrPayload payload;
    AstNode *res = ast_create_node(pc, NodeTypeIfOptional, first);
    res->data.test_expr.target_node = condition;
    if (opt_payload.unwrap(&payload)) {
        res->data.test_expr.var_symbol = token_buf(payload.payload);
        res->data.test_expr.var_is_ptr = payload.asterisk != nullptr;
    }
    return res;
}

// WhilePrefix <- KEYWORD_while LPAREN Expr RPAREN PtrPayload? WhileContinueExpr?
static AstNode *ast_parse_while_prefix(ParseContext *pc) {
    Token *while_token = eat_token_if(pc, TokenIdKeywordWhile);
    if (while_token == nullptr)
        return nullptr;

    expect_token(pc, TokenIdLParen);
    AstNode *condition = ast_expect(pc, ast_parse_expr);
    expect_token(pc, TokenIdRParen);
    Optional<PtrPayload> opt_payload = ast_parse_ptr_payload(pc);
    AstNode *continue_expr = ast_parse_while_continue_expr(pc);

    PtrPayload payload;
    AstNode *res = ast_create_node(pc, NodeTypeWhileExpr, while_token);
    res->data.while_expr.condition = condition;
    res->data.while_expr.continue_expr = continue_expr;
    if (opt_payload.unwrap(&payload)) {
        res->data.while_expr.var_symbol = token_buf(payload.payload);
        res->data.while_expr.var_is_ptr = payload.asterisk != nullptr;
    }

    return res;
}

// ForPrefix <- KEYWORD_for LPAREN Expr RPAREN PtrIndexPayload
static AstNode *ast_parse_for_prefix(ParseContext *pc) {
    Token *for_token = eat_token_if(pc, TokenIdKeywordFor);
    if (for_token == nullptr)
        return nullptr;

    expect_token(pc, TokenIdLParen);
    AstNode *array_expr = ast_expect(pc, ast_parse_expr);
    expect_token(pc, TokenIdRParen);
    PtrIndexPayload payload;
    if (!ast_parse_ptr_index_payload(pc).unwrap(&payload))
        ast_invalid_token_error(pc, peek_token(pc));

    AstNode *res = ast_create_node(pc, NodeTypeForExpr, for_token);
    res->data.for_expr.array_expr = array_expr;
    res->data.for_expr.elem_node = token_symbol(pc, payload.payload);
    res->data.for_expr.elem_is_ptr = payload.asterisk != nullptr;
    if (payload.index != nullptr)
        res->data.for_expr.index_node = token_symbol(pc, payload.index);

    return res;
}

// Payload <- PIPE IDENTIFIER PIPE
static Token *ast_parse_payload(ParseContext *pc) {
    if (eat_token_if(pc, TokenIdBinOr) == nullptr)
        return nullptr;

    Token *res = expect_token(pc, TokenIdSymbol);
    expect_token(pc, TokenIdBinOr);
    return res;
}

// PtrPayload <- PIPE ASTERISK? IDENTIFIER PIPE
static Optional<PtrPayload> ast_parse_ptr_payload(ParseContext *pc) {
    if (eat_token_if(pc, TokenIdBinOr) == nullptr)
        return Optional<PtrPayload>::none();

    Token *asterisk = eat_token_if(pc, TokenIdStar);
    Token *payload = expect_token(pc, TokenIdSymbol);
    expect_token(pc, TokenIdBinOr);

    PtrPayload res;
    res.asterisk = asterisk;
    res.payload = payload;
    return Optional<PtrPayload>::some(res);
}

// PtrIndexPayload <- PIPE ASTERISK? IDENTIFIER (COMMA IDENTIFIER)? PIPE
static Optional<PtrIndexPayload> ast_parse_ptr_index_payload(ParseContext *pc) {
    if (eat_token_if(pc, TokenIdBinOr) == nullptr)
        return Optional<PtrIndexPayload>::none();

    Token *asterisk = eat_token_if(pc, TokenIdStar);
    Token *payload = expect_token(pc, TokenIdSymbol);
    Token *index = nullptr;
    if (eat_token_if(pc, TokenIdComma) != nullptr)
        index = expect_token(pc, TokenIdSymbol);
    expect_token(pc, TokenIdBinOr);

    PtrIndexPayload res;
    res.asterisk = asterisk;
    res.payload = payload;
    res.index = index;
    return Optional<PtrIndexPayload>::some(res);
}

// SwitchProng <- SwitchCase EQUALRARROW PtrPayload? AssignExpr
static AstNode *ast_parse_switch_prong(ParseContext *pc) {
    AstNode *res = ast_parse_switch_case(pc);
    if (res == nullptr)
        return nullptr;

    expect_token(pc, TokenIdFatArrow);
    Optional<PtrPayload> opt_payload = ast_parse_ptr_payload(pc);
    AstNode *expr = ast_expect(pc, ast_parse_assign_expr);

    PtrPayload payload;
    assert(res->type == NodeTypeSwitchProng);
    res->data.switch_prong.expr = expr;
    if (opt_payload.unwrap(&payload)) {
        res->data.switch_prong.var_symbol = token_symbol(pc, payload.payload);
        res->data.switch_prong.var_is_ptr = payload.asterisk != nullptr;
    }

    return res;
}

// SwitchCase
//     <- SwitchItem (COMMA SwitchItem)* COMMA?
//      / KEYWORD_else
static AstNode *ast_parse_switch_case(ParseContext *pc) {
    AstNode *first = ast_parse_switch_item(pc);
    if (first != nullptr) {
        AstNode *res = ast_create_node_copy_line_info(pc, NodeTypeSwitchProng, first);
        res->data.switch_prong.items.append(first);
        res->data.switch_prong.any_items_are_range = first->type == NodeTypeSwitchRange;

        while (eat_token_if(pc, TokenIdComma) != nullptr) {
            AstNode *item = ast_parse_switch_item(pc);
            if (item == nullptr)
                break;

            res->data.switch_prong.items.append(item);
            res->data.switch_prong.any_items_are_range |= item->type == NodeTypeSwitchRange;
        }

        return res;
    }

    Token *else_token = eat_token_if(pc, TokenIdKeywordElse);
    if (else_token != nullptr)
        return ast_create_node(pc, NodeTypeSwitchProng, else_token);

    return nullptr;
}

// SwitchItem <- Expr (DOT3 Expr)?
static AstNode *ast_parse_switch_item(ParseContext *pc) {
    AstNode *expr = ast_parse_expr(pc);
    if (expr == nullptr)
        return nullptr;

    Token *dots = eat_token_if(pc, TokenIdEllipsis3);
    if (dots != nullptr) {
        AstNode *expr2 = ast_expect(pc, ast_parse_expr);
        AstNode *res = ast_create_node(pc, NodeTypeSwitchRange, dots);
        res->data.switch_range.start = expr;
        res->data.switch_range.end = expr2;
        return res;
    }

    return expr;
}

// AssignOp
//     <- ASTERISKEQUAL
//      / SLASHEQUAL
//      / PERCENTEQUAL
//      / PLUSEQUAL
//      / MINUSEQUAL
//      / LARROW2EQUAL
//      / RARROW2EQUAL
//      / AMPERSANDEQUAL
//      / CARETEQUAL
//      / PIPEEQUAL
//      / ASTERISKPERCENTEQUAL
//      / PLUSPERCENTEQUAL
//      / MINUSPERCENTEQUAL
//      / EQUAL
static AstNode *ast_parse_assign_op(ParseContext *pc) {
    // In C, we have `T arr[N] = {[i] = T{}};` but it doesn't
    // seem to work in C++...
    BinOpType table[TokenIdCount] = {};
    table[TokenIdBarBarEq] = BinOpTypeAssignMergeErrorSets;
    table[TokenIdBitAndEq] = BinOpTypeAssignBitAnd;
    table[TokenIdBitOrEq] = BinOpTypeAssignBitOr;
    table[TokenIdBitShiftLeftEq] = BinOpTypeAssignBitShiftLeft;
    table[TokenIdBitShiftRightEq] = BinOpTypeAssignBitShiftRight;
    table[TokenIdBitXorEq] = BinOpTypeAssignBitXor;
    table[TokenIdDivEq] = BinOpTypeAssignDiv;
    table[TokenIdEq] = BinOpTypeAssign;
    table[TokenIdMinusEq] = BinOpTypeAssignMinus;
    table[TokenIdMinusPercentEq] = BinOpTypeAssignMinusWrap;
    table[TokenIdModEq] = BinOpTypeAssignMod;
    table[TokenIdPlusEq] = BinOpTypeAssignPlus;
    table[TokenIdPlusPercentEq] = BinOpTypeAssignPlusWrap;
    table[TokenIdTimesEq] = BinOpTypeAssignTimes;
    table[TokenIdTimesPercentEq] = BinOpTypeAssignTimesWrap;

    BinOpType op = table[peek_token(pc)->id];
    if (op != BinOpTypeInvalid) {
        Token *op_token = eat_token(pc);
        AstNode *res = ast_create_node(pc, NodeTypeBinOpExpr, op_token);
        res->data.bin_op_expr.bin_op = op;
        return res;
    }

    return nullptr;

}

// CompareOp
//     <- EQUALEQUAL
//      / EXCLAMATIONMARKEQUAL
//      / LARROW
//      / RARROW
//      / LARROWEQUAL
//      / RARROWEQUAL
static AstNode *ast_parse_compare_op(ParseContext *pc) {
    BinOpType table[TokenIdCount] = {};
    table[TokenIdCmpEq] = BinOpTypeCmpEq;
    table[TokenIdCmpNotEq] = BinOpTypeCmpNotEq;
    table[TokenIdCmpLessThan] = BinOpTypeCmpLessThan;
    table[TokenIdCmpGreaterThan] = BinOpTypeCmpGreaterThan;
    table[TokenIdCmpLessOrEq] = BinOpTypeCmpLessOrEq;
    table[TokenIdCmpGreaterOrEq] = BinOpTypeCmpGreaterOrEq;

    BinOpType op = table[peek_token(pc)->id];
    if (op != BinOpTypeInvalid) {
        Token *op_token = eat_token(pc);
        AstNode *res = ast_create_node(pc, NodeTypeBinOpExpr, op_token);
        res->data.bin_op_expr.bin_op = op;
        return res;
    }

    return nullptr;
}

// BitwiseOp
//     <- AMPERSAND
//      / CARET
//      / PIPE
//      / KEYWORD_orelse
//      / KEYWORD_catch Payload?
static AstNode *ast_parse_bitwise_op(ParseContext *pc) {
    BinOpType table[TokenIdCount] = {};
    table[TokenIdAmpersand] = BinOpTypeBinAnd;
    table[TokenIdBinXor] = BinOpTypeBinXor;
    table[TokenIdBinOr] = BinOpTypeBinOr;
    table[TokenIdKeywordOrElse] = BinOpTypeUnwrapOptional;

    BinOpType op = table[peek_token(pc)->id];
    if (op != BinOpTypeInvalid) {
        Token *op_token = eat_token(pc);
        AstNode *res = ast_create_node(pc, NodeTypeBinOpExpr, op_token);
        res->data.bin_op_expr.bin_op = op;
        return res;
    }

    Token *catch_token = eat_token_if(pc, TokenIdKeywordCatch);
    if (catch_token != nullptr) {
        Token *payload = ast_parse_payload(pc);
        AstNode *res = ast_create_node(pc, NodeTypeCatchExpr, catch_token);
        if (payload != nullptr)
            res->data.unwrap_err_expr.symbol = token_symbol(pc, payload);

        return res;
    }

    return nullptr;
}

// BitShiftOp
//     <- LARROW2
//      / RARROW2
static AstNode *ast_parse_bit_shift_op(ParseContext *pc) {
    BinOpType table[TokenIdCount] = {};
    table[TokenIdBitShiftLeft] = BinOpTypeBitShiftLeft;
    table[TokenIdBitShiftRight] = BinOpTypeBitShiftRight;

    BinOpType op = table[peek_token(pc)->id];
    if (op != BinOpTypeInvalid) {
        Token *op_token = eat_token(pc);
        AstNode *res = ast_create_node(pc, NodeTypeBinOpExpr, op_token);
        res->data.bin_op_expr.bin_op = op;
        return res;
    }

    return nullptr;
}

// AdditionOp
//     <- PLUS
//      / MINUS
//      / PLUS2
//      / PLUSPERCENT
//      / MINUSPERCENT
static AstNode *ast_parse_addition_op(ParseContext *pc) {
    BinOpType table[TokenIdCount] = {};
    table[TokenIdPlus] = BinOpTypeAdd;
    table[TokenIdDash] = BinOpTypeSub;
    table[TokenIdPlusPlus] = BinOpTypeArrayCat;
    table[TokenIdPlusPercent] = BinOpTypeAddWrap;
    table[TokenIdMinusPercent] = BinOpTypeSubWrap;

    BinOpType op = table[peek_token(pc)->id];
    if (op != BinOpTypeInvalid) {
        Token *op_token = eat_token(pc);
        AstNode *res = ast_create_node(pc, NodeTypeBinOpExpr, op_token);
        res->data.bin_op_expr.bin_op = op;
        return res;
    }

    return nullptr;
}

// MultiplyOp
//     <- PIPE2
//      / ASTERISK
//      / SLASH
//      / PERCENT
//      / ASTERISK2
//      / ASTERISKPERCENT
static AstNode *ast_parse_multiply_op(ParseContext *pc) {
    BinOpType table[TokenIdCount] = {};
    table[TokenIdBarBar] = BinOpTypeMergeErrorSets;
    table[TokenIdStar] = BinOpTypeMult;
    table[TokenIdSlash] = BinOpTypeDiv;
    table[TokenIdPercent] = BinOpTypeMod;
    table[TokenIdStarStar] = BinOpTypeArrayMult;
    table[TokenIdTimesPercent] = BinOpTypeMultWrap;

    BinOpType op = table[peek_token(pc)->id];
    if (op != BinOpTypeInvalid) {
        Token *op_token = eat_token(pc);
        AstNode *res = ast_create_node(pc, NodeTypeBinOpExpr, op_token);
        res->data.bin_op_expr.bin_op = op;
        return res;
    }

    return nullptr;
}

// PrefixOp
//     <- EXCLAMATIONMARK
//      / MINUS
//      / TILDE
//      / MINUSPERCENT
//      / AMPERSAND
//      / KEYWORD_try
//      / KEYWORD_await
static AstNode *ast_parse_prefix_op(ParseContext *pc) {
    PrefixOp table[TokenIdCount] = {};
    table[TokenIdBang] = PrefixOpBoolNot;
    table[TokenIdDash] = PrefixOpNegation;
    table[TokenIdTilde] = PrefixOpBinNot;
    table[TokenIdMinusPercent] = PrefixOpNegationWrap;
    table[TokenIdAmpersand] = PrefixOpAddrOf;

    PrefixOp op = table[peek_token(pc)->id];
    if (op != PrefixOpInvalid) {
        Token *op_token = eat_token(pc);
        AstNode *res = ast_create_node(pc, NodeTypePrefixOpExpr, op_token);
        res->data.prefix_op_expr.prefix_op = op;
        return res;
    }

    Token *try_token = eat_token_if(pc, TokenIdKeywordTry);
    if (try_token != nullptr) {
        AstNode *res = ast_create_node(pc, NodeTypeReturnExpr, try_token);
        res->data.return_expr.kind = ReturnKindError;
        return res;
    }

    Token *await = eat_token_if(pc, TokenIdKeywordAwait);
    if (await != nullptr) {
        AstNode *res = ast_create_node(pc, NodeTypeAwaitExpr, await);
        return res;
    }

    return nullptr;
}

// PrefixTypeOp
//     <- QUESTIONMARK
//      / KEYWORD_anyframe MINUSRARROW
//      / ArrayTypeStart (ByteAlign / KEYWORD_const / KEYWORD_volatile)*
//      / PtrTypeStart (KEYWORD_align LPAREN Expr (COLON INTEGER COLON INTEGER)? RPAREN / KEYWORD_const / KEYWORD_volatile)*
static AstNode *ast_parse_prefix_type_op(ParseContext *pc) {
    Token *questionmark = eat_token_if(pc, TokenIdQuestion);
    if (questionmark != nullptr) {
        AstNode *res = ast_create_node(pc, NodeTypePrefixOpExpr, questionmark);
        res->data.prefix_op_expr.prefix_op = PrefixOpOptional;
        return res;
    }

    Token *anyframe = eat_token_if(pc, TokenIdKeywordAnyFrame);
    if (anyframe != nullptr) {
        if (eat_token_if(pc, TokenIdArrow) != nullptr) {
            AstNode *res = ast_create_node(pc, NodeTypeAnyFrameType, anyframe);
            return res;
        }

        put_back_token(pc);
    }

    AstNode *array = ast_parse_array_type_start(pc);
    if (array != nullptr) {
        assert(array->type == NodeTypeArrayType);
        while (true) {
            Token *allowzero_token = eat_token_if(pc, TokenIdKeywordAllowZero);
            if (allowzero_token != nullptr) {
                array->data.array_type.allow_zero_token = allowzero_token;
                continue;
            }

            AstNode *align_expr = ast_parse_byte_align(pc);
            if (align_expr != nullptr) {
                array->data.array_type.align_expr = align_expr;
                continue;
            }

            if (eat_token_if(pc, TokenIdKeywordConst) != nullptr) {
                array->data.array_type.is_const = true;
                continue;
            }

            if (eat_token_if(pc, TokenIdKeywordVolatile) != nullptr) {
                array->data.array_type.is_volatile = true;
                continue;
            }
            break;
        }

        return array;
    }

    AstNode *ptr = ast_parse_ptr_type_start(pc);
    if (ptr != nullptr) {
        assert(ptr->type == NodeTypePointerType);
        // We might get two pointers from *_ptr_type_start
        AstNode *child = ptr->data.pointer_type.op_expr;
        if (child == nullptr)
            child = ptr;
        while (true) {
            Token *allowzero_token = eat_token_if(pc, TokenIdKeywordAllowZero);
            if (allowzero_token != nullptr) {
                child->data.pointer_type.allow_zero_token = allowzero_token;
                continue;
            }

            if (eat_token_if(pc, TokenIdKeywordAlign) != nullptr) {
                expect_token(pc, TokenIdLParen);
                AstNode *align_expr = ast_parse_expr(pc);
                child->data.pointer_type.align_expr = align_expr;
                if (eat_token_if(pc, TokenIdColon) != nullptr) {
                    Token *bit_offset_start = expect_token(pc, TokenIdIntLiteral);
                    expect_token(pc, TokenIdColon);
                    Token *host_int_bytes = expect_token(pc, TokenIdIntLiteral);
                    child->data.pointer_type.bit_offset_start = token_bigint(bit_offset_start);
                    child->data.pointer_type.host_int_bytes = token_bigint(host_int_bytes);
                }
                expect_token(pc, TokenIdRParen);
                continue;
            }

            if (eat_token_if(pc, TokenIdKeywordConst) != nullptr) {
                child->data.pointer_type.is_const = true;
                continue;
            }

            if (eat_token_if(pc, TokenIdKeywordVolatile) != nullptr) {
                child->data.pointer_type.is_volatile = true;
                continue;
            }

            break;
        }

        return ptr;
    }

    Token *arr_init = eat_token_if(pc, TokenIdBracketUnderscoreBracket);
    if (arr_init != nullptr) {
        return ast_create_node(pc, NodeTypeInferredArrayType, arr_init);
    }


    return nullptr;
}

// SuffixOp
//     <- LBRACKET Expr (DOT2 Expr?)? RBRACKET
//      / DOT IDENTIFIER
//      / DOTASTERISK
//      / DOTQUESTIONMARK
static AstNode *ast_parse_suffix_op(ParseContext *pc) {
    Token *lbracket = eat_token_if(pc, TokenIdLBracket);
    if (lbracket != nullptr) {
        AstNode *start = ast_expect(pc, ast_parse_expr);
        AstNode *end = nullptr;
        if (eat_token_if(pc, TokenIdEllipsis2) != nullptr) {
            end = ast_parse_expr(pc);
            expect_token(pc, TokenIdRBracket);

            AstNode *res = ast_create_node(pc, NodeTypeSliceExpr, lbracket);
            res->data.slice_expr.start = start;
            res->data.slice_expr.end = end;
            return res;
        }

        expect_token(pc, TokenIdRBracket);

        AstNode *res = ast_create_node(pc, NodeTypeArrayAccessExpr, lbracket);
        res->data.array_access_expr.subscript = start;
        return res;
    }

    Token *dot = eat_token_if(pc, TokenIdDot);
    if (dot != nullptr) {
        if (eat_token_if(pc, TokenIdStar) != nullptr)
            return ast_create_node(pc, NodeTypePtrDeref, dot);
        if (eat_token_if(pc, TokenIdQuestion) != nullptr)
            return ast_create_node(pc, NodeTypeUnwrapOptional, dot);

        Token *ident = expect_token(pc, TokenIdSymbol);
        AstNode *res = ast_create_node(pc, NodeTypeFieldAccessExpr, dot);
        res->data.field_access_expr.field_name = token_buf(ident);
        return res;
    }

    return nullptr;
}

// FnCallArguments <- LPAREN ExprList RPAREN
static AstNode *ast_parse_fn_call_argumnets(ParseContext *pc) {
    Token *paren = eat_token_if(pc, TokenIdLParen);
    if (paren == nullptr)
        return nullptr;

    ZigList<AstNode *> params = ast_parse_list(pc, TokenIdComma, ast_parse_expr);
    expect_token(pc, TokenIdRParen);

    AstNode *res = ast_create_node(pc, NodeTypeFnCallExpr, paren);
    res->data.fn_call_expr.params = params;
    res->data.fn_call_expr.seen = false;
    return res;
}

// ArrayTypeStart <- LBRACKET Expr? RBRACKET
static AstNode *ast_parse_array_type_start(ParseContext *pc) {
    Token *lbracket = eat_token_if(pc, TokenIdLBracket);
    if (lbracket == nullptr)
        return nullptr;

    AstNode *size = ast_parse_expr(pc);
    expect_token(pc, TokenIdRBracket);
    AstNode *res = ast_create_node(pc, NodeTypeArrayType, lbracket);
    res->data.array_type.size = size;
    return res;
}

// PtrTypeStart
//     <- ASTERISK
//      / ASTERISK2
//      / PTRUNKNOWN
//      / PTRC
static AstNode *ast_parse_ptr_type_start(ParseContext *pc) {
    Token *asterisk = eat_token_if(pc, TokenIdStar);
    if (asterisk != nullptr) {
        AstNode *res = ast_create_node(pc, NodeTypePointerType, asterisk);
        res->data.pointer_type.star_token = asterisk;
        return res;
    }

    Token *asterisk2 = eat_token_if(pc, TokenIdStarStar);
    if (asterisk2 != nullptr) {
        AstNode *res = ast_create_node(pc, NodeTypePointerType, asterisk2);
        AstNode *res2 = ast_create_node(pc, NodeTypePointerType, asterisk2);
        res->data.pointer_type.star_token = asterisk2;
        res2->data.pointer_type.star_token = asterisk2;
        res->data.pointer_type.op_expr = res2;
        return res;
    }

    Token *multptr = eat_token_if(pc, TokenIdBracketStarBracket);
    if (multptr != nullptr) {
        AstNode *res = ast_create_node(pc, NodeTypePointerType, multptr);
        res->data.pointer_type.star_token = multptr;
        return res;
    }

    Token *cptr = eat_token_if(pc, TokenIdBracketStarCBracket);
    if (cptr != nullptr) {
        AstNode *res = ast_create_node(pc, NodeTypePointerType, cptr);
        res->data.pointer_type.star_token = cptr;
        return res;
    }

    return nullptr;
}

// ContainerDeclAuto <- ContainerDeclType LBRACE ContainerMembers RBRACE
static AstNode *ast_parse_container_decl_auto(ParseContext *pc) {
    AstNode *res = ast_parse_container_decl_type(pc);
    if (res == nullptr)
        return nullptr;

    expect_token(pc, TokenIdLBrace);
    AstNodeContainerDecl members = ast_parse_container_members(pc);
    expect_token(pc, TokenIdRBrace);

    res->data.container_decl.fields = members.fields;
    res->data.container_decl.decls = members.decls;
    return res;
}

// ContainerDeclType
//     <- KEYWORD_struct
//      / KEYWORD_enum (LPAREN Expr RPAREN)?
//      / KEYWORD_union (LPAREN (KEYWORD_enum (LPAREN Expr RPAREN)? / Expr) RPAREN)?
static AstNode *ast_parse_container_decl_type(ParseContext *pc) {
    Token *first = eat_token_if(pc, TokenIdKeywordStruct);
    if (first != nullptr) {
        AstNode *res = ast_create_node(pc, NodeTypeContainerDecl, first);
        res->data.container_decl.init_arg_expr = nullptr;
        res->data.container_decl.kind = ContainerKindStruct;
        return res;
    }

    first = eat_token_if(pc, TokenIdKeywordEnum);
    if (first != nullptr) {
        AstNode *init_arg_expr = nullptr;
        if (eat_token_if(pc, TokenIdLParen) != nullptr) {
            init_arg_expr = ast_expect(pc, ast_parse_expr);
            expect_token(pc, TokenIdRParen);
        }
        AstNode *res = ast_create_node(pc, NodeTypeContainerDecl, first);
        res->data.container_decl.init_arg_expr = init_arg_expr;
        res->data.container_decl.kind = ContainerKindEnum;
        return res;
    }

    first = eat_token_if(pc, TokenIdKeywordUnion);
    if (first != nullptr) {
        AstNode *init_arg_expr = nullptr;
        bool auto_enum = false;
        if (eat_token_if(pc, TokenIdLParen) != nullptr) {
            if (eat_token_if(pc, TokenIdKeywordEnum) != nullptr) {
                auto_enum = true;
                if (eat_token_if(pc, TokenIdLParen) != nullptr) {
                    init_arg_expr = ast_expect(pc, ast_parse_expr);
                    expect_token(pc, TokenIdRParen);
                }
            } else {
                init_arg_expr = ast_expect(pc, ast_parse_expr);
            }

            expect_token(pc, TokenIdRParen);
        }

        AstNode *res = ast_create_node(pc, NodeTypeContainerDecl, first);
        res->data.container_decl.init_arg_expr = init_arg_expr;
        res->data.container_decl.auto_enum = auto_enum;
        res->data.container_decl.kind = ContainerKindUnion;
        return res;
    }

    return nullptr;
}

// ByteAlign <- KEYWORD_align LPAREN Expr RPAREN
static AstNode *ast_parse_byte_align(ParseContext *pc) {
    if (eat_token_if(pc, TokenIdKeywordAlign) == nullptr)
        return nullptr;

    expect_token(pc, TokenIdLParen);
    AstNode *res = ast_expect(pc, ast_parse_expr);
    expect_token(pc, TokenIdRParen);
    return res;
}

static void visit_field(AstNode **node, void (*visit)(AstNode **, void *context), void *context) {
    if (*node) {
        visit(node, context);
    }
}

static void visit_node_list(ZigList<AstNode *> *list, void (*visit)(AstNode **, void *context), void *context) {
    if (list) {
        for (size_t i = 0; i < list->length; i += 1) {
            visit(&list->at(i), context);
        }
    }
}

void ast_visit_node_children(AstNode *node, void (*visit)(AstNode **, void *context), void *context) {
    switch (node->type) {
        case NodeTypeFnProto:
            visit_field(&node->data.fn_proto.return_type, visit, context);
            visit_node_list(&node->data.fn_proto.params, visit, context);
            visit_field(&node->data.fn_proto.align_expr, visit, context);
            visit_field(&node->data.fn_proto.section_expr, visit, context);
            break;
        case NodeTypeFnDef:
            visit_field(&node->data.fn_def.fn_proto, visit, context);
            visit_field(&node->data.fn_def.body, visit, context);
            break;
        case NodeTypeParamDecl:
            visit_field(&node->data.param_decl.type, visit, context);
            break;
        case NodeTypeBlock:
            visit_node_list(&node->data.block.statements, visit, context);
            break;
        case NodeTypeGroupedExpr:
            visit_field(&node->data.grouped_expr, visit, context);
            break;
        case NodeTypeReturnExpr:
            visit_field(&node->data.return_expr.expr, visit, context);
            break;
        case NodeTypeDefer:
            visit_field(&node->data.defer.expr, visit, context);
            break;
        case NodeTypeVariableDeclaration:
            visit_field(&node->data.variable_declaration.type, visit, context);
            visit_field(&node->data.variable_declaration.expr, visit, context);
            visit_field(&node->data.variable_declaration.align_expr, visit, context);
            visit_field(&node->data.variable_declaration.section_expr, visit, context);
            break;
        case NodeTypeTestDecl:
            visit_field(&node->data.test_decl.body, visit, context);
            break;
        case NodeTypeBinOpExpr:
            visit_field(&node->data.bin_op_expr.op1, visit, context);
            visit_field(&node->data.bin_op_expr.op2, visit, context);
            break;
        case NodeTypeCatchExpr:
            visit_field(&node->data.unwrap_err_expr.op1, visit, context);
            visit_field(&node->data.unwrap_err_expr.symbol, visit, context);
            visit_field(&node->data.unwrap_err_expr.op2, visit, context);
            break;
        case NodeTypeIntLiteral:
            // none
            break;
        case NodeTypeFloatLiteral:
            // none
            break;
        case NodeTypeStringLiteral:
            // none
            break;
        case NodeTypeCharLiteral:
            // none
            break;
        case NodeTypeSymbol:
            // none
            break;
        case NodeTypePrefixOpExpr:
            visit_field(&node->data.prefix_op_expr.primary_expr, visit, context);
            break;
        case NodeTypeFnCallExpr:
            visit_field(&node->data.fn_call_expr.fn_ref_expr, visit, context);
            visit_node_list(&node->data.fn_call_expr.params, visit, context);
            break;
        case NodeTypeArrayAccessExpr:
            visit_field(&node->data.array_access_expr.array_ref_expr, visit, context);
            visit_field(&node->data.array_access_expr.subscript, visit, context);
            break;
        case NodeTypeSliceExpr:
            visit_field(&node->data.slice_expr.array_ref_expr, visit, context);
            visit_field(&node->data.slice_expr.start, visit, context);
            visit_field(&node->data.slice_expr.end, visit, context);
            break;
        case NodeTypeFieldAccessExpr:
            visit_field(&node->data.field_access_expr.struct_expr, visit, context);
            break;
        case NodeTypePtrDeref:
            visit_field(&node->data.ptr_deref_expr.target, visit, context);
            break;
        case NodeTypeUnwrapOptional:
            visit_field(&node->data.unwrap_optional.expr, visit, context);
            break;
        case NodeTypeUsingNamespace:
            visit_field(&node->data.using_namespace.expr, visit, context);
            break;
        case NodeTypeIfBoolExpr:
            visit_field(&node->data.if_bool_expr.condition, visit, context);
            visit_field(&node->data.if_bool_expr.then_block, visit, context);
            visit_field(&node->data.if_bool_expr.else_node, visit, context);
            break;
        case NodeTypeIfErrorExpr:
            visit_field(&node->data.if_err_expr.target_node, visit, context);
            visit_field(&node->data.if_err_expr.then_node, visit, context);
            visit_field(&node->data.if_err_expr.else_node, visit, context);
            break;
        case NodeTypeIfOptional:
            visit_field(&node->data.test_expr.target_node, visit, context);
            visit_field(&node->data.test_expr.then_node, visit, context);
            visit_field(&node->data.test_expr.else_node, visit, context);
            break;
        case NodeTypeWhileExpr:
            visit_field(&node->data.while_expr.condition, visit, context);
            visit_field(&node->data.while_expr.body, visit, context);
            break;
        case NodeTypeForExpr:
            visit_field(&node->data.for_expr.elem_node, visit, context);
            visit_field(&node->data.for_expr.array_expr, visit, context);
            visit_field(&node->data.for_expr.index_node, visit, context);
            visit_field(&node->data.for_expr.body, visit, context);
            break;
        case NodeTypeSwitchExpr:
            visit_field(&node->data.switch_expr.expr, visit, context);
            visit_node_list(&node->data.switch_expr.prongs, visit, context);
            break;
        case NodeTypeSwitchProng:
            visit_node_list(&node->data.switch_prong.items, visit, context);
            visit_field(&node->data.switch_prong.var_symbol, visit, context);
            visit_field(&node->data.switch_prong.expr, visit, context);
            break;
        case NodeTypeSwitchRange:
            visit_field(&node->data.switch_range.start, visit, context);
            visit_field(&node->data.switch_range.end, visit, context);
            break;
        case NodeTypeCompTime:
            visit_field(&node->data.comptime_expr.expr, visit, context);
            break;
        case NodeTypeBreak:
            // none
            break;
        case NodeTypeContinue:
            // none
            break;
        case NodeTypeUnreachable:
            // none
            break;
        case NodeTypeAsmExpr:
            for (size_t i = 0; i < node->data.asm_expr.input_list.length; i += 1) {
                AsmInput *asm_input = node->data.asm_expr.input_list.at(i);
                visit_field(&asm_input->expr, visit, context);
            }
            for (size_t i = 0; i < node->data.asm_expr.output_list.length; i += 1) {
                AsmOutput *asm_output = node->data.asm_expr.output_list.at(i);
                visit_field(&asm_output->return_type, visit, context);
            }
            break;
        case NodeTypeContainerDecl:
            visit_node_list(&node->data.container_decl.fields, visit, context);
            visit_node_list(&node->data.container_decl.decls, visit, context);
            visit_field(&node->data.container_decl.init_arg_expr, visit, context);
            break;
        case NodeTypeStructField:
            visit_field(&node->data.struct_field.type, visit, context);
            visit_field(&node->data.struct_field.value, visit, context);
            break;
        case NodeTypeContainerInitExpr:
            visit_field(&node->data.container_init_expr.type, visit, context);
            visit_node_list(&node->data.container_init_expr.entries, visit, context);
            break;
        case NodeTypeStructValueField:
            visit_field(&node->data.struct_val_field.expr, visit, context);
            break;
        case NodeTypeArrayType:
            visit_field(&node->data.array_type.size, visit, context);
            visit_field(&node->data.array_type.child_type, visit, context);
            visit_field(&node->data.array_type.align_expr, visit, context);
            break;
        case NodeTypeInferredArrayType:
            visit_field(&node->data.array_type.child_type, visit, context);
            break;
        case NodeTypeAnyFrameType:
            visit_field(&node->data.anyframe_type.payload_type, visit, context);
            break;
        case NodeTypeErrorType:
            // none
            break;
        case NodeTypePointerType:
            visit_field(&node->data.pointer_type.align_expr, visit, context);
            visit_field(&node->data.pointer_type.op_expr, visit, context);
            break;
        case NodeTypeErrorSetDecl:
            visit_node_list(&node->data.err_set_decl.decls, visit, context);
            break;
        case NodeTypeResume:
            visit_field(&node->data.resume_expr.expr, visit, context);
            break;
        case NodeTypeAwaitExpr:
            visit_field(&node->data.await_expr.expr, visit, context);
            break;
        case NodeTypeSuspend:
            visit_field(&node->data.suspend.block, visit, context);
            break;
        case NodeTypeEnumLiteral:
            break;
    }
}<|MERGE_RESOLUTION|>--- conflicted
+++ resolved
@@ -1618,26 +1618,9 @@
         return res;
     }
 
-<<<<<<< HEAD
-    Token *promise = eat_token_if(pc, TokenIdKeywordPromise);
-    if (promise != nullptr)
-        return ast_create_node(pc, NodeTypePromiseType, promise);
-=======
-    Token *false_token = eat_token_if(pc, TokenIdKeywordFalse);
-    if (false_token != nullptr) {
-        AstNode *res = ast_create_node(pc, NodeTypeBoolLiteral, false_token);
-        res->data.bool_literal.value = false;
-        return res;
-    }
-
-    Token *null = eat_token_if(pc, TokenIdKeywordNull);
-    if (null != nullptr)
-        return ast_create_node(pc, NodeTypeNullLiteral, null);
-
     Token *anyframe = eat_token_if(pc, TokenIdKeywordAnyFrame);
     if (anyframe != nullptr)
         return ast_create_node(pc, NodeTypeAnyFrameType, anyframe);
->>>>>>> 5a2cbe23
 
     Token *unreachable = eat_token_if(pc, TokenIdKeywordUnreachable);
     if (unreachable != nullptr)
