--- conflicted
+++ resolved
@@ -1463,23 +1463,6 @@
                 }
 
                 assert(decl.typed_value.most_recent.typed_value.ty.hasCodeGenBits());
-
-<<<<<<< HEAD
-                self.bin_file.updateDecl(module, decl) catch |err| switch (err) {
-                    error.OutOfMemory => return error.OutOfMemory,
-                    error.AnalysisFail => {
-                        decl.analysis = .dependency_failure;
-                    },
-                    else => {
-                        try module.addDeclErr(decl, try ErrorMsg.create(
-                            module.gpa,
-                            decl.src(),
-                            "unable to codegen: {}",
-                            .{@errorName(err)},
-                        ));
-                        decl.analysis = .codegen_failure_retryable;
-                    },
-=======
                 self.bin_file.updateDecl(module, decl) catch |err| {
                     switch (err) {
                         error.OutOfMemory => return error.OutOfMemory,
@@ -1487,8 +1470,7 @@
                             decl.analysis = .dependency_failure;
                         },
                         else => {
-                            try module.failed_decls.ensureCapacity(module.gpa, module.failed_decls.items().len + 1);
-                            module.failed_decls.putAssumeCapacityNoClobber(decl, try ErrorMsg.create(
+                            try module.addDeclErr(decl, try ErrorMsg.create(
                                 module.gpa,
                                 decl.src(),
                                 "unable to codegen: {}",
@@ -1498,7 +1480,6 @@
                         },
                     }
                     return;
->>>>>>> e18abab5
                 };
 
                 if (self.c_header) |*header| {
@@ -1508,8 +1489,7 @@
                             decl.analysis = .dependency_failure;
                         },
                         else => {
-                            try module.failed_decls.ensureCapacity(module.gpa, module.failed_decls.items().len + 1);
-                            module.failed_decls.putAssumeCapacityNoClobber(decl, try ErrorMsg.create(
+                            try module.addDeclErr(decl, try ErrorMsg.create(
                                 module.gpa,
                                 decl.src(),
                                 "unable to generate C header: {}",
