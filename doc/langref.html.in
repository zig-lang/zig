<!doctype html>
<html>
  <head>
    <meta charset="utf-8">
    <meta name="viewport" content="width=device-width, initial-scale=1, user-scalable=no" />
    <title>Documentation - The Zig Programming Language</title>
    <style type="text/css">
      table, th, td {
        border-collapse: collapse;
        border: 1px solid grey;
      }
      th, td {
        padding: 0.1em;
      }
      .t0_1, .t37, .t37_1 {
        font-weight: bold;
      }
      .t2_0 {
        color: grey;
      }
      .t31_1 {
        color: red;
      }
      .t32_1 {
        color: green;
      }
      .t36_1 {
        color: #0086b3;
      }
      .file {
        text-decoration: underline;
      }
      code {
        font-size: 12pt;
      }
      pre > code {
        display: block;
        overflow: auto;

        overflow-x: auto;
        padding: 0.5em;
        color: #333;
        background: #f8f8f8;
      }
      .table-wrapper {
        width: 100%;
        overflow-y: auto;
      }

      .tok-kw {
          color: #333;
          font-weight: bold;
      }
      .tok-str {
          color: #d14;
      }
      .tok-builtin {
          color: #0086b3;
      }
      .tok-comment {
          color: #998;
          font-style: italic;
      }
      .tok-fn {
          color: #900;
          font-weight: bold;
      }
      .tok-null {
          color: #008080;
      }
      .tok-number {
          color: #008080;
      }
      .tok-type {
          color: #458;
          font-weight: bold;
      }

      /* Desktop */
      @media screen and (min-width: 56.25em) {
        #nav {
          width: 20em;
          height: 100%;
          position: fixed;
          overflow-y: scroll;
          left: 0;
          top: 0;
          padding-left: 1em;
        }
        #contents {
          max-width: 60em;
          padding-left: 22em;
          padding: 1em;
          padding-left: 24em;
        }
      }
      /* Mobile */
      @media screen and (max-width: 56.25em) {
        body, code {
          font-size: small;
        }
        #nav {
          border-bottom: 1px solid grey;
        }
      }
    </style>
  </head>
  <body>
    <div id="nav">
      <h3>Index</h3>
      {#nav#}
    </div>
    <div id="contents">
      {#header_open|Introduction#}
      <p>
      Zig is an open-source programming language designed for <strong>robustness</strong>,
      <strong>optimality</strong>, and <strong>clarity</strong>.
      </p>
      <ul>
        <li><strong>Robust</strong> - behavior is correct even for edge cases such as out of memory.</li>
        <li><strong>Optimal</strong> - write programs the best way they can behave and perform.</li>
        <li><strong>Clear</strong> - precisely communicate your intent to the compiler and other programmers. The language imposes a low overhead to reading code.</li>
      </ul>
      <p>
      Often the most efficient way to learn something new is to see examples, so
      this documentation shows how to use each of Zig's features. It is
      all on one page so you can search with your browser's search tool.
      </p>
      <p>
      If you search for something specific in this documentation and do not find it,
      please <a href="https://github.com/ziglang/www.ziglang.org/issues/new?title=I%20searched%20for%20___%20in%20the%20docs%20and%20didn%27t%20find%20it">file an issue</a> or <a href="https://webchat.freenode.net/?channels=%23zig">say something on IRC</a>.
      </p>
      <p>
      The code samples in this document are compiled and tested as part of the main test suite of Zig.
      This HTML document depends on no external files, so you can use it offline.
      </p>
      {#header_close#}
      {#header_open|Hello World#}

      {#code_begin|exe|hello#}
const std = @import("std");

pub fn main() !void {
    // If this program is run without stdout attached, exit with an error.
    var stdout_file = try std.io.getStdOut();
    // If this program encounters pipe failure when printing to stdout, exit
    // with an error.
    try stdout_file.write("Hello, world!\n");
}
      {#code_end#}
      <p>
      Usually you don't want to write to stdout. You want to write to stderr. And you
      don't care if it fails. It's more like a <em>warning message</em> that you want
      to emit. For that you can use a simpler API:
      </p>
      {#code_begin|exe|hello#}
const warn = @import("std").debug.warn;

pub fn main() void {
    warn("Hello, world!\n");
}
      {#code_end#}
      <p>
      Note that we also left off the {#syntax#}!{#endsyntax#} from the return type.
      In Zig, if your main function cannot fail, you must use the {#syntax#}void{#endsyntax#} return type.
      </p>
      {#see_also|Values|@import|Errors|Root Source File#}
      {#header_close#}
      {#header_open|Comments#}
      {#code_begin|test|comments#}
const assert = @import("std").debug.assert;

test "comments" {
    // Comments in Zig start with "//" and end at the next LF byte (end of line).
    // The below line is a comment, and won't be executed.

    //assert(false);

    const x = true;  // another comment
    assert(x);
}
      {#code_end#}
      <p>
      There are no multiline comments in Zig (e.g. like <code class="c">/* */</code>
      comments in C).  This helps allow Zig to have the property that each line
      of code can be tokenized out of context.
      </p>
      {#header_open|Doc comments#}
      <p>
      A doc comment is one that begins with exactly three slashes (i.e.
      {#syntax#}///{#endsyntax#} but not {#syntax#}////{#endsyntax#});
      multiple doc comments in a row are merged together to form a multiline
      doc comment.  The doc comment documents whatever immediately follows it.
      </p>
      {#code_begin|syntax|doc_comments#}
/// A structure for storing a timestamp, with nanosecond precision (this is a
/// multiline doc comment).
const Timestamp = struct.{
    /// The number of seconds since the epoch (this is also a doc comment).
    seconds: i64,  // signed so we can represent pre-1970 (not a doc comment)
    /// The number of nanoseconds past the second (doc comment again).
    nanos: u32,

    /// Returns a `Timestamp` struct representing the Unix epoch; that is, the
    /// moment of 1970 Jan 1 00:00:00 UTC (this is a doc comment too).
    pub fn unixEpoch() Timestamp {
        return Timestamp.{
            .seconds = 0,
            .nanos = 0,
        };
    }
};
      {#code_end#}
      <p>
      Doc comments are only allowed in certain places; eventually, it will
      become a compile error have a doc comment in an unexpected place, such as
      in the middle of an expression, or just before a non-doc comment.
      </p>
      {#header_close#}
      {#header_close#}
      {#header_open|Values#}
      {#code_begin|exe|values#}
const std = @import("std");
const warn = std.debug.warn;
const os = std.os;
const assert = std.debug.assert;

pub fn main() void {
    // integers
    const one_plus_one: i32 = 1 + 1;
    warn("1 + 1 = {}\n", one_plus_one);

    // floats
    const seven_div_three: f32 = 7.0 / 3.0;
    warn("7.0 / 3.0 = {}\n", seven_div_three);

    // boolean
    warn("{}\n{}\n{}\n",
        true and false,
        true or false,
        !true);
    
    // optional
    var optional_value: ?[]const u8 = null;
    assert(optional_value == null);

    warn("\noptional 1\ntype: {}\nvalue: {}\n",
        @typeName(@typeOf(optional_value)), optional_value);

    optional_value = "hi";
    assert(optional_value != null);

    warn("\noptional 2\ntype: {}\nvalue: {}\n",
        @typeName(@typeOf(optional_value)), optional_value);

    // error union
    var number_or_error: error!i32 = error.ArgNotFound;

    warn("\nerror union 1\ntype: {}\nvalue: {}\n",
        @typeName(@typeOf(number_or_error)), number_or_error);
 
    number_or_error = 1234;

    warn("\nerror union 2\ntype: {}\nvalue: {}\n",
        @typeName(@typeOf(number_or_error)), number_or_error);
}
      {#code_end#}
      {#header_open|Primitive Types#}
      <div class="table-wrapper">
      <table>
        <tr>
          <th>
            Name
          </th>
          <th>
            C Equivalent
          </th>
          <th>
            Description
          </th>
        </tr>
        <tr>
            <td>{#syntax#}i8{#endsyntax#}</td>
          <td><code class="c">int8_t</code></td>
          <td>signed 8-bit integer</td>
        </tr>
        <tr>
            <td>{#syntax#}u8{#endsyntax#}</td>
          <td><code class="c">uint8_t</code></td>
          <td>unsigned 8-bit integer</td>
        </tr>
        <tr>
            <td>{#syntax#}i16{#endsyntax#}</td>
          <td><code class="c">int16_t</code></td>
          <td>signed 16-bit integer</td>
        </tr>
        <tr>
            <td>{#syntax#}u16{#endsyntax#}</td>
          <td><code class="c">uint16_t</code></td>
          <td>unsigned 16-bit integer</td>
        </tr>
        <tr>
            <td>{#syntax#}i32{#endsyntax#}</td>
          <td><code class="c">int32_t</code></td>
          <td>signed 32-bit integer</td>
        </tr>
        <tr>
            <td>{#syntax#}u32{#endsyntax#}</td>
          <td><code class="c">uint32_t</code></td>
          <td>unsigned 32-bit integer</td>
        </tr>
        <tr>
            <td>{#syntax#}i64{#endsyntax#}</td>
          <td><code class="c">int64_t</code></td>
          <td>signed 64-bit integer</td>
        </tr>
        <tr>
            <td>{#syntax#}u64{#endsyntax#}</td>
          <td><code class="c">uint64_t</code></td>
          <td>unsigned 64-bit integer</td>
        </tr>
        <tr>
            <td>{#syntax#}i128{#endsyntax#}</td>
          <td><code class="c">__int128</code></td>
          <td>signed 128-bit integer</td>
        </tr>
        <tr>
            <td>{#syntax#}u128{#endsyntax#}</td>
          <td><code class="c">unsigned __int128</code></td>
          <td>unsigned 128-bit integer</td>
        </tr>
        <tr>
            <td>{#syntax#}isize{#endsyntax#}</td>
          <td><code class="c">intptr_t</code></td>
          <td>signed pointer sized integer</td>
        </tr>
        <tr>
            <td>{#syntax#}usize{#endsyntax#}</td>
          <td><code class="c">uintptr_t</code></td>
          <td>unsigned pointer sized integer</td>
        </tr>

        <tr>
            <td>{#syntax#}c_short{#endsyntax#}</td>
          <td><code class="c">short</code></td>
          <td>for ABI compatibility with C</td>
        </tr>
        <tr>
            <td>{#syntax#}c_ushort{#endsyntax#}</td>
          <td><code class="c">unsigned short</code></td>
          <td>for ABI compatibility with C</td>
        </tr>
        <tr>
            <td>{#syntax#}c_int{#endsyntax#}</td>
          <td><code class="c">int</code></td>
          <td>for ABI compatibility with C</td>
        </tr>
        <tr>
            <td>{#syntax#}c_uint{#endsyntax#}</td>
          <td><code class="c">unsigned int</code></td>
          <td>for ABI compatibility with C</td>
        </tr>
        <tr>
            <td>{#syntax#}c_long{#endsyntax#}</td>
          <td><code class="c">long</code></td>
          <td>for ABI compatibility with C</td>
        </tr>
        <tr>
            <td>{#syntax#}c_ulong{#endsyntax#}</td>
          <td><code class="c">unsigned long</code></td>
          <td>for ABI compatibility with C</td>
        </tr>
        <tr>
            <td>{#syntax#}c_longlong{#endsyntax#}</td>
          <td><code class="c">long long</code></td>
          <td>for ABI compatibility with C</td>
        </tr>
        <tr>
            <td>{#syntax#}c_ulonglong{#endsyntax#}</td>
          <td><code class="c">unsigned long long</code></td>
          <td>for ABI compatibility with C</td>
        </tr>
        <tr>
            <td>{#syntax#}c_longdouble{#endsyntax#}</td>
          <td><code class="c">long double</code></td>
          <td>for ABI compatibility with C</td>
        </tr>
        <tr>
            <td>{#syntax#}c_void{#endsyntax#}</td>
          <td><code class="c">void</code></td>
          <td>for ABI compatibility with C</td>
        </tr>

        <tr>
            <td>{#syntax#}f16{#endsyntax#}</td>
          <td><code class="c">_Float16</code></td>
          <td>16-bit floating point (10-bit mantissa) IEEE-754-2008 binary16</td>
        </tr>
        <tr>
            <td>{#syntax#}f32{#endsyntax#}</td>
          <td><code class="c">float</code></td>
          <td>32-bit floating point (23-bit mantissa) IEEE-754-2008 binary32</td>
        </tr>
        <tr>
            <td>{#syntax#}f64{#endsyntax#}</td>
          <td><code class="c">double</code></td>
          <td>64-bit floating point (52-bit mantissa) IEEE-754-2008 binary64</td>
        </tr>
        <tr>
            <td>{#syntax#}f128{#endsyntax#}</td>
            <td><code class="c">_Float128</code></td>
          <td>128-bit floating point (112-bit mantissa) IEEE-754-2008 binary128</td>
        </tr>
        <tr>
            <td>{#syntax#}bool{#endsyntax#}</td>
          <td><code class="c">bool</code></td>
          <td>{#syntax#}true{#endsyntax#} or {#syntax#}false{#endsyntax#}</td>
        </tr>
        <tr>
            <td>{#syntax#}void{#endsyntax#}</td>
          <td>(none)</td>
          <td>0 bit type</td>
        </tr>
        <tr>
            <td>{#syntax#}noreturn{#endsyntax#}</td>
          <td>(none)</td>
          <td>the type of {#syntax#}break{#endsyntax#}, {#syntax#}continue{#endsyntax#}, {#syntax#}return{#endsyntax#}, {#syntax#}unreachable{#endsyntax#}, and {#syntax#}while (true) {}{#endsyntax#}</td>
        </tr>
        <tr>
            <td>{#syntax#}type{#endsyntax#}</td>
          <td>(none)</td>
          <td>the type of types</td>
        </tr>
        <tr>
            <td>{#syntax#}error.{#endsyntax#}</td>
          <td>(none)</td>
          <td>an error code</td>
        </tr>
        <tr>
            <td>{#syntax#}comptime_int{#endsyntax#}</td>
          <td>(none)</td>
          <td>Only allowed for {#link|comptime#}-known values. The type of integer literals.</td>
        </tr>
        <tr>
            <td>{#syntax#}comptime_float{#endsyntax#}</td>
          <td>(none)</td>
          <td>Only allowed for {#link|comptime#}-known values. The type of float literals.</td>
        </tr>
      </table>
      </div>
      <p>
      In addition to the integer types above, arbitrary bit-width integers can be referenced by using
      an identifier of <code>i</code> or </code>u</code> followed by digits. For example, the identifier
      {#syntax#}i7{#endsyntax#} refers to a signed 7-bit integer.
      </p>
      {#see_also|Integers|Floats|void|Errors#}
      {#header_close#}
      {#header_open|Primitive Values#}
      <div class="table-wrapper">
      <table>
        <tr>
          <th>
            Name
          </th>
          <th>
            Description
          </th>
        </tr>
        <tr>
            <td>{#syntax#}true{#endsyntax#} and {#syntax#}false{#endsyntax#}</td>
            <td>{#syntax#}bool{#endsyntax#} values</td>
        </tr>
        <tr>
            <td>{#syntax#}null{#endsyntax#}</td>
            <td>used to set an optional type to {#syntax#}null{#endsyntax#}</td>
        </tr>
        <tr>
            <td>{#syntax#}undefined{#endsyntax#}</td>
          <td>used to leave a value unspecified</td>
        </tr>
      </table>
      </div>
      {#see_also|Optionals|undefined#}
      {#header_close#}
      {#header_open|String Literals#}
      {#code_begin|test#}
const assert = @import("std").debug.assert;
const mem = @import("std").mem;

test "string literals" {
    // In Zig a string literal is an array of bytes.
    const normal_bytes = "hello";
    assert(@typeOf(normal_bytes) == [5]u8);
    assert(normal_bytes.len == 5);
    assert(normal_bytes[1] == 'e');
    assert('e' == '\x65');
    assert(mem.eql(u8, "hello", "h\x65llo"));

    // A C string literal is a null terminated pointer.
    const null_terminated_bytes = c"hello";
    assert(@typeOf(null_terminated_bytes) == [*]const u8);
    assert(null_terminated_bytes[5] == 0);
}
      {#code_end#}
      {#see_also|Arrays|Zig Test#}
      {#header_open|Escape Sequences#}
      <div class="table-wrapper">
      <table>
        <tr>
          <th>
            Escape Sequence
          </th>
          <th>
            Name
          </th>
        </tr>
        <tr>
            <td><code>\n</code></td>
          <td>Newline</td>
        </tr>
        <tr>
            <td><code>\r</code></td>
          <td>Carriage Return</td>
        </tr>
        <tr>
            <td><code>\t</code></td>
          <td>Tab</td>
        </tr>
        <tr>
            <td><code>\\</code></td>
          <td>Backslash</td>
        </tr>
        <tr>
            <td><code>\'</code></td>
          <td>Single Quote</td>
        </tr>
        <tr>
            <td><code>\"</code></td>
          <td>Double Quote</td>
        </tr>
        <tr>
            <td><code>\xNN</code></td>
          <td>hexadecimal 8-bit character code (2 digits)</td>
        </tr>
        <tr>
            <td><code>\uNNNN</code></td>
          <td>hexadecimal 16-bit Unicode character code UTF-8 encoded (4 digits)</td>
        </tr>
        <tr>
            <td><code>\UNNNNNN</code></td>
          <td>hexadecimal 24-bit Unicode character code UTF-8 encoded (6 digits)</td>
        </tr>
      </table>
      </div>
      <p>Note that the maximum valid Unicode point is {#syntax#}0x10ffff{#endsyntax#}.</p>
      {#header_close#}
      {#header_open|Multiline String Literals#}
      <p>
      Multiline string literals have no escapes and can span across multiple lines.
      To start a multiline string literal, use the {#syntax#}\\{#endsyntax#} token. Just like a comment,
      the string literal goes until the end of the line. The end of the line is
      not included in the string literal.
      However, if the next line begins with {#syntax#}\\{#endsyntax#} then a newline is appended and
      the string literal continues.
      </p>
      {#code_begin|syntax#}
const hello_world_in_c =
    \\#include <stdio.h>
    \\
    \\int main(int argc, char **argv) {
    \\    printf("hello world\n");
    \\    return 0;
    \\}
;
      {#code_end#}
      <p>
      For a multiline C string literal, prepend <code>c</code> to each {#syntax#}\\{#endsyntax#}:
      </p>
      {#code_begin|syntax#}
const c_string_literal =
    c\\#include <stdio.h>
    c\\
    c\\int main(int argc, char **argv) {
    c\\    printf("hello world\n");
    c\\    return 0;
    c\\}
;
      {#code_end#}
      <p>
      In this example the variable {#syntax#}c_string_literal{#endsyntax#} has type {#syntax#}[*]const u8{#endsyntax#} and
      has a terminating null byte.
      </p>
      {#see_also|@embedFile#}
      {#header_close#}
      {#header_close#}
      {#header_open|Assignment#}
      <p>Use the {#syntax#}const{#endsyntax#} keyword to assign a value to an identifier:</p>
      {#code_begin|test_err|cannot assign to constant#}
const x = 1234;

fn foo() void {
    // It works at global scope as well as inside functions.
    const y = 5678;

    // Once assigned, an identifier cannot be changed.
    y += 1;
}

test "assignment" {
    foo();
}
      {#code_end#}
      <p>{#syntax#}const{#endsyntax#} applies to all of the bytes that the identifier immediately addresses. {#link|Pointers#} have their own const-ness.</p>
      <p>If you need a variable that you can modify, use the {#syntax#}var{#endsyntax#} keyword:</p>
      {#code_begin|test#}
const assert = @import("std").debug.assert;

test "var" {
    var y: i32 = 5678;

    y += 1;

    assert(y == 5679);
}
      {#code_end#}
      <p>Variables must be initialized:</p>
      {#code_begin|test_err#}
test "initialization" {
    var x: i32;

    x = 1;
}
      {#code_end#}
      {#header_open|undefined#}
      <p>Use {#syntax#}undefined{#endsyntax#} to leave variables uninitialized:</p>
      {#code_begin|test#}
const assert = @import("std").debug.assert;

test "init with undefined" {
    var x: i32 = undefined;
    x = 1;
    assert(x == 1);
}
      {#code_end#}
      <p>
      {#syntax#}undefined{#endsyntax#} can be {#link|implicitly cast|Implicit Casts#} to any type.
          Once this happens, it is no longer possible to detect that the value is {#syntax#}undefined{#endsyntax#}.
              {#syntax#}undefined{#endsyntax#} means the value could be anything, even something that is nonsense
                  according to the type. Translated into English, {#syntax#}undefined{#endsyntax#} means "Not a meaningful
      value. Using this value would be a bug. The value will be unused, or overwritten before being used."
      </p>
      <p>
      In {#link|Debug#} mode, Zig writes {#syntax#}0xaa{#endsyntax#} bytes to undefined memory. This is to catch
      bugs early, and to help detect use of undefined memory in a debugger.
      </p>
      {#header_close#}
      {#header_close#}
      {#header_close#}
      {#header_open|Integers#}
      {#header_open|Integer Literals#}
      {#code_begin|syntax#}
const decimal_int = 98222;
const hex_int = 0xff;
const another_hex_int = 0xFF;
const octal_int = 0o755;
const binary_int = 0b11110000;
      {#code_end#}
      {#header_close#}
      {#header_open|Runtime Integer Values#}
      <p>
      Integer literals have no size limitation, and if any undefined behavior occurs,
      the compiler catches it.
      </p>
      <p>
      However, once an integer value is no longer known at compile-time, it must have a
      known size, and is vulnerable to undefined behavior.
      </p>
      {#code_begin|syntax#}
fn divide(a: i32, b: i32) i32 {
    return a / b;
}
      {#code_end#}
      <p>
      In this function, values {#syntax#}a{#endsyntax#} and {#syntax#}b{#endsyntax#} are known only at runtime,
      and thus this division operation is vulnerable to both integer overflow and
      division by zero.
      </p>
      <p>
      Operators such as {#syntax#}+{#endsyntax#} and {#syntax#}-{#endsyntax#} cause undefined behavior on
              integer overflow. Also available are operations such as {#syntax#}+%{#endsyntax#} and
                  {#syntax#}-%{#endsyntax#} which are defined to have wrapping arithmetic on all targets.
      </p>
      {#see_also|Integer Overflow|Division by Zero|Wrapping Operations#}
      {#header_close#}
      {#header_close#}
      {#header_open|Floats#}
      <p>Zig has the following floating point types:</p>
      <ul>
          <li>{#syntax#}f16{#endsyntax#} - IEEE-754-2008 binary16</li>
          <li>{#syntax#}f32{#endsyntax#} - IEEE-754-2008 binary32</li>
          <li>{#syntax#}f64{#endsyntax#} - IEEE-754-2008 binary64</li>
          <li>{#syntax#}f128{#endsyntax#} - IEEE-754-2008 binary128</li>
          <li>{#syntax#}c_longdouble{#endsyntax#} - matches <code class="c">long double</code> for the target C ABI</li>
      </ul>
      {#header_open|Float Literals#}
      <p>
      Float literals have type {#syntax#}comptime_float{#endsyntax#} which is guaranteed to hold at least all possible values
      that the largest other floating point type can hold. Float literals {#link|implicitly cast|Implicit Casts#} to any other type.
      </p>
      {#code_begin|syntax#}
const floating_point = 123.0E+77;
const another_float = 123.0;
const yet_another = 123.0e+77;

const hex_floating_point = 0x103.70p-5;
const another_hex_float = 0x103.70;
const yet_another_hex_float = 0x103.70P-5;
      {#code_end#}
      {#header_close#}
      {#header_open|Floating Point Operations#}
      <p>By default floating point operations use {#syntax#}Strict{#endsyntax#} mode,
          but you can switch to {#syntax#}Optimized{#endsyntax#} mode on a per-block basis:</p>
      {#code_begin|obj|foo#}
      {#code_release_fast#}
const builtin = @import("builtin");
const big = f64(1 << 40);

export fn foo_strict(x: f64) f64 {
    return x + big - big;
}

export fn foo_optimized(x: f64) f64 {
    @setFloatMode(builtin.FloatMode.Optimized);
    return x + big - big;
}
      {#code_end#}
      <p>For this test we have to separate code into two object files -
      otherwise the optimizer figures out all the values at compile-time,
      which operates in strict mode.</p>
      {#code_begin|exe|float_mode#}
      {#code_link_object|foo#}
const warn = @import("std").debug.warn;

extern fn foo_strict(x: f64) f64;
extern fn foo_optimized(x: f64) f64;

pub fn main() void {
    const x = 0.001;
    warn("optimized = {}\n", foo_optimized(x));
    warn("strict = {}\n", foo_strict(x));
}
      {#code_end#}
      {#see_also|@setFloatMode|Division by Zero#}
      {#header_close#}
      {#header_close#}
      {#header_open|Operators#}
      <p>
      There is no operator overloading. When you see an operator in Zig, you know that
      it is doing something from this table, and nothing else.
      </p>
      {#header_open|Table of Operators#}
      <div class="table-wrapper">
      <table>
        <tr>
          <th>
            Syntax
          </th>
          <th>
            Relevant Types
          </th>
          <th>
            Description
          </th>
          <th>
            Example
          </th>
        </tr>
        <tr>
          <td><pre>{#syntax#}a + b
a += b{#endsyntax#}</pre></td>
          <td>
            <ul>
              <li>{#link|Integers#}</li>
              <li>{#link|Floats#}</li>
            </ul>
          </td>
          <td>Addition.
            <ul>
              <li>Can cause {#link|overflow|Default Operations#} for integers.</li>
              <li>Invokes {#link|Peer Type Resolution#} for the operands.</li>
              <li>See also {#link|@addWithOverflow#}.</li>
            </ul>
          </td>
          <td>
            <pre>{#syntax#}2 + 5 == 7{#endsyntax#}</pre>
          </td>
        </tr>
        <tr>
          <td><pre>{#syntax#}a +% b
a +%= b{#endsyntax#}</pre></td>
          <td>
            <ul>
              <li>{#link|Integers#}</li>
            </ul>
          </td>
          <td>Wrapping Addition.
            <ul>
              <li>Guaranteed to have twos-complement wrapping behavior.</li>
              <li>Invokes {#link|Peer Type Resolution#} for the operands.</li>
              <li>See also {#link|@addWithOverflow#}.</li>
            </ul>
          </td>
          <td>
            <pre>{#syntax#}u32(@maxValue(u32)) +% 1 == 0{#endsyntax#}</pre>
          </td>
        </tr>
        <tr>
          <td><pre>{#syntax#}a - b
a -= b{#endsyntax#}</pre></td>
          <td>
            <ul>
              <li>{#link|Integers#}</li>
              <li>{#link|Floats#}</li>
            </ul>
          </td>
          <td>Subtraction.
            <ul>
              <li>Can cause {#link|overflow|Default Operations#} for integers.</li>
              <li>Invokes {#link|Peer Type Resolution#} for the operands.</li>
              <li>See also {#link|@subWithOverflow#}.</li>
            </ul>
          </td>
          <td>
            <pre>{#syntax#}2 - 5 == -3{#endsyntax#}</pre>
          </td>
        </tr>
        <tr>
          <td><pre>{#syntax#}a -% b
a -%= b{#endsyntax#}</pre></td>
          <td>
            <ul>
              <li>{#link|Integers#}</li>
            </ul>
          </td>
          <td>Wrapping Subtraction.
            <ul>
              <li>Guaranteed to have twos-complement wrapping behavior.</li>
              <li>Invokes {#link|Peer Type Resolution#} for the operands.</li>
              <li>See also {#link|@subWithOverflow#}.</li>
            </ul>
          </td>
          <td>
            <pre>{#syntax#}u32(0) -% 1 == @maxValue(u32){#endsyntax#}</pre>
          </td>
        </tr>
        <tr>
          <td><pre>{#syntax#}-a{#endsyntax#}</pre></td>
          <td>
            <ul>
              <li>{#link|Integers#}</li>
              <li>{#link|Floats#}</li>
            </ul>
          </td>
          <td>
            Negation.
            <ul>
              <li>Can cause {#link|overflow|Default Operations#} for integers.</li>
            </ul>
          </td>
          <td>
            <pre>{#syntax#}-1 == 0 - 1{#endsyntax#}</pre>
          </td>
        </tr>
        <tr>
          <td><pre>{#syntax#}-%a{#endsyntax#}</pre></td>
          <td>
            <ul>
              <li>{#link|Integers#}</li>
            </ul>
          </td>
          <td>
            Wrapping Negation.
            <ul>
              <li>Guaranteed to have twos-complement wrapping behavior.</li>
            </ul>
          </td>
          <td>
            <pre>{#syntax#}-%i32(@minValue(i32)) == @minValue(i32){#endsyntax#}</pre>
          </td>
        </tr>
        <tr>
          <td><pre>{#syntax#}a * b
a *= b{#endsyntax#}</pre></td>
          <td>
            <ul>
              <li>{#link|Integers#}</li>
              <li>{#link|Floats#}</li>
            </ul>
          </td>
          <td>Multiplication.
            <ul>
              <li>Can cause {#link|overflow|Default Operations#} for integers.</li>
              <li>Invokes {#link|Peer Type Resolution#} for the operands.</li>
              <li>See also {#link|@mulWithOverflow#}.</li>
            </ul>
          </td>
          <td>
            <pre>{#syntax#}2 * 5 == 10{#endsyntax#}</pre>
          </td>
        </tr>
        <tr>
          <td><pre>{#syntax#}a *% b
a *%= b{#endsyntax#}</pre></td>
          <td>
            <ul>
              <li>{#link|Integers#}</li>
            </ul>
          </td>
          <td>Wrapping Multiplication.
            <ul>
              <li>Guaranteed to have twos-complement wrapping behavior.</li>
              <li>Invokes {#link|Peer Type Resolution#} for the operands.</li>
              <li>See also {#link|@mulWithOverflow#}.</li>
            </ul>
          </td>
          <td>
            <pre>{#syntax#}u8(200) *% 2 == 144{#endsyntax#}</pre>
          </td>
        </tr>
        <tr>
          <td><pre>{#syntax#}a / b
a /= b{#endsyntax#}</pre></td>
          <td>
            <ul>
              <li>{#link|Integers#}</li>
              <li>{#link|Floats#}</li>
            </ul>
          </td>
          <td>Divison.
            <ul>
              <li>Can cause {#link|overflow|Default Operations#} for integers.</li>
              <li>Can cause {#link|Division by Zero#} for integers.</li>
              <li>Can cause {#link|Division by Zero#} for floats in {#link|FloatMode.Optimized Mode|Floating Point Operations#}.</li>
              <li>For non-compile-time-known signed integers, must use
                {#link|@divTrunc#},
                {#link|@divFloor#}, or
                {#link|@divExact#} instead of {#syntax#}/{#endsyntax#}.
              </li>
              <li>Invokes {#link|Peer Type Resolution#} for the operands.</li>
            </ul>
          </td>
          <td>
            <pre>{#syntax#}10 / 5 == 2{#endsyntax#}</pre>
          </td>
        </tr>
        <tr>
          <td><pre>{#syntax#}a % b
a %= b{#endsyntax#}</pre></td>
          <td>
            <ul>
              <li>{#link|Integers#}</li>
              <li>{#link|Floats#}</li>
            </ul>
          </td>
          <td>Remainder Division.
            <ul>
              <li>Can cause {#link|Division by Zero#} for integers.</li>
              <li>Can cause {#link|Division by Zero#} for floats in {#link|FloatMode.Optimized Mode|Floating Point Operations#}.</li>
              <li>For non-compile-time-known signed integers, must use
                {#link|@rem#} or
                {#link|@mod#} instead of {#syntax#}%{#endsyntax#}.
              </li>
              <li>Invokes {#link|Peer Type Resolution#} for the operands.</li>
            </ul>
          </td>
          <td>
            <pre>{#syntax#}10 % 3 == 1{#endsyntax#}</pre>
          </td>
        </tr>
        <tr>
          <td><pre>{#syntax#}a << b
a <<= b{#endsyntax#}</pre></td>
          <td>
            <ul>
              <li>{#link|Integers#}</li>
            </ul>
          </td>
          <td>Bit Shift Left.
            <ul>
                <li>{#syntax#}b{#endsyntax#} must be {#link|comptime-known|comptime#} or have a type with log2 number of bits as {#syntax#}a{#endsyntax#}.</li>
              <li>See also {#link|@shlExact#}.</li>
              <li>See also {#link|@shlWithOverflow#}.</li>
            </ul>
          </td>
          <td>
            <pre>{#syntax#}1 << 8 == 256{#endsyntax#}</pre>
          </td>
        </tr>
        <tr>
          <td><pre>{#syntax#}a >> b
a >>= b{#endsyntax#}</pre></td>
          <td>
            <ul>
              <li>{#link|Integers#}</li>
            </ul>
          </td>
          <td>Bit Shift Right.
            <ul>
                <li>{#syntax#}b{#endsyntax#} must be {#link|comptime-known|comptime#} or have a type with log2 number of bits as {#syntax#}a{#endsyntax#}.</li>
              <li>See also {#link|@shrExact#}.</li>
            </ul>
          </td>
          <td>
            <pre>{#syntax#}10 >> 1 == 5{#endsyntax#}</pre>
          </td>
        </tr>
        <tr>
          <td><pre>{#syntax#}a & b
a &= b{#endsyntax#}</pre></td>
          <td>
            <ul>
              <li>{#link|Integers#}</li>
            </ul>
          </td>
          <td>Bitwise AND.
            <ul>
              <li>Invokes {#link|Peer Type Resolution#} for the operands.</li>
            </ul>
          </td>
          <td>
            <pre>{#syntax#}0b011 & 0b101 == 0b001{#endsyntax#}</pre>
          </td>
        </tr>
        <tr>
          <td><pre>{#syntax#}a | b
a |= b{#endsyntax#}</pre></td>
          <td>
            <ul>
              <li>{#link|Integers#}</li>
            </ul>
          </td>
          <td>Bitwise OR.
            <ul>
              <li>Invokes {#link|Peer Type Resolution#} for the operands.</li>
            </ul>
          </td>
          <td>
            <pre>{#syntax#}0b010 | 0b100 == 0b110{#endsyntax#}</pre>
          </td>
        </tr>
        <tr>
          <td><pre>{#syntax#}a ^ b
a ^= b{#endsyntax#}</pre></td>
          <td>
            <ul>
              <li>{#link|Integers#}</li>
            </ul>
          </td>
          <td>Bitwise XOR.
            <ul>
              <li>Invokes {#link|Peer Type Resolution#} for the operands.</li>
            </ul>
          </td>
          <td>
            <pre>{#syntax#}0b011 ^ 0b101 == 0b110{#endsyntax#}</pre>
          </td>
        </tr>
        <tr>
          <td><pre>{#syntax#}~a{#endsyntax#}</pre></td>
          <td>
            <ul>
              <li>{#link|Integers#}</li>
            </ul>
          </td>
          <td>
            Bitwise NOT.
          </td>
          <td>
            <pre>{#syntax#}~u8(0b0101111) == 0b1010000{#endsyntax#}</pre>
          </td>
        </tr>
        <tr>
          <td><pre>{#syntax#}a orelse b{#endsyntax#}</pre></td>
          <td>
            <ul>
              <li>{#link|Optionals#}</li>
            </ul>
          </td>
          <td>If {#syntax#}a{#endsyntax#} is {#syntax#}null{#endsyntax#},
                      returns {#syntax#}b{#endsyntax#} ("default value"),
                          otherwise returns the unwrapped value of {#syntax#}a{#endsyntax#}.
                              Note that {#syntax#}b{#endsyntax#} may be a value of type {#link|noreturn#}.
          </td>
          <td>
            <pre>{#syntax#}const value: ?u32 = null;
const unwrapped = value orelse 1234;
unwrapped == 1234{#endsyntax#}</pre>
          </td>
        </tr>
        <tr>
          <td><pre>{#syntax#}a.?{#endsyntax#}</pre></td>
          <td>
            <ul>
              <li>{#link|Optionals#}</li>
            </ul>
          </td>
          <td>
            Equivalent to:
            <pre>{#syntax#}a orelse unreachable{#endsyntax#}</pre>
          </td>
          <td>
            <pre>{#syntax#}const value: ?u32 = 5678;
value.? == 5678{#endsyntax#}</pre>
          </td>
        </tr>
        <tr>
          <td><pre>{#syntax#}a catch b
a catch |err| b{#endsyntax#}</pre></td>
          <td>
            <ul>
              <li>{#link|Error Unions|Errors#}</li>
            </ul>
          </td>
          <td>If {#syntax#}a{#endsyntax#} is an {#syntax#}error.{#endsyntax#},
                      returns {#syntax#}b{#endsyntax#} ("default value"),
                          otherwise returns the unwrapped value of {#syntax#}a{#endsyntax#}.
                              Note that {#syntax#}b{#endsyntax#} may be a value of type {#link|noreturn#}.
                                  {#syntax#}err{#endsyntax#} is the {#syntax#}error.{#endsyntax#} and is in scope of the expression {#syntax#}b{#endsyntax#}.
          </td>
          <td>
            <pre>{#syntax#}const value: error!u32 = error.Broken;
const unwrapped = value catch 1234;
unwrapped == 1234{#endsyntax#}</pre>
          </td>
        </tr>
        <tr>
          <td><pre>{#syntax#}a and b{#endsyntax#}</pre></td>
          <td>
            <ul>
              <li>{#link|bool|Primitive Types#}</li>
            </ul>
          </td>
          <td>
              If {#syntax#}a{#endsyntax#} is {#syntax#}false{#endsyntax#}, returns {#syntax#}false{#endsyntax#}
                          without evaluating {#syntax#}b{#endsyntax#}. Otherwise, returns {#syntax#}b{#endsyntax#}.
          </td>
          <td>
            <pre>{#syntax#}false and true == false{#endsyntax#}</pre>
          </td>
        </tr>
        <tr>
          <td><pre>{#syntax#}a or b{#endsyntax#}</pre></td>
          <td>
            <ul>
              <li>{#link|bool|Primitive Types#}</li>
            </ul>
          </td>
          <td>
              If {#syntax#}a{#endsyntax#} is {#syntax#}true{#endsyntax#}, returns {#syntax#}true{#endsyntax#}
                          without evaluating {#syntax#}b{#endsyntax#}. Otherwise, returns {#syntax#}b{#endsyntax#}.
          </td>
          <td>
            <pre>{#syntax#}false or true == true{#endsyntax#}</pre>
          </td>
        </tr>
        <tr>
          <td><pre>{#syntax#}!a{#endsyntax#}</pre></td>
          <td>
            <ul>
              <li>{#link|bool|Primitive Types#}</li>
            </ul>
          </td>
          <td>
            Boolean NOT.
          </td>
          <td>
            <pre>{#syntax#}!false == true{#endsyntax#}</pre>
          </td>
        </tr>
        <tr>
          <td><pre>{#syntax#}a == b{#endsyntax#}</pre></td>
          <td>
            <ul>
              <li>{#link|Integers#}</li>
              <li>{#link|Floats#}</li>
              <li>{#link|bool|Primitive Types#}</li>
              <li>{#link|type|Primitive Types#}</li>
            </ul>
          </td>
          <td>
              Returns {#syntax#}true{#endsyntax#} if a and b are equal, otherwise returns {#syntax#}false{#endsyntax#}.
            Invokes {#link|Peer Type Resolution#} for the operands.
          </td>
          <td>
            <pre>{#syntax#}(1 == 1) == true{#endsyntax#}</pre>
          </td>
        </tr>
        <tr>
          <td><pre>{#syntax#}a == null{#endsyntax#}</pre></td>
          <td>
            <ul>
              <li>{#link|Optionals#}</li>
            </ul>
          </td>
          <td>
              Returns {#syntax#}true{#endsyntax#} if a is {#syntax#}null{#endsyntax#}, otherwise returns {#syntax#}false{#endsyntax#}.
          </td>
          <td>
            <pre>{#syntax#}const value: ?u32 = null;
value == null{#endsyntax#}</pre>
          </td>
        </tr>
        <tr>
          <td><pre>{#syntax#}a != b{#endsyntax#}</pre></td>
          <td>
            <ul>
              <li>{#link|Integers#}</li>
              <li>{#link|Floats#}</li>
              <li>{#link|bool|Primitive Types#}</li>
              <li>{#link|type|Primitive Types#}</li>
            </ul>
          </td>
          <td>
              Returns {#syntax#}false{#endsyntax#} if a and b are equal, otherwise returns {#syntax#}true{#endsyntax#}.
            Invokes {#link|Peer Type Resolution#} for the operands.
          </td>
          <td>
            <pre>{#syntax#}(1 != 1) == false{#endsyntax#}</pre>
          </td>
        </tr>
        <tr>
          <td><pre>{#syntax#}a > b{#endsyntax#}</pre></td>
          <td>
            <ul>
              <li>{#link|Integers#}</li>
              <li>{#link|Floats#}</li>
            </ul>
          </td>
          <td>
              Returns {#syntax#}true{#endsyntax#} if a is greater than b, otherwise returns {#syntax#}false{#endsyntax#}.
            Invokes {#link|Peer Type Resolution#} for the operands.
          </td>
          <td>
            <pre>{#syntax#}(2 > 1) == true{#endsyntax#}</pre>
          </td>
        </tr>
        <tr>
          <td><pre>{#syntax#}a >= b{#endsyntax#}</pre></td>
          <td>
            <ul>
              <li>{#link|Integers#}</li>
              <li>{#link|Floats#}</li>
            </ul>
          </td>
          <td>
              Returns {#syntax#}true{#endsyntax#} if a is greater than or equal to b, otherwise returns {#syntax#}false{#endsyntax#}.
            Invokes {#link|Peer Type Resolution#} for the operands.
          </td>
          <td>
            <pre>{#syntax#}(2 >= 1) == true{#endsyntax#}</pre>
          </td>
        </tr>
        <tr>
          <td><pre>{#syntax#}a < b{#endsyntax#}</pre></td>
          <td>
            <ul>
              <li>{#link|Integers#}</li>
              <li>{#link|Floats#}</li>
            </ul>
          </td>
          <td>
              Returns {#syntax#}true{#endsyntax#} if a is less than b, otherwise returns {#syntax#}false{#endsyntax#}.
            Invokes {#link|Peer Type Resolution#} for the operands.
          </td>
          <td>
            <pre>{#syntax#}(1 < 2) == true{#endsyntax#}></pre>
          </td>
        </tr>
        <tr>
          <td><pre>{#syntax#}a <= b{#endsyntax#}</pre></td>
          <td>
            <ul>
              <li>{#link|Integers#}</li>
              <li>{#link|Floats#}</li>
            </ul>
          </td>
          <td>
              Returns {#syntax#}true{#endsyntax#} if a is less than or equal to b, otherwise returns {#syntax#}false{#endsyntax#}.
            Invokes {#link|Peer Type Resolution#} for the operands.
          </td>
          <td>
            <pre>{#syntax#}(1 <= 2) == true{#endsyntax#}</pre>
          </td>
        </tr>
        <tr>
          <td><pre>{#syntax#}a ++ b{#endsyntax#}</pre></td>
          <td>
            <ul>
              <li>{#link|Arrays#}</li>
            </ul>
          </td>
          <td>
            Array concatenation.
            <ul>
                <li>Only available when {#syntax#}a{#endsyntax#} and {#syntax#}b{#endsyntax#} are {#link|compile-time known|comptime#}.
            </ul>
          </td>
          <td>
            <pre>{#syntax#}const mem = @import("std").mem;
const array1 = []u32{1,2};
const array2 = []u32{3,4};
const together = array1 ++ array2;
mem.eql(u32, together, []u32{1,2,3,4}){#endsyntax#}</pre>
          </td>
        </tr>
        <tr>
          <td><pre>{#syntax#}a ** b{#endsyntax#}</pre></td>
          <td>
            <ul>
              <li>{#link|Arrays#}</li>
            </ul>
          </td>
          <td>
            Array multiplication.
            <ul>
                <li>Only available when {#syntax#}a{#endsyntax#} and {#syntax#}b{#endsyntax#} are {#link|compile-time known|comptime#}.
            </ul>
          </td>
          <td>
            <pre>{#syntax#}const mem = @import("std").mem;
const pattern = "ab" ** 3;
mem.eql(u8, pattern, "ababab"){#endsyntax#}</pre>
          </td>
        </tr>
        <tr>
          <td><pre>{#syntax#}a.*{#endsyntax#}</pre></td>
          <td>
            <ul>
              <li>{#link|Pointers#}</li>
            </ul>
          </td>
          <td>
            Pointer dereference.
          </td>
          <td>
            <pre>{#syntax#}const x: u32 = 1234;
const ptr = &x;
x.* == 1234{#endsyntax#}</pre>
          </td>
        </tr>
        <tr>
          <td><pre>{#syntax#}&a{#endsyntax#}</pre></td>
          <td>
            All types
          </td>
          <td>
            Address of.
          </td>
          <td>
            <pre>{#syntax#}const x: u32 = 1234;
const ptr = &x;
x.* == 1234{#endsyntax#}</pre>
          </td>
        </tr>
        <tr>
          <td><pre>{#syntax#}a || b{#endsyntax#}</pre></td>
          <td>
            <ul>
              <li>{#link|Error Set Type#}</li>
            </ul>
          </td>
          <td>
              {#link|Merging Error Sets#}
          </td>
          <td>
            <pre>{#syntax#}const A = error.{One};
const B = error.{Two};
(A || B) == error.{One, Two}{#endsyntax#}</pre>
          </td>
        </tr>
      </table>
      </div>
      {#header_close#}
      {#header_open|Precedence#}
      <pre>{#syntax#}x() x[] x.y
a!b
!x -x -%x ~x &x ?x
x{} x.* x.?
! * / % ** *% ||
+ - ++ +% -%
<< >>
&
^
|
== != < > <= >=
and
or
orelse catch
= *= /= %= += -= <<= >>= &= ^= |={#endsyntax#}</pre>
      {#header_close#}
      {#header_close#}
      {#header_open|Arrays#}
      {#code_begin|test|arrays#}
const assert = @import("std").debug.assert;
const mem = @import("std").mem;

// array literal
const message = []u8.{ 'h', 'e', 'l', 'l', 'o' };

// get the size of an array
comptime {
    assert(message.len == 5);
}

// a string literal is an array literal
const same_message = "hello";

comptime {
    assert(mem.eql(u8, message, same_message));
    assert(@typeOf(message) == @typeOf(same_message));
}

test "iterate over an array" {
    var sum: usize = 0;
    for (message) |byte| {
        sum += byte;
    }
    assert(sum == usize('h') + usize('e') + usize('l') * 2 + usize('o'));
}

// modifiable array
var some_integers: [100]i32 = undefined;

test "modify an array" {
    for (some_integers) |*item, i| {
        item.* = @intCast(i32, i);
    }
    assert(some_integers[10] == 10);
    assert(some_integers[99] == 99);
}

// array concatenation works if the values are known
// at compile time
const part_one = []i32.{ 1, 2, 3, 4 };
const part_two = []i32.{ 5, 6, 7, 8 };
const all_of_it = part_one ++ part_two;
comptime {
    assert(mem.eql(i32, all_of_it, []i32.{ 1, 2, 3, 4, 5, 6, 7, 8 }));
}

// remember that string literals are arrays
const hello = "hello";
const world = "world";
const hello_world = hello ++ " " ++ world;
comptime {
    assert(mem.eql(u8, hello_world, "hello world"));
}

// ** does repeating patterns
const pattern = "ab" ** 3;
comptime {
    assert(mem.eql(u8, pattern, "ababab"));
}

// initialize an array to zero
const all_zero = []u16.{0} ** 10;

comptime {
    assert(all_zero.len == 10);
    assert(all_zero[5] == 0);
}

// use compile-time code to initialize an array
var fancy_array = init: {
    var initial_value: [10]Point = undefined;
    for (initial_value) |*pt, i| {
        pt.* = Point.{
            .x = @intCast(i32, i),
            .y = @intCast(i32, i) * 2,
        };
    }
    break :init initial_value;
};
const Point = struct.{
    x: i32,
    y: i32,
};

test "compile-time array initalization" {
    assert(fancy_array[4].x == 4);
    assert(fancy_array[4].y == 8);
}

// call a function to initialize an array
var more_points = []Point.{makePoint(3)} ** 10;
fn makePoint(x: i32) Point {
    return Point.{
        .x = x,
        .y = x * 2,
    };
}
test "array initialization with function calls" {
    assert(more_points[4].x == 3);
    assert(more_points[4].y == 6);
    assert(more_points.len == 10);
}
      {#code_end#}
      {#see_also|for|Slices#}
      {#header_close#}
      {#header_open|Pointers#}
      <p>
      Zig has two kinds of pointers:
      </p>
      <ul>
          <li>{#syntax#}*T{#endsyntax#} - pointer to exactly one item.
            <ul>
              <li>Supports deref syntax: {#syntax#}ptr.*{#endsyntax#}</li>
            </ul>
          </li>
          <li>{#syntax#}[*]T{#endsyntax#} - pointer to unknown number of items.
            <ul>
              <li>Supports index syntax: {#syntax#}ptr[i]{#endsyntax#}</li>
              <li>Supports slice syntax: {#syntax#}ptr[start..end]{#endsyntax#}</li>
              <li>Supports pointer arithmetic: {#syntax#}ptr + x{#endsyntax#}, {#syntax#}ptr - x{#endsyntax#}</li>
              <li>{#syntax#}T{#endsyntax#} must have a known size, which means that it cannot be
              {#syntax#}c_void{#endsyntax#} or any other {#link|@OpaqueType#}.</li>
            </ul>
          </li>
      </ul>
      <p>These types are closely related to {#link|Arrays#} and {#link|Slices#}:</p>
        <ul>
            <li>{#syntax#}*[N]T{#endsyntax#} - pointer to N items, same as single-item pointer to array.
            <ul>
                <li>Supports index syntax: {#syntax#}array_ptr[i]{#endsyntax#}</li>
                <li>Supports slice syntax: {#syntax#}array_ptr[start..end]{#endsyntax#}</li>
                <li>Supports len property: {#syntax#}array_ptr.len{#endsyntax#}</li>
            </ul>
            </li>
        </ul>
        <ul>
            <li>{#syntax#}[]T{#endsyntax#} - pointer to runtime-known number of items.
            <ul>
                <li>Supports index syntax: {#syntax#}slice[i]{#endsyntax#}</li>
                <li>Supports slice syntax: {#syntax#}slice[start..end]{#endsyntax#}</li>
                <li>Supports len property: {#syntax#}slice.len{#endsyntax#}</li>
            </ul>
            </li>
        </ul>
        <p>Use {#syntax#}&x{#endsyntax#} to obtain a single-item pointer:</p>
        {#code_begin|test#}
const assert = @import("std").debug.assert;

test "address of syntax" {
    // Get the address of a variable:
    const x: i32 = 1234;
    const x_ptr = &x;

    // Deference a pointer:
    assert(x_ptr.* == 1234);

    // When you get the address of a const variable, you get a const pointer to a single item.
    assert(@typeOf(x_ptr) == *const i32);

    // If you want to mutate the value, you'd need an address of a mutable variable:
    var y: i32 = 5678;
    const y_ptr = &y;
    assert(@typeOf(y_ptr) == *i32);
    y_ptr.* += 1;
    assert(y_ptr.* == 5679);
}

test "pointer array access" {
    // Taking an address of an individual element gives a
    // pointer to a single item. This kind of pointer
    // does not support pointer arithmetic.
    var array = []u8.{ 1, 2, 3, 4, 5, 6, 7, 8, 9, 10 };
    const ptr = &array[2];
    assert(@typeOf(ptr) == *u8);

    assert(array[2] == 3);
    ptr.* += 1;
    assert(array[2] == 4);
}
      {#code_end#}
      <p>
        In Zig, we prefer slices over pointers to null-terminated arrays.
        You can turn an array or pointer into a slice using slice syntax.
      </p>
      <p>
        Slices have bounds checking and are therefore protected
        against this kind of undefined behavior. This is one reason
        we prefer slices to pointers.
      </p>
      {#code_begin|test#}
const assert = @import("std").debug.assert;

test "pointer slicing" {
<<<<<<< HEAD
    // In Zig, we prefer slices over pointers to null-terminated arrays.
    // You can turn an array into a slice using slice syntax:
    var array = []u8.{ 1, 2, 3, 4, 5, 6, 7, 8, 9, 10 };
=======
    var array = []u8{ 1, 2, 3, 4, 5, 6, 7, 8, 9, 10 };
>>>>>>> 718fa90e
    const slice = array[2..4];
    assert(slice.len == 2);

    assert(array[3] == 4);
    slice[1] += 1;
    assert(array[3] == 5);
}
      {#code_end#}
      <p>Pointers work at compile-time too, as long as the code does not depend on 
      an undefined memory layout:</p>
      {#code_begin|test#}
const assert = @import("std").debug.assert;

test "comptime pointers" {
    comptime {
        var x: i32 = 1;
        const ptr = &x;
        ptr.* += 1;
        x += 1;
        assert(ptr.* == 3);
    }
}
      {#code_end#}
      <p>To convert an integer address into a pointer, use {#syntax#}@intToPtr{#endsyntax#}.
      To convert a pointer to an integer, use {#syntax#}@ptrToInt{#endsyntax#}:</p>
      {#code_begin|test#}
const assert = @import("std").debug.assert;

test "@ptrToInt and @intToPtr" {
    const ptr = @intToPtr(*i32, 0xdeadbeef);
    const addr = @ptrToInt(ptr);
    assert(@typeOf(addr) == usize);
    assert(addr == 0xdeadbeef);
}
      {#code_end#}
      <p>Zig is able to preserve memory addresses in comptime code, as long as
      the pointer is never dereferenced:</p>
      {#code_begin|test#}
const assert = @import("std").debug.assert;

test "comptime @intToPtr" {
    comptime {
        // Zig is able to do this at compile-time, as long as
        // ptr is never dereferenced.
        const ptr = @intToPtr(*i32, 0xdeadbeef);
        const addr = @ptrToInt(ptr);
        assert(@typeOf(addr) == usize);
        assert(addr == 0xdeadbeef);
    }
}
      {#code_end#}
      {#see_also|Optional Pointers#}
      {#header_open|volatile#}
      <p>Loads and stores are assumed to not have side effects. If a given load or store
      should have side effects, such as Memory Mapped Input/Output (MMIO), use {#syntax#}volatile{#endsyntax#}.
      In the following code, loads and stores with {#syntax#}mmio_ptr{#endsyntax#} are guaranteed to all happen
      and in the same order as in source code:</p>
      {#code_begin|test#}
const assert = @import("std").debug.assert;

test "volatile" {
    const mmio_ptr = @intToPtr(*volatile u8, 0x12345678);
    assert(@typeOf(mmio_ptr) == *volatile u8);
}
      {#code_end#}
      <p>
      Note that {#syntax#}volatile{#endsyntax#} is unrelated to concurrency and {#link|Atomics#}.
      If you see code that is using {#syntax#}volatile{#endsyntax#} for something other than Memory Mapped
      Input/Output, it is probably a bug.
      </p>
      {#header_close#}
      <p>
      To convert one pointer type to another, use {#link|@ptrCast#}. This is an unsafe
      operation that Zig cannot protect you against. Use {#syntax#}@ptrCast{#endsyntax#} only when other
      conversions are not possible.
      </p>
      {#code_begin|test#}
const assert = @import("std").debug.assert;

test "pointer casting" {
<<<<<<< HEAD
    // To convert one pointer type to another, use @ptrCast. This is an unsafe
    // operation that Zig cannot protect you against. Use @ptrCast only when other
    // conversions are not possible.
    const bytes align(@alignOf(u32)) = []u8.{ 0x12, 0x12, 0x12, 0x12 };
=======
    const bytes align(@alignOf(u32)) = []u8{ 0x12, 0x12, 0x12, 0x12 };
>>>>>>> 718fa90e
    const u32_ptr = @ptrCast(*const u32, &bytes);
    assert(u32_ptr.* == 0x12121212);

    // Even this example is contrived - there are better ways to do the above than
    // pointer casting. For example, using a slice narrowing cast:
    const u32_value = @bytesToSlice(u32, bytes[0..])[0];
    assert(u32_value == 0x12121212);

    // And even another way, the most straightforward way to do it:
    assert(@bitCast(u32, bytes) == 0x12121212);
}

test "pointer child type" {
    // pointer types have a `child` field which tells you the type they point to.
    assert((*u32).Child == u32);
}
      {#code_end#}
      {#header_open|Alignment#}
      <p>
      Each type has an <strong>alignment</strong> - a number of bytes such that,
      when a value of the type is loaded from or stored to memory,
      the memory address must be evenly divisible by this number. You can use
      {#link|@alignOf#} to find out this value for any type.
      </p>
      <p>
      Alignment depends on the CPU architecture, but is always a power of two, and
      less than {#syntax#}1 << 29{#endsyntax#}.
      </p>
      <p>
      In Zig, a pointer type has an alignment value. If the value is equal to the
      alignment of the underlying type, it can be omitted from the type:
      </p>
      {#code_begin|test#}
const assert = @import("std").debug.assert;
const builtin = @import("builtin");

test "variable alignment" {
    var x: i32 = 1234;
    const align_of_i32 = @alignOf(@typeOf(x));
    assert(@typeOf(&x) == *i32);
    assert(*i32 == *align(align_of_i32) i32);
    if (builtin.arch == builtin.Arch.x86_64) {
        assert((*i32).alignment == 4);
    }
}
      {#code_end#}
      <p>In the same way that a {#syntax#}*i32{#endsyntax#} can be {#link|implicitly cast|Implicit Casts#} to a
          {#syntax#}*const i32{#endsyntax#}, a pointer with a larger alignment can be implicitly
      cast to a pointer with a smaller alignment, but not vice versa.
      </p>
      <p>
      You can specify alignment on variables and functions. If you do this, then
      pointers to them get the specified alignment:
      </p>
      {#code_begin|test#}
const assert = @import("std").debug.assert;

var foo: u8 align(4) = 100;

test "global variable alignment" {
    assert(@typeOf(&foo).alignment == 4);
    assert(@typeOf(&foo) == *align(4) u8);
    const slice = (*[1]u8)(&foo)[0..];
    assert(@typeOf(slice) == []align(4) u8);
}

fn derp() align(@sizeOf(usize) * 2) i32 { return 1234; }
fn noop1() align(1) void {}
fn noop4() align(4) void {}

test "function alignment" {
    assert(derp() == 1234);
    assert(@typeOf(noop1) == fn() align(1) void);
    assert(@typeOf(noop4) == fn() align(4) void);
    noop1();
    noop4();
}
      {#code_end#}
      <p>
      If you have a pointer or a slice that has a small alignment, but you know that it actually
      has a bigger alignment, use {#link|@alignCast#} to change the
      pointer into a more aligned pointer. This is a no-op at runtime, but inserts a
      {#link|safety check|Incorrect Pointer Alignment#}:
      </p>
      {#code_begin|test_safety|incorrect alignment#}
const assert = @import("std").debug.assert;

test "pointer alignment safety" {
    var array align(4) = []u32.{ 0x11111111, 0x11111111 };
    const bytes = @sliceToBytes(array[0..]);
    assert(foo(bytes) == 0x11111111);
}
fn foo(bytes: []u8) u32 {
    const slice4 = bytes[1..5];
    const int_slice = @bytesToSlice(u32, @alignCast(4, slice4));
    return int_slice[0];
}
      {#code_end#}
      {#header_close#}
      {#header_close#}
      {#header_open|Slices#}
      {#code_begin|test_safety|index out of bounds#}
const assert = @import("std").debug.assert;

test "basic slices" {
    var array = []i32.{ 1, 2, 3, 4 };
    // A slice is a pointer and a length. The difference between an array and
    // a slice is that the array's length is part of the type and known at
    // compile-time, whereas the slice's length is known at runtime.
    // Both can be accessed with the `len` field.
    const slice = array[0..array.len];
    assert(&slice[0] == &array[0]);
    assert(slice.len == array.len);

    // Using the address-of operator on a slice gives a pointer to a single
    // item, while using the `ptr` field gives an unknown length pointer.
    assert(@typeOf(slice.ptr) == [*]i32);
    assert(@typeOf(&slice[0]) == *i32);
    assert(@ptrToInt(slice.ptr) == @ptrToInt(&slice[0]));

    // Slices have array bounds checking. If you try to access something out
    // of bounds, you'll get a safety check failure:
    slice[10] += 1;

    // Note that `slice.ptr` does not invoke safety checking, while `&slice[0]`
    // asserts that the slice has len >= 1.
}
      {#code_end#}
      <p>This is one reason we prefer slices to pointers.</p>
      {#code_begin|test|slices#}
const assert = @import("std").debug.assert;
const mem = @import("std").mem;
const fmt = @import("std").fmt;

test "using slices for strings" {
    // Zig has no concept of strings. String literals are arrays of u8, and
    // in general the string type is []u8 (slice of u8).
    // Here we implicitly cast [5]u8 to []const u8
    const hello: []const u8 = "hello";
    const world: []const u8 = "世界";

    var all_together: [100]u8 = undefined;
    // You can use slice syntax on an array to convert an array into a slice.
    const all_together_slice = all_together[0..];
    // String concatenation example.
    const hello_world = try fmt.bufPrint(all_together_slice, "{} {}", hello, world);

    // Generally, you can use UTF-8 and not worry about whether something is a
    // string. If you don't need to deal with individual characters, no need
    // to decode.
    assert(mem.eql(u8, hello_world, "hello 世界"));
}

test "slice pointer" {
    var array: [10]u8 = undefined;
    const ptr = &array;

    // You can use slicing syntax to convert a pointer into a slice:
    const slice = ptr[0..5];
    slice[2] = 3;
    assert(slice[2] == 3);
    // The slice is mutable because we sliced a mutable pointer.
    assert(@typeOf(slice) == []u8);

    // You can also slice a slice:
    const slice2 = slice[2..3];
    assert(slice2.len == 1);
    assert(slice2[0] == 3);
}

test "slice widening" {
    // Zig supports slice widening and slice narrowing. Cast a slice of u8
    // to a slice of anything else, and Zig will perform the length conversion.
    const array align(@alignOf(u32)) = []u8.{ 0x12, 0x12, 0x12, 0x12, 0x13, 0x13, 0x13, 0x13 };
    const slice = @bytesToSlice(u32, array[0..]);
    assert(slice.len == 2);
    assert(slice[0] == 0x12121212);
    assert(slice[1] == 0x13131313);
}
      {#code_end#}
      {#see_also|Pointers|for|Arrays#}
      {#header_close#}
      {#header_open|struct#}
      {#code_begin|test|structs#}
// Declare a struct.
// Zig gives no guarantees about the order of fields and whether or
// not there will be padding.
const Point = struct.{
    x: f32,
    y: f32,
};

// Maybe we want to pass it to OpenGL so we want to be particular about
// how the bytes are arranged.
const Point2 = packed struct.{
    x: f32,
    y: f32,
};


// Declare an instance of a struct.
const p = Point.{
    .x = 0.12,
    .y = 0.34,
};

// Maybe we're not ready to fill out some of the fields.
var p2 = Point.{
    .x = 0.12,
    .y = undefined,
};

// Structs can have methods
// Struct methods are not special, they are only namespaced
// functions that you can call with dot syntax.
const Vec3 = struct.{
    x: f32,
    y: f32,
    z: f32,

    pub fn init(x: f32, y: f32, z: f32) Vec3 {
        return Vec3.{
            .x = x,
            .y = y,
            .z = z,
        };
    }

    pub fn dot(self: *const Vec3, other: *const Vec3) f32 {
        return self.x * other.x + self.y * other.y + self.z * other.z;
    }
};

const assert = @import("std").debug.assert;
test "dot product" {
    const v1 = Vec3.init(1.0, 0.0, 0.0);
    const v2 = Vec3.init(0.0, 1.0, 0.0);
    assert(v1.dot(v2) == 0.0);

    // Other than being available to call with dot syntax, struct methods are
    // not special. You can reference them as any other declaration inside
    // the struct:
    assert(Vec3.dot(v1, v2) == 0.0);
}

// Structs can have global declarations.
// Structs can have 0 fields.
const Empty = struct.{
    pub const PI = 3.14;
};
test "struct namespaced variable" {
    assert(Empty.PI == 3.14);
    assert(@sizeOf(Empty) == 0);

    // you can still instantiate an empty struct
    const does_nothing = Empty.{};
}

// struct field order is determined by the compiler for optimal performance.
// however, you can still calculate a struct base pointer given a field pointer:
fn setYBasedOnX(x: *f32, y: f32) void {
    const point = @fieldParentPtr(Point, "x", x);
    point.y = y;
}
test "field parent pointer" {
    var point = Point.{
        .x = 0.1234,
        .y = 0.5678,
    };
    setYBasedOnX(&point.x, 0.9);
    assert(point.y == 0.9);
}

// You can return a struct from a function. This is how we do generics
// in Zig:
fn LinkedList(comptime T: type) type {
    return struct.{
        pub const Node = struct.{
            prev: ?*Node,
            next: ?*Node,
            data: T,
        };

        first: ?*Node,
        last:  ?*Node,
        len:   usize,
    };
}

test "linked list" {
    // Functions called at compile-time are memoized. This means you can
    // do this:
    assert(LinkedList(i32) == LinkedList(i32));

    var list = LinkedList(i32).{
        .first = null,
        .last = null,
        .len = 0,
    };
    assert(list.len == 0);

    // Since types are first class values you can instantiate the type
    // by assigning it to a variable:
    const ListOfInts = LinkedList(i32);
    assert(ListOfInts == LinkedList(i32));

    var node = ListOfInts.Node.{
        .prev = null,
        .next = null,
        .data = 1234,
    };
    var list2 = LinkedList(i32).{
        .first = &node,
        .last = &node,
        .len = 1,
    };
    assert(list2.first.?.data == 1234);
}
      {#code_end#}
      {#header_open|packed struct#}
      <p>{#syntax#}packed{#endsyntax#} structs have guaranteed in-memory layout.</p>
      <p>TODO bit fields</p>
      <p>TODO alignment</p>
      <p>TODO endianness</p>
      <p>TODO @bitOffsetOf and @byteOffsetOf</p>
      <p>TODO mention how volatile loads and stores of bit packed fields could be more efficient when
      done by hand instead of with packed struct</p>
      {#header_close#}
      {#header_open|struct Naming#}
      <p>Since all structs are anonymous, Zig infers the type name based on a few rules.</p>
      <ul>
          <li>If the struct is in the initialization expression of a variable, it gets named after
          that variable.</li>
          <li>If the struct is in the {#syntax#}return{#endsyntax#} expression, it gets named after
          the function it is returning from, with the parameter values serialized.</li>
          <li>Otherwise, the struct gets a name such as <code>(anonymous struct at file.zig:7:38)</code>.</li>
      </ul>
      {#code_begin|exe|struct_name#}
const std = @import("std");

pub fn main() void {
    const Foo = struct.{};
    std.debug.warn("variable: {}\n", @typeName(Foo));
    std.debug.warn("anonymous: {}\n", @typeName(struct.{}));
    std.debug.warn("function: {}\n", @typeName(List(i32)));
}

fn List(comptime T: type) type {
    return struct.{
        x: T,
    };
}
      {#code_end#}
      {#header_close#}
      {#see_also|comptime|@fieldParentPtr#}
      {#header_close#}
      {#header_open|enum#}
      {#code_begin|test|enums#}
const assert = @import("std").debug.assert;
const mem = @import("std").mem;

// Declare an enum.
const Type = enum.{
    Ok,
    NotOk,
};

// Declare a specific instance of the enum variant.
const c = Type.Ok;

// If you want access to the ordinal value of an enum, you
// can specify the tag type.
const Value = enum(u2).{
    Zero,
    One,
    Two,
};

// Now you can cast between u2 and Value.
// The ordinal value starts from 0, counting up for each member.
test "enum ordinal value" {
    assert(@enumToInt(Value.Zero) == 0);
    assert(@enumToInt(Value.One) == 1);
    assert(@enumToInt(Value.Two) == 2);
}

// You can override the ordinal value for an enum.
const Value2 = enum(u32).{
    Hundred = 100,
    Thousand = 1000,
    Million = 1000000,
};
test "set enum ordinal value" {
    assert(@enumToInt(Value2.Hundred) == 100);
    assert(@enumToInt(Value2.Thousand) == 1000);
    assert(@enumToInt(Value2.Million) == 1000000);
}

// Enums can have methods, the same as structs and unions.
// Enum methods are not special, they are only namespaced
// functions that you can call with dot syntax.
const Suit = enum.{
    Clubs,
    Spades,
    Diamonds,
    Hearts,

    pub fn isClubs(self: Suit) bool {
        return self == Suit.Clubs;
    }
};
test "enum method" {
    const p = Suit.Spades;
    assert(!p.isClubs());
}

// An enum variant of different types can be switched upon.
const Foo = enum.{
    String,
    Number,
    None,
};
test "enum variant switch" {
    const p = Foo.Number;
    const what_is_it = switch (p) {
        Foo.String => "this is a string",
        Foo.Number => "this is a number",
        Foo.None => "this is a none",
    };
    assert(mem.eql(u8, what_is_it, "this is a number"));
}

// @TagType can be used to access the integer tag type of an enum.
const Small = enum.{
    One,
    Two,
    Three,
    Four,
};
test "@TagType" {
    assert(@TagType(Small) == u2);
}

// @memberCount tells how many fields an enum has:
test "@memberCount" {
    assert(@memberCount(Small) == 4);
}

// @memberName tells the name of a field in an enum:
test "@memberName" {
    assert(mem.eql(u8, @memberName(Small, 1), "Two"));
}

// @tagName gives a []const u8 representation of an enum value:
test "@tagName" {
    assert(mem.eql(u8, @tagName(Small.Three), "Three"));
}
      {#code_end#}
      {#header_open|extern enum#}
      <p>
      By default, enums are not guaranteed to be compatible with the C ABI:
      </p>
      {#code_begin|obj_err|parameter of type 'Foo' not allowed in function with calling convention 'ccc'#}
const Foo = enum.{ A, B, C };
export fn entry(foo: Foo) void { }
      {#code_end#}
      <p>
      For a C-ABI-compatible enum, use {#syntax#}extern enum{#endsyntax#}:
      </p>
      {#code_begin|obj#}
const Foo = extern enum.{ A, B, C };
export fn entry(foo: Foo) void { }
      {#code_end#}
      {#header_close#}
      {#header_open|packed enum#}
      <p>By default, the size of enums is not guaranteed.</p>
      <p>{#syntax#}packed enum{#endsyntax#} causes the size of the enum to be the same as the size of the integer tag type
      of the enum:</p>
      {#code_begin|test#}
const std = @import("std");

test "packed enum" {
    const Number = packed enum(u8).{
        One,
        Two,
        Three,
    };
    std.debug.assert(@sizeOf(Number) == @sizeOf(u8));
}
      {#code_end#}
      {#header_close#}
      {#see_also|@memberName|@memberCount|@tagName|@sizeOf#}
      {#header_close#}
      {#header_open|union#}
      {#code_begin|test|union#}
const assert = @import("std").debug.assert;
const mem = @import("std").mem;

// A union has only 1 active field at a time.
const Payload = union.{
    Int: i64,
    Float: f64,
    Bool: bool,
};
test "simple union" {
    var payload = Payload.{.Int = 1234};
    // payload.Float = 12.34; // ERROR! field not active
    assert(payload.Int == 1234);
    // You can activate another field by assigning the entire union.
    payload = Payload.{.Float = 12.34};
    assert(payload.Float == 12.34);
}

// Unions can be given an enum tag type:
const ComplexTypeTag = enum.{ Ok, NotOk }; 
const ComplexType = union(ComplexTypeTag).{
    Ok: u8,
    NotOk: void,
};

// Declare a specific instance of the union variant.
test "declare union value" {
    const c = ComplexType.{ .Ok = 0 };
    assert(ComplexTypeTag(c) == ComplexTypeTag.Ok);
}

// @TagType can be used to access the enum tag type of a union.
test "@TagType" {
    assert(@TagType(ComplexType) == ComplexTypeTag);
}

// Unions can be made to infer the enum tag type.
const Foo = union(enum).{
    String: []const u8,
    Number: u64,

    // void can be omitted when inferring enum tag type.
    None,
};
test "union variant switch" {
    const p = Foo.{ .Number = 54 };
    const what_is_it = switch (p) {
        // Capture by reference
        Foo.String => |*x| blk: {
            break :blk "this is a string";
        },

        // Capture by value
        Foo.Number => |x| blk: {
            assert(x == 54);
            break :blk "this is a number";
        },

        Foo.None => blk: {
            break :blk "this is a none";
        },
    };
    assert(mem.eql(u8, what_is_it, "this is a number"));
}

// Unions can have methods just like structs and enums:

const Variant = union(enum).{
    Int: i32,
    Bool: bool,

    fn truthy(self: *const Variant) bool {
        return switch (self.*) {
            Variant.Int => |x_int| x_int != 0,
            Variant.Bool => |x_bool| x_bool,
        };
    }
};

test "union method" {
    var v1 = Variant.{ .Int = 1 };
    var v2 = Variant.{ .Bool = false };

    assert(v1.truthy());
    assert(!v2.truthy());
}


const Small = union.{
    A: i32,
    B: bool,
    C: u8,
};

// @memberCount tells how many fields a union has:
test "@memberCount" {
    assert(@memberCount(Small) == 3);
}

// @memberName tells the name of a field in an enum:
test "@memberName" {
    assert(mem.eql(u8, @memberName(Small, 1), "B"));
}

// @tagName gives a []const u8 representation of an enum value,
// but only if the union has an enum tag type.
const Small2 = union(enum).{
    A: i32,
    B: bool,
    C: u8,
};
test "@tagName" {
    assert(mem.eql(u8, @tagName(Small2.C), "C"));
}
      {#code_end#}
      <p>
      Unions with an enum tag are generated as a struct with a tag field and union field. Zig
      sorts the order of the tag and union field by the largest alignment.
      </p>
      {#header_close#}
      {#header_open|blocks#}
      <p>
      Blocks are used to limit the scope of variable declarations:
      </p>
      {#code_begin|test_err|undeclared identifier#}
test "access variable after block scope" {
    {
        var x: i32 = 1;
    }
    x += 1;
}
      {#code_end#}
      <p>Blocks are expressions. When labeled, {#syntax#}break{#endsyntax#} can be used
      to return a value from the block:
      </p>
      {#code_begin|test#}
const std = @import("std");
const assert = std.debug.assert;

test "labeled break from labeled block expression" {
    var y: i32 = 123;

    const x = blk: {
        y += 1;
        break :blk y;
    };
    assert(x == 124);
    assert(y == 124);
}
      {#code_end#}
      <p>Here, {#syntax#}blk{#endsyntax#} can be any name.</p>
      {#see_also|Labeled while|Labeled for#}
      {#header_close#}
      {#header_open|switch#}
      {#code_begin|test|switch#}
const assert = @import("std").debug.assert;
const builtin = @import("builtin");

test "switch simple" {
    const a: u64 = 10;
    const zz: u64 = 103;

    // All branches of a switch expression must be able to be coerced to a
    // common type.
    //
    // Branches cannot fallthrough. If fallthrough behavior is desired, combine
    // the cases and use an if.
    const b = switch (a) {
        // Multiple cases can be combined via a ','
        1, 2, 3 => 0,

        // Ranges can be specified using the ... syntax. These are inclusive
        // both ends.
        5 ... 100 => 1,

        // Branches can be arbitrarily complex.
        101 => blk: {
            const c: u64 = 5;
            break :blk c * 2 + 1;
        },

        // Switching on arbitrary expressions is allowed as long as the
        // expression is known at compile-time.
        zz => zz,
        comptime blk: {
            const d: u32 = 5;
            const e: u32 = 100;
            break :blk d + e;
        } => 107,

        // The else branch catches everything not already captured.
        // Else branches are mandatory unless the entire range of values
        // is handled.
        else => 9,
    };

    assert(b == 1);
}

test "switch enum" {
    const Item = union(enum).{
        A: u32,
        C: struct.{ x: u8, y: u8 },
        D,
    };

    var a = Item.{ .A = 3 };

    // Switching on more complex enums is allowed.
    const b = switch (a) {
        // A capture group is allowed on a match, and will return the enum
        // value matched.
        Item.A => |item| item,

        // A reference to the matched value can be obtained using `*` syntax.
        Item.C => |*item| blk: {
            item.*.x += 1;
            break :blk 6;
        },

        // No else is required if the types cases was exhaustively handled
        Item.D => 8,
    };

    assert(b == 3);
}

// Switch expressions can be used outside a function:
const os_msg = switch (builtin.os) {
    builtin.Os.linux => "we found a linux user",
    else => "not a linux user",
};

// Inside a function, switch statements implicitly are compile-time
// evaluated if the target expression is compile-time known.
test "switch inside function" {
    switch (builtin.os) {
        builtin.Os.fuchsia => {
            // On an OS other than fuchsia, block is not even analyzed,
            // so this compile error is not triggered.
            // On fuchsia this compile error would be triggered.
            @compileError("fuchsia not supported");
        },
        else => {},
    }
}
      {#code_end#}
      {#see_also|comptime|enum|@compileError|Compile Variables#}
      {#header_close#}
      {#header_open|while#}
      <p>
      A while loop is used to repeatedly execute an expression until
      some condition is no longer true.
      </p>
      {#code_begin|test|while#}
const assert = @import("std").debug.assert;

test "while basic" {
    var i: usize = 0;
    while (i < 10) {
        i += 1;
    }
    assert(i == 10);
}
      {#code_end#}
      <p>
      Use {#syntax#}break{#endsyntax#} to exit a while loop early.
      </p>
      {#code_begin|test|while#}
const assert = @import("std").debug.assert;

test "while break" {
    var i: usize = 0;
    while (true) {
        if (i == 10)
            break;
        i += 1;
    }
    assert(i == 10);
}
      {#code_end#}
      <p>
      Use {#syntax#}continue{#endsyntax#} to jump back to the beginning of the loop.
      </p>
      {#code_begin|test|while#}
const assert = @import("std").debug.assert;

test "while continue" {
    var i: usize = 0;
    while (true) {
        i += 1;
        if (i < 10)
            continue;
        break;
    }
    assert(i == 10);
}
      {#code_end#}
      <p>
      While loops support a continue expression which is executed when the loop
      is continued. The {#syntax#}continue{#endsyntax#} keyword respects this expression.
      </p>
      {#code_begin|test|while#}
const assert = @import("std").debug.assert;

test "while loop continue expression" {
    var i: usize = 0;
    while (i < 10) : (i += 1) {}
    assert(i == 10);
}

test "while loop continue expression, more complicated" {
    var i: usize = 1;
    var j: usize = 1;
    while (i * j < 2000) : ({ i *= 2; j *= 3; }) {
        const my_ij = i * j;
        assert(my_ij < 2000);
    }
}
      {#code_end#}
      <p>
      While loops are expressions. The result of the expression is the
      result of the {#syntax#}else{#endsyntax#} clause of a while loop, which is executed when
      the condition of the while loop is tested as false.
      </p>
      <p>
      {#syntax#}break{#endsyntax#}, like {#syntax#}return{#endsyntax#}, accepts a value
              parameter. This is the result of the {#syntax#}while{#endsyntax#} expression.
                  When you {#syntax#}break{#endsyntax#} from a while loop, the {#syntax#}else{#endsyntax#} branch is not
      evaluated.
      </p>
      {#code_begin|test|while#}
const assert = @import("std").debug.assert;

test "while else" {
    assert(rangeHasNumber(0, 10, 5));
    assert(!rangeHasNumber(0, 10, 15));
}

fn rangeHasNumber(begin: usize, end: usize, number: usize) bool {
    var i = begin;
    return while (i < end) : (i += 1) {
        if (i == number) {
            break true;
        }
    } else false;
}
      {#code_end#}
      {#header_open|Labeled while#}
      <p>When a {#syntax#}while{#endsyntax#} loop is labeled, it can be referenced from a {#syntax#}break{#endsyntax#}
              or {#syntax#}continue{#endsyntax#} from within a nested loop:</p>
      {#code_begin|test#}
test "nested break" {
    outer: while (true) {
        while (true) {
            break :outer;
        }
    }
}

test "nested continue" {
    var i: usize = 0;
    outer: while (i < 10) : (i += 1) {
        while (true) {
            continue :outer;
        }
    }
}
      {#code_end#}
      {#header_close#}
      {#header_open|while with Optionals#}
      <p>
      Just like {#link|if#} expressions, while loops can take an optional as the
      condition and capture the payload. When {#link|null#} is encountered the loop
      exits.
      </p>
      <p>
      When the {#syntax#}|x|{#endsyntax#} syntax is present on a {#syntax#}while{#endsyntax#} expression,
      the while condition must have an {#link|Optional Type#}.
      </p>
      <p>
      The {#syntax#}else{#endsyntax#} branch is allowed on optional iteration. In this case, it will
      be executed on the first null value encountered.
      </p>
      {#code_begin|test|while#}
const assert = @import("std").debug.assert;

test "while null capture" {
    var sum1: u32 = 0;
    numbers_left = 3;
    while (eventuallyNullSequence()) |value| {
        sum1 += value;
    }
    assert(sum1 == 3);

    var sum2: u32 = 0;
    numbers_left = 3;
    while (eventuallyNullSequence()) |value| {
        sum2 += value;
    } else {
        assert(sum1 == 3);
    }
}

var numbers_left: u32 = undefined;
fn eventuallyNullSequence() ?u32 {
    return if (numbers_left == 0) null else blk: {
        numbers_left -= 1;
        break :blk numbers_left;
    };
}

      {#code_end#}
      {#header_close#}

      {#header_open|while with Error Unions#}
      <p>
      Just like {#link|if#} expressions, while loops can take an error union as
      the condition and capture the payload or the error code. When the
      condition results in an error code the else branch is evaluated and
      the loop is finished.
      </p>
      <p>
      When the {#syntax#}else |x|{#endsyntax#} syntax is present on a {#syntax#}while{#endsyntax#} expression,
      the while condition must have an {#link|Error Union Type#}.
      </p>
      {#code_begin|test|while#}
const assert = @import("std").debug.assert;

test "while error union capture" {
    var sum1: u32 = 0;
    numbers_left = 3;
    while (eventuallyErrorSequence()) |value| {
        sum1 += value;
    } else |err| {
        assert(err == error.ReachedZero);
    }
}

var numbers_left: u32 = undefined;

fn eventuallyErrorSequence() error!u32 {
    return if (numbers_left == 0) error.ReachedZero else blk: {
        numbers_left -= 1;
        break :blk numbers_left;
    };
}
      {#code_end#}
      {#header_close#}

      {#header_open|inline while#}
      <p>
      While loops can be inlined. This causes the loop to be unrolled, which
      allows the code to do some things which only work at compile time,
      such as use types as first class values.
      </p>
      {#code_begin|test#}
const assert = @import("std").debug.assert;

test "inline while loop" {
    comptime var i = 0;
    var sum: usize = 0;
    inline while (i < 3) : (i += 1) {
        const T = switch (i) {
            0 => f32,
            1 => i8,
            2 => bool,
            else => unreachable,
        };
        sum += typeNameLength(T);
    }
    assert(sum == 9);
}

fn typeNameLength(comptime T: type) usize {
    return @typeName(T).len;
}
      {#code_end#}
      <p>
      It is recommended to use {#syntax#}inline{#endsyntax#} loops only for one of these reasons:
      </p>
      <ul>
        <li>You need the loop to execute at {#link|comptime#} for the semantics to work.</li>
        <li>
        You have a benchmark to prove that forcibly unrolling the loop in this way is measurably faster.
        </li>
      </ul>
      {#header_close#}
      {#see_also|if|Optionals|Errors|comptime|unreachable#}
      {#header_close#}
      {#header_open|for#}
      {#code_begin|test|for#}
const assert = @import("std").debug.assert;

test "for basics" {
    const items = []i32.{ 4, 5, 3, 4, 0 };
    var sum: i32 = 0;

    // For loops iterate over slices and arrays.
    for (items) |value| {
        // Break and continue are supported.
        if (value == 0) {
            continue;
        }
        sum += value;
    }
    assert(sum == 16);

    // To iterate over a portion of a slice, reslice.
    for (items[0..1]) |value| {
        sum += value;
    }
    assert(sum == 20);

    // To access the index of iteration, specify a second capture value.
    // This is zero-indexed.
    var sum2: i32 = 0;
    for (items) |value, i| {
        assert(@typeOf(i) == usize);
        sum2 += @intCast(i32, i);
    }
    assert(sum2 == 10);
}

test "for reference" {
    var items = []i32.{ 3, 4, 2 };

    // Iterate over the slice by reference by
    // specifying that the capture value is a pointer.
    for (items) |*value| {
        value.* += 1;
    }

    assert(items[0] == 4);
    assert(items[1] == 5);
    assert(items[2] == 3);
}

test "for else" {
    // For allows an else attached to it, the same as a while loop.
    var items = []?i32.{ 3, 4, null, 5 };

    // For loops can also be used as expressions.
    var sum: i32 = 0;
    const result = for (items) |value| {
        if (value == null) {
            break 9;
        } else {
            sum += value.?;
        }
    } else blk: {
        assert(sum == 7);
        break :blk sum;
    };
}
      {#code_end#}
      {#header_open|Labeled for#}
      <p>When a {#syntax#}for{#endsyntax#} loop is labeled, it can be referenced from a {#syntax#}break{#endsyntax#}
              or {#syntax#}continue{#endsyntax#} from within a nested loop:</p>
      {#code_begin|test#}
const std = @import("std");
const assert = std.debug.assert;

test "nested break" {
    var count: usize = 0;
    outer: for ([]i32.{ 1, 2, 3, 4, 5 }) |_| {
        for ([]i32.{ 1, 2, 3, 4, 5 }) |_| {
            count += 1;
            break :outer;
        }
    }
    assert(count == 1);
}

test "nested continue" {
    var count: usize = 0;
    outer: for ([]i32.{ 1, 2, 3, 4, 5, 6, 7, 8 }) |_| {
        for ([]i32.{ 1, 2, 3, 4, 5 }) |_| {
            count += 1;
            continue :outer;
        }
    }

    assert(count == 8);
}
      {#code_end#}
      {#header_close#}
      {#header_open|inline for#}
      <p>
      For loops can be inlined. This causes the loop to be unrolled, which
      allows the code to do some things which only work at compile time,
      such as use types as first class values.
      The capture value and iterator value of inlined for loops are
      compile-time known.
      </p>
      {#code_begin|test#}
const assert = @import("std").debug.assert;

test "inline for loop" {
    const nums = []i32.{2, 4, 6};
    var sum: usize = 0;
    inline for (nums) |i| {
        const T = switch (i) {
            2 => f32,
            4 => i8,
            6 => bool,
            else => unreachable,
        };
        sum += typeNameLength(T);
    }
    assert(sum == 9);
}

fn typeNameLength(comptime T: type) usize {
    return @typeName(T).len;
}
      {#code_end#}
      <p>
      It is recommended to use {#syntax#}inline{#endsyntax#} loops only for one of these reasons:
      </p>
      <ul>
        <li>You need the loop to execute at {#link|comptime#} for the semantics to work.</li>
        <li>
        You have a benchmark to prove that forcibly unrolling the loop in this way is measurably faster.
        </li>
      </ul>
      {#header_close#}
      {#see_also|while|comptime|Arrays|Slices#}
      {#header_close#}
      {#header_open|if#}
      {#code_begin|test|if#}
// If expressions have three uses, corresponding to the three types:
// * bool
// * ?T
// * error!T

const assert = @import("std").debug.assert;

test "if boolean" {
    // If expressions test boolean conditions.
    const a: u32 = 5;
    const b: u32 = 4;
    if (a != b) {
        assert(true);
    } else if (a == 9) {
        unreachable;
    } else {
        unreachable;
    }

    // If expressions are used instead of a ternary expression.
    const result = if (a != b) 47 else 3089;
    assert(result == 47);
}

test "if optional" {
    // If expressions test for null.

    const a: ?u32 = 0;
    if (a) |value| {
        assert(value == 0);
    } else {
        unreachable;
    }

    const b: ?u32 = null;
    if (b) |value| {
        unreachable;
    } else {
        assert(true);
    }

    // The else is not required.
    if (a) |value| {
        assert(value == 0);
    }

    // To test against null only, use the binary equality operator.
    if (b == null) {
        assert(true);
    }

    // Access the value by reference using a pointer capture.
    var c: ?u32 = 3;
    if (c) |*value| {
        value.* = 2;
    }

    if (c) |value| {
        assert(value == 2);
    } else {
        unreachable;
    }
}

test "if error union" {
    // If expressions test for errors.
    // Note the |err| capture on the else.

    const a: error!u32 = 0;
    if (a) |value| {
        assert(value == 0);
    } else |err| {
        unreachable;
    }

    const b: error!u32 = error.BadValue;
    if (b) |value| {
        unreachable;
    } else |err| {
        assert(err == error.BadValue);
    }

    // The else and |err| capture is strictly required.
    if (a) |value| {
        assert(value == 0);
    } else |_| {}

    // To check only the error value, use an empty block expression.
    if (b) |_| {} else |err| {
        assert(err == error.BadValue);
    }

    // Access the value by reference using a pointer capture.
    var c: error!u32 = 3;
    if (c) |*value| {
        value.* = 9;
    } else |err| {
        unreachable;
    }

    if (c) |value| {
        assert(value == 9);
    } else |err| {
        unreachable;
    }
}
      {#code_end#}
      {#see_also|Optionals|Errors#}
      {#header_close#}
      {#header_open|defer#}
      {#code_begin|test|defer#}
const std = @import("std");
const assert = std.debug.assert;
const warn = std.debug.warn;

// defer will execute an expression at the end of the current scope.
fn deferExample() usize {
    var a: usize = 1;

    {
        defer a = 2;
        a = 1;
    }
    assert(a == 2);

    a = 5;
    return a;
}

test "defer basics" {
    assert(deferExample() == 5);
}

// If multiple defer statements are specified, they will be executed in
// the reverse order they were run.
fn deferUnwindExample() void {
    warn("\n");

    defer {
        warn("1 ");
    }
    defer {
        warn("2 ");
    }
    if (false) {
        // defers are not run if they are never executed.
        defer {
            warn("3 ");
        }
    }
}

test "defer unwinding" {
    deferUnwindExample();
}

// The errdefer keyword is similar to defer, but will only execute if the
// scope returns with an error.
//
// This is especially useful in allowing a function to clean up properly
// on error, and replaces goto error handling tactics as seen in c.
fn deferErrorExample(is_error: bool) !void {
    warn("\nstart of function\n");

    // This will always be executed on exit
    defer {
        warn("end of function\n");
    }

    errdefer {
        warn("encountered an error!\n");
    }

    if (is_error) {
        return error.DeferError;
    }
}

test "errdefer unwinding" {
    _ = deferErrorExample(false);
    _ = deferErrorExample(true);
}
      {#code_end#}
      {#see_also|Errors#}
      {#header_close#}
      {#header_open|unreachable#}
      <p>
      In {#syntax#}Debug{#endsyntax#} and {#syntax#}ReleaseSafe{#endsyntax#} mode, and when using <code>zig test</code>,
      {#syntax#}unreachable{#endsyntax#} emits a call to {#syntax#}panic{#endsyntax#} with the message <code>reached unreachable code</code>.
      </p>
      <p>
      In {#syntax#}ReleaseFast{#endsyntax#} mode, the optimizer uses the assumption that {#syntax#}unreachable{#endsyntax#} code
      will never be hit to perform optimizations. However, <code>zig test</code> even in {#syntax#}ReleaseFast{#endsyntax#} mode
                  still emits {#syntax#}unreachable{#endsyntax#} as calls to {#syntax#}panic{#endsyntax#}.
      </p>
      {#header_open|Basics#}
      {#code_begin|test#}
// unreachable is used to assert that control flow will never happen upon a
// particular location:
test "basic math" {
    const x = 1;
    const y = 2;
    if (x + y != 3) {
        unreachable;
    }
}
      {#code_end#}
      <p>In fact, this is how assert is implemented:</p>
      {#code_begin|test_err#}
fn assert(ok: bool) void {
    if (!ok) unreachable; // assertion failure
}

// This test will fail because we hit unreachable.
test "this will fail" {
    assert(false);
}
      {#code_end#}
      {#header_close#}
      {#header_open|At Compile-Time#}
      {#code_begin|test_err|unreachable code#}
const assert = @import("std").debug.assert;

test "type of unreachable" {
    comptime {
        // The type of unreachable is noreturn.

        // However this assertion will still fail because
        // evaluating unreachable at compile-time is a compile error.

        assert(@typeOf(unreachable) == noreturn);
    }
}
      {#code_end#}
      {#see_also|Zig Test|Build Mode|comptime#}
      {#header_close#}
      {#header_close#}
      {#header_open|noreturn#}
      <p>
      {#syntax#}noreturn{#endsyntax#} is the type of:
      </p>
      <ul>
          <li>{#syntax#}break{#endsyntax#}</li>
          <li>{#syntax#}continue{#endsyntax#}</li>
          <li>{#syntax#}return{#endsyntax#}</li>
          <li>{#syntax#}unreachable{#endsyntax#}</li>
          <li>{#syntax#}while (true) {}{#endsyntax#}</li>
      </ul>
      <p>When resolving types together, such as {#syntax#}if{#endsyntax#} clauses or {#syntax#}switch{#endsyntax#} prongs,
              the {#syntax#}noreturn{#endsyntax#} type is compatible with every other type. Consider:
      </p>
      {#code_begin|test#}
fn foo(condition: bool, b: u32) void {
    const a = if (condition) b else return;
    @panic("do something with a");
}
test "noreturn" {
    foo(false, 1);
}
      {#code_end#}
      <p>Another use case for {#syntax#}noreturn{#endsyntax#} is the {#syntax#}exit{#endsyntax#} function:</p>
      {#code_begin|test#}
      {#target_windows#}
pub extern "kernel32" stdcallcc fn ExitProcess(exit_code: c_uint) noreturn;

test "foo" {
    const value = bar() catch ExitProcess(1);
    assert(value == 1234);
}

fn bar() error!u32 {
    return 1234;
}

const assert = @import("std").debug.assert;
      {#code_end#}
      {#header_close#}
      {#header_open|Functions#}
      {#code_begin|test|functions#}
const assert = @import("std").debug.assert;

// Functions are declared like this
fn add(a: i8, b: i8) i8 {
    if (a == 0) {
        // You can still return manually if needed.
        return b;
    }

    return a + b;
}

// The export specifier makes a function externally visible in the generated
// object file, and makes it use the C ABI.
export fn sub(a: i8, b: i8) i8 { return a - b; }

// The extern specifier is used to declare a function that will be resolved
// at link time, when linking statically, or at runtime, when linking
// dynamically.
// The stdcallcc specifier changes the calling convention of the function.
extern "kernel32" stdcallcc fn ExitProcess(exit_code: u32) noreturn;
extern "c" fn atan2(a: f64, b: f64) f64;

// The @setCold builtin tells the optimizer that a function is rarely called.
fn abort() noreturn {
    @setCold(true);
    while (true) {}
}

// nakedcc makes a function not have any function prologue or epilogue.
// This can be useful when integrating with assembly.
nakedcc fn _start() noreturn {
    abort();
}

// The pub specifier allows the function to be visible when importing.
// Another file can use @import and call sub2
pub fn sub2(a: i8, b: i8) i8 { return a - b; }

// Functions can be used as values and are equivalent to pointers.
const call2_op = fn (a: i8, b: i8) i8;
fn do_op(fn_call: call2_op, op1: i8, op2: i8) i8 {
    return fn_call(op1, op2);
}

test "function" {
    assert(do_op(add, 5, 6) == 11);
    assert(do_op(sub2, 5, 6) == -1);
}
      {#code_end#}
      <p>Function values are like pointers:</p>
      {#code_begin|obj#}
const assert = @import("std").debug.assert;

comptime {
    assert(@typeOf(foo) == fn()void);
    assert(@sizeOf(fn()void) == @sizeOf(?fn()void));
}

fn foo() void { }
      {#code_end#}
      {#header_open|Pass-by-value Parameters#}
      <p>
      In Zig, structs, unions, and enums with payloads can be passed directly to a function:
      </p>
      {#code_begin|test#}
const Point = struct.{
    x: i32,
    y: i32,
};

fn foo(point: Point) i32 {
    return point.x + point.y;
}

const assert = @import("std").debug.assert;

test "pass aggregate type by non-copy value to function" {
    assert(foo(Point.{ .x = 1, .y = 2 }) == 3);
}
      {#code_end#}
      <p>
      In this case, the value may be passed by reference, or by value, whichever way
      Zig decides will be faster.
      </p>
      <p>
      For extern functions, Zig follows the C ABI for passing structs and unions by value.
      </p>
      {#header_close#}
      {#header_open|Function Reflection#}
      {#code_begin|test#}
const assert = @import("std").debug.assert;

test "fn reflection" {
    assert(@typeOf(assert).ReturnType == void);
    assert(@typeOf(assert).is_var_args == false);
}
      {#code_end#}
      {#header_close#}
      {#header_close#}
      {#header_open|Errors#}
      {#header_open|Error Set Type#}
      <p>
      An error set is like an {#link|enum#}.
      However, each error name across the entire compilation gets assigned an unsigned integer
      greater than 0. You are allowed to declare the same error name more than once, and if you do, it
      gets assigned the same integer value.
      </p>
      <p>
      The number of unique error values across the entire compilation should determine the size of the error set type.
      However right now it is hard coded to be a {#syntax#}u16{#endsyntax#}. See <a href="https://github.com/ziglang/zig/issues/786">#768</a>.
      </p>
      <p>
      You can {#link|implicitly cast|Implicit Casts#} an error from a subset to its superset:
      </p>
      {#code_begin|test#}
const std = @import("std");

const FileOpenError = error.{
    AccessDenied,
    OutOfMemory,
    FileNotFound,
};

const AllocationError = error.{
    OutOfMemory,
};

test "implicit cast subset to superset" {
    const err = foo(AllocationError.OutOfMemory);
    std.debug.assert(err == FileOpenError.OutOfMemory);
}

fn foo(err: AllocationError) FileOpenError {
    return err;
}
      {#code_end#}
      <p>
      But you cannot implicitly cast an error from a superset to a subset:
      </p>
      {#code_begin|test_err|not a member of destination error set#}
const FileOpenError = error.{
    AccessDenied,
    OutOfMemory,
    FileNotFound,
};

const AllocationError = error.{
    OutOfMemory,
};

test "implicit cast superset to subset" {
    foo(FileOpenError.OutOfMemory) catch {};
}

fn foo(err: FileOpenError) AllocationError {
    return err;
}
      {#code_end#}
      <p>
      There is a shortcut for declaring an error set with only 1 value, and then getting that value:
      </p>
      {#code_begin|syntax#}
const err = error.FileNotFound;
      {#code_end#}
      <p>This is equivalent to:</p>
      {#code_begin|syntax#}
const err = (error.{FileNotFound}).FileNotFound;
      {#code_end#}
      <p>
      This becomes useful when using {#link|Inferred Error Sets#}.
      </p>
      {#header_open|The Global Error Set#}
      <p>{#syntax#}error.{#endsyntax#} refers to the global error set.
      This is the error set that contains all errors in the entire compilation unit.
      It is a superset of all other error sets and a subset of none of them.
      </p>
      <p>
      You can implicitly cast any error set to the global one, and you can explicitly
      cast an error of global error set to a non-global one. This inserts a language-level
      assert to make sure the error value is in fact in the destination error set.
      </p>
      <p>
      The global error set should generally be avoided because it prevents the
      compiler from knowing what errors are possible at compile-time. Knowing
      the error set at compile-time is better for generated documentation and
      helpful error messages, such as forgetting a possible error value in a {#link|switch#}.
      </p>
      {#header_close#}
      {#header_close#}
      {#header_open|Error Union Type#}
      <p>
      An error set type and normal type can be combined with the {#syntax#}!{#endsyntax#}
      binary operator to form an error union type. You are likely to use an
      error union type more often than an error set type by itself.
      </p>
      <p>
      Here is a function to parse a string into a 64-bit integer:
      </p>
      {#code_begin|test#}
pub fn parseU64(buf: []const u8, radix: u8) !u64 {
    var x: u64 = 0;

    for (buf) |c| {
        const digit = charToDigit(c);

        if (digit >= radix) {
            return error.InvalidChar;
        }

        // x *= radix
        if (@mulWithOverflow(u64, x, radix, &x)) {
            return error.Overflow;
        }

        // x += digit
        if (@addWithOverflow(u64, x, digit, &x)) {
            return error.Overflow;
        }
    }

    return x;
}

fn charToDigit(c: u8) u8 {
    return switch (c) {
        '0' ... '9' => c - '0',
        'A' ... 'Z' => c - 'A' + 10,
        'a' ... 'z' => c - 'a' + 10,
        else => @maxValue(u8),
    };
}

test "parse u64" {
    const result = try parseU64("1234", 10);
    @import("std").debug.assert(result == 1234);
}
      {#code_end#}
      <p>
      Notice the return type is {#syntax#}!u64{#endsyntax#}. This means that the function
      either returns an unsigned 64 bit integer, or an error. We left off the error set
      to the left of the {#syntax#}!{#endsyntax#}, so the error set is inferred.
      </p>
      <p>
      Within the function definition, you can see some return statements that return
      an error, and at the bottom a return statement that returns a {#syntax#}u64{#endsyntax#}.
          Both types {#link|implicitly cast|Implicit Casts#} to {#syntax#}error!u64{#endsyntax#}.
      </p>
      <p>
      What it looks like to use this function varies depending on what you're
      trying to do. One of the following:
      </p>
      <ul>
        <li>You want to provide a default value if it returned an error.</li>
        <li>If it returned an error then you want to return the same error.</li>
        <li>You know with complete certainty it will not return an error, so want to unconditionally unwrap it.</li>
        <li>You want to take a different action for each possible error.</li>
      </ul>
      {#header_open|catch#}
      <p>If you want to provide a default value, you can use the {#syntax#}catch{#endsyntax#} binary operator:</p>
      {#code_begin|syntax#}
fn doAThing(str: []u8) void {
    const number = parseU64(str, 10) catch 13;
    // ...
}
      {#code_end#}
      <p>
      In this code, {#syntax#}number{#endsyntax#} will be equal to the successfully parsed string, or
          a default value of 13. The type of the right hand side of the binary {#syntax#}catch{#endsyntax#} operator must
              match the unwrapped error union type, or be of type {#syntax#}noreturn{#endsyntax#}.
      </p>
      {#header_close#}
      {#header_open|try#}
      <p>Let's say you wanted to return the error if you got one, otherwise continue with the
      function logic:</p>
      {#code_begin|syntax#}
fn doAThing(str: []u8) !void {
    const number = parseU64(str, 10) catch |err| return err;
    // ...
}
      {#code_end#}
      <p>
      There is a shortcut for this. The {#syntax#}try{#endsyntax#} expression:
      </p>
      {#code_begin|syntax#}
fn doAThing(str: []u8) !void {
    const number = try parseU64(str, 10);
    // ...
}
      {#code_end#}
      <p>
      {#syntax#}try{#endsyntax#} evaluates an error union expression. If it is an error, it returns
      from the current function with the same error. Otherwise, the expression results in
      the unwrapped value.
      </p>
      {#header_close#}
      <p>
        Maybe you know with complete certainty that an expression will never be an error.
        In this case you can do this:
      </p>
      {#code_begin|syntax#}const number = parseU64("1234", 10) catch unreachable;{#code_end#}
      <p>
      Here we know for sure that "1234" will parse successfully. So we put the
      {#syntax#}unreachable{#endsyntax#} value on the right hand side. {#syntax#}unreachable{#endsyntax#} generates
      a panic in Debug and ReleaseSafe modes and undefined behavior in ReleaseFast mode. So, while we're debugging the
      application, if there <em>was</em> a surprise error here, the application would crash
      appropriately.
      </p>
      <p>
      Finally, you may want to take a different action for every situation. For that, we combine
      the {#link|if#} and {#link|switch#} expression:
      </p>
      {#code_begin|syntax#}
fn doAThing(str: []u8) void {
    if (parseU64(str, 10)) |number| {
        doSomethingWithNumber(number);
    } else |err| switch (err) {
        error.Overflow => {
            // handle overflow...
        },
        // we promise that InvalidChar won't happen (or crash in debug mode if it does)
        error.InvalidChar => unreachable,
    }
}
      {#code_end#}
      {#header_open|errdefer#}
      <p>
      The other component to error handling is defer statements.
      In addition to an unconditional {#link|defer#}, Zig has {#syntax#}errdefer{#endsyntax#},
      which evaluates the deferred expression on block exit path if and only if
      the function returned with an error from the block.
      </p>
      <p>
      Example:
      </p>
      {#code_begin|syntax#}
fn createFoo(param: i32) !Foo {
    const foo = try tryToAllocateFoo();
    // now we have allocated foo. we need to free it if the function fails.
    // but we want to return it if the function succeeds.
    errdefer deallocateFoo(foo);

    const tmp_buf = allocateTmpBuffer() orelse return error.OutOfMemory;
    // tmp_buf is truly a temporary resource, and we for sure want to clean it up
    // before this block leaves scope
    defer deallocateTmpBuffer(tmp_buf);

    if (param > 1337) return error.InvalidParam;

    // here the errdefer will not run since we're returning success from the function.
    // but the defer will run!
    return foo;
}
      {#code_end#}
      <p>
      The neat thing about this is that you get robust error handling without
      the verbosity and cognitive overhead of trying to make sure every exit path
      is covered. The deallocation code is always directly following the allocation code.
      </p>
      {#header_close#}
      <p>
      A couple of other tidbits about error handling:
      </p>
      <ul>
        <li>These primitives give enough expressiveness that it's completely practical
            to have failing to check for an error be a compile error. If you really want
            to ignore the error, you can add {#syntax#}catch unreachable{#endsyntax#} and
            get the added benefit of crashing in Debug and ReleaseSafe modes if your assumption was wrong.
        </li>
        <li>
          Since Zig understands error types, it can pre-weight branches in favor of
          errors not occuring. Just a small optimization benefit that is not available
          in other languages.
        </li>
      </ul>
      {#see_also|defer|if|switch#}

      <p>An error union is created with the {#syntax#}!{#endsyntax#} binary operator.
      You can use compile-time reflection to access the child type of an error union:</p>
      {#code_begin|test#}
const assert = @import("std").debug.assert;

test "error union" {
    var foo: error!i32 = undefined;

    // Implicitly cast from child type of an error union:
    foo = 1234;

    // Implicitly cast from an error set:
    foo = error.SomeError;

    // Use compile-time reflection to access the payload type of an error union:
    comptime assert(@typeOf(foo).Payload == i32);

    // Use compile-time reflection to access the error set type of an error union:
    comptime assert(@typeOf(foo).ErrorSet == error);
}
      {#code_end#}
      {#header_open|Merging Error Sets#}
      <p>
      Use the {#syntax#}||{#endsyntax#} operator to merge two error sets together. The resulting
      error set contains the errors of both error sets. Doc comments from the left-hand
      side override doc comments from the right-hand side. In this example, the doc
      comments for {#syntax#}C.PathNotFound{#endsyntax#} is <code>A doc comment</code>.
      </p>
      <p>
      This is especially useful for functions which return different error sets depending
      on {#link|comptime#} branches. For example, the Zig standard library uses
      {#syntax#}LinuxFileOpenError || WindowsFileOpenError{#endsyntax#} for the error set of opening
      files.
      </p>
      {#code_begin|test#}
const A = error.{
    NotDir,

    /// A doc comment
    PathNotFound,
};
const B = error.{
    OutOfMemory,

    /// B doc comment
    PathNotFound,
};

const C = A || B;

fn foo() C!void {
    return error.NotDir;
}

test "merge error sets" {
    if (foo()) {
        @panic("unexpected");
    } else |err| switch (err) {
        error.OutOfMemory => @panic("unexpected"),
        error.PathNotFound => @panic("unexpected"),
        error.NotDir => {},
    }
}
      {#code_end#}
      {#header_close#}
      {#header_open|Inferred Error Sets#}
      <p>
      Because many functions in Zig return a possible error, Zig supports inferring the error set.
      To infer the error set for a function, use this syntax:
      </p>
{#code_begin|test#}
// With an inferred error set
pub fn add_inferred(comptime T: type, a: T, b: T) !T {
    var answer: T = undefined;
    return if (@addWithOverflow(T, a, b, &answer)) error.Overflow else answer;
}

// With an explicit error set
pub fn add_explicit(comptime T: type, a: T, b: T) Error!T {
    var answer: T = undefined;
    return if (@addWithOverflow(T, a, b, &answer)) error.Overflow else answer;
}

const Error = error.{
    Overflow,
};

const std = @import("std");

test "inferred error set" {
    if (add_inferred(u8, 255, 1)) |_| unreachable else |err| switch (err) {
        error.Overflow => {}, // ok
    }
}
{#code_end#}
      <p>
      When a function has an inferred error set, that function becomes generic and thus it becomes
      trickier to do certain things with it, such as obtain a function pointer, or have an error
      set that is consistent across different build targets. Additionally, inferred error sets
      are incompatible with recursion.
      </p>
      <p>
      In these situations, it is recommended to use an explicit error set. You can generally start
      with an empty error set and let compile errors guide you toward completing the set.
      </p>
      <p>
      These limitations may be overcome in a future version of Zig.
      </p>
      {#header_close#}
      {#header_close#}
      {#header_open|Error Return Traces#}
      <p>
      Error Return Traces show all the points in the code that an error was returned to the calling function. This makes it practical to use {#link|try#} everywhere and then still be able to know what happened if an error ends up bubbling all the way out of your application.
      </p>
      {#code_begin|exe_err#}
pub fn main() !void {
    try foo(12);
}

fn foo(x: i32) !void {
    if (x >= 5) {
        try bar();
    } else {
        try bang2();
    }
}

fn bar() !void {
    if (baz()) {
        try quux();
    } else |err| switch (err) {
        error.FileNotFound => try hello(),
        else => try another(),
    }
}

fn baz() !void {
    try bang1();
}

fn quux() !void {
    try bang2();
}

fn hello() !void {
    try bang2();
}

fn another() !void {
    try bang1();
}

fn bang1() !void {
    return error.FileNotFound;
}

fn bang2() !void {
    return error.PermissionDenied;
}
      {#code_end#}
      <p>
      Look closely at this example. This is no stack trace.
      </p>
      <p>
      You can see that the final error bubbled up was {#syntax#}PermissionDenied{#endsyntax#},
          but the original error that started this whole thing was {#syntax#}FileNotFound{#endsyntax#}. In the {#syntax#}bar{#endsyntax#} function, the code handles the original error code,
      and then returns another one, from the switch statement. Error Return Traces make this clear, whereas a stack trace would look like this:
      </p>
      {#code_begin|exe_err#}
pub fn main() void {
    foo(12);
}

fn foo(x: i32) void {
    if (x >= 5) {
        bar();
    } else {
        bang2();
    }
}

fn bar() void {
    if (baz()) {
        quux();
    } else {
        hello();
    }
}

fn baz() bool {
    return bang1();
}

fn quux() void {
    bang2();
}

fn hello() void {
    bang2();
}

fn bang1() bool {
    return false;
}

fn bang2() void {
    @panic("PermissionDenied");
}
      {#code_end#}
      <p>
      Here, the stack trace does not explain how the control
      flow in {#syntax#}bar{#endsyntax#} got to the {#syntax#}hello(){#endsyntax#} call.
      One would have to open a debugger or further instrument the application
      in order to find out. The error return trace, on the other hand, 
      shows exactly how the error bubbled up.
      </p>
      <p>
      This debugging feature makes it easier to iterate quickly on code that
      robustly handles all error conditions. This means that Zig developers
      will naturally find themselves writing correct, robust code in order
      to increase their development pace.
      </p>
      <p>
      Error Return Traces are enabled by default in {#link|Debug#} and {#link|ReleaseSafe#} builds and disabled by default in {#link|ReleaseFast#} and {#link|ReleaseSmall#} builds.
      </p>
      <p>
      There are a few ways to activate this error return tracing feature:
      </p>
      <ul>
        <li>Return an error from main</li>
        <li>An error makes its way to {#syntax#}catch unreachable{#endsyntax#} and you have not overridden the default panic handler</li>
        <li>Use {#link|errorReturnTrace#} to access the current return trace. You can use {#syntax#}std.debug.dumpStackTrace{#endsyntax#} to print it. This function returns comptime-known {#link|null#} when building without error return tracing support.</li>
      </ul>
      {#header_open|Implementation Details#}
      <p>
      To analyze performance cost, there are two cases:
      </p>
      <ul>
        <li>when no errors are returned</li>
        <li>when returning errors</li>
      </ul>
      <p>
      For the case when no errors are returned, the cost is a single memory write operation, only in the first non-failable function in the call graph that calls a failable function, i.e. when a function returning {#syntax#}void{#endsyntax#} calls a function returning {#syntax#}error.{#endsyntax#}.
      This is to initialize this struct in the stack memory:
      </p>
      {#code_begin|syntax#}
pub const StackTrace = struct.{
    index: usize,
    instruction_addresses: [N]usize,
};
      {#code_end#}
      <p>
      Here, N is the maximum function call depth as determined by call graph analysis. Recursion is ignored and counts for 2.
      </p>
      <p>
      A pointer to {#syntax#}StackTrace{#endsyntax#} is passed as a secret parameter to every function that can return an error, but it's always the first parameter, so it can likely sit in a register and stay there.
      </p>
      <p>
      That's it for the path when no errors occur. It's practically free in terms of performance.
      </p>
      <p>
      When generating the code for a function that returns an error, just before the {#syntax#}return{#endsyntax#} statement (only for the {#syntax#}return{#endsyntax#} statements that return errors), Zig generates a call to this function:
      </p>
      {#code_begin|syntax#}
// marked as "no-inline" in LLVM IR
fn __zig_return_error(stack_trace: *StackTrace) void {
    stack_trace.instruction_addresses[stack_trace.index] = @returnAddress();
    stack_trace.index = (stack_trace.index + 1) % N;
}
      {#code_end#}
      <p>
      The cost is 2 math operations plus some memory reads and writes. The memory accessed is constrained and should remain cached for the duration of the error return bubbling.
      </p>
      <p>
      As for code size cost, 1 function call before a return statement is no big deal. Even so,
      I have <a href="https://github.com/ziglang/zig/issues/690">a plan</a> to make the call to
      {#syntax#}__zig_return_error.{#endsyntax#} a tail call, which brings the code size cost down to actually zero. What is a return statement in code without error return tracing can become a jump instruction in code with error return tracing.
      </p>
      {#header_close#}
      {#header_close#}
      {#header_close#}
      {#header_open|Optionals#}
      <p>
      One area that Zig provides safety without compromising efficiency or
      readability is with the optional type.
      </p>
      <p>
      The question mark symbolizes the optional type. You can convert a type to an optional
      type by putting a question mark in front of it, like this:
      </p>
      {#code_begin|syntax#}
// normal integer
const normal_int: i32 = 1234;

// optional integer
const optional_int: ?i32 = 5678;
      {#code_end#}
      <p>
      Now the variable {#syntax#}optional_int{#endsyntax#} could be an {#syntax#}i32{#endsyntax#}, or {#syntax#}null{#endsyntax#}.
      </p>
      <p>
      Instead of integers, let's talk about pointers. Null references are the source of many runtime
      exceptions, and even stand accused of being
      <a href="https://www.lucidchart.com/techblog/2015/08/31/the-worst-mistake-of-computer-science/">the worst mistake of computer science</a>.
      </p>
      <p>Zig does not have them.</p>
      <p>
      Instead, you can use an optional pointer. This secretly compiles down to a normal pointer,
      since we know we can use 0 as the null value for the optional type. But the compiler
      can check your work and make sure you don't assign null to something that can't be null.
      </p>
      <p>
      Typically the downside of not having null is that it makes the code more verbose to
      write. But, let's compare some equivalent C code and Zig code.
      </p>
      <p>
      Task: call malloc, if the result is null, return null.
      </p>
      <p>C code</p>
      <pre><code class="cpp">// malloc prototype included for reference
void *malloc(size_t size);

struct Foo *do_a_thing(void) {
    char *ptr = malloc(1234);
    if (!ptr) return NULL;
    // ...
}</code></pre>
      <p>Zig code</p>
      {#code_begin|syntax#}
// malloc prototype included for reference
extern fn malloc(size: size_t) ?*u8;

fn doAThing() ?*Foo {
    const ptr = malloc(1234) orelse return null;
    // ...
}
      {#code_end#}
      <p>
        Here, Zig is at least as convenient, if not more, than C. And, the type of "ptr"
        is {#syntax#}*u8{#endsyntax#} <em>not</em> {#syntax#}?*u8{#endsyntax#}. The {#syntax#}orelse{#endsyntax#} keyword
                    unwrapped the optional type and therefore {#syntax#}ptr{#endsyntax#} is guaranteed to be non-null everywhere
        it is used in the function.
      </p>
      <p>
        The other form of checking against NULL you might see looks like this:
      </p>
      <pre><code class="cpp">void do_a_thing(struct Foo *foo) {
    // do some stuff

    if (foo) {
        do_something_with_foo(foo);
    }

    // do some stuff
}</code></pre>
      <p>
        In Zig you can accomplish the same thing:
      </p>
      {#code_begin|syntax#}
fn doAThing(optional_foo: ?*Foo) void {
    // do some stuff

    if (optional_foo) |foo| {
      doSomethingWithFoo(foo);
    }

    // do some stuff
}
      {#code_end#}
      <p>
      Once again, the notable thing here is that inside the if block,
      {#syntax#}foo{#endsyntax#} is no longer an optional pointer, it is a pointer, which
      cannot be null.
      </p>
      <p>
      One benefit to this is that functions which take pointers as arguments can
      be annotated with the "nonnull" attribute - <code>__attribute__((nonnull))</code> in
      <a href="https://gcc.gnu.org/onlinedocs/gcc-4.0.0/gcc/Function-Attributes.html">GCC</a>.
      The optimizer can sometimes make better decisions knowing that pointer arguments
      cannot be null.
      </p>
      {#header_open|Optional Type#}
      <p>An optional is created by putting {#syntax#}?{#endsyntax#} in front of a type. You can use compile-time
      reflection to access the child type of an optional:</p>
      {#code_begin|test#}
const assert = @import("std").debug.assert;

test "optional type" {
    // Declare an optional and implicitly cast from null:
    var foo: ?i32 = null;

    // Implicitly cast from child type of an optional
    foo = 1234;

    // Use compile-time reflection to access the child type of the optional:
    comptime assert(@typeOf(foo).Child == i32);
}
      {#code_end#}
      {#header_close#}
      {#header_open|null#}
      <p>
      Just like {#link|undefined#}, {#syntax#}null{#endsyntax#} has its own type, and the only way to use it is to
      cast it to a different type:
      </p>
      {#code_begin|syntax#}
const optional_value: ?i32 = null; 
      {#code_end#}
      {#header_close#}
      {#header_open|Optional Pointers#}
      <p>An optional pointer is guaranteed to be the same size as a pointer. The {#syntax#}null{#endsyntax#} of
      the optional is guaranteed to be address 0.</p>
      {#code_begin|test#}
const assert = @import("std").debug.assert;

test "optional pointers" {
    // Pointers cannot be null. If you want a null pointer, use the optional
    // prefix `?` to make the pointer type optional.
    var ptr: ?*i32 = null;

    var x: i32 = 1;
    ptr = &x;

    assert(ptr.?.* == 1);

    // Optional pointers are the same size as normal pointers, because pointer
    // value 0 is used as the null value.
    assert(@sizeOf(?*i32) == @sizeOf(*i32));
}
      {#code_end#}
      {#header_close#}
      {#header_close#}
      {#header_open|Casting#}
      <p>
      A <strong>type cast</strong> converts a value of one type to another.
      Zig has {#link|Implicit Casts#} for conversions that are known to be completely safe and unambiguous,
      and {#link|Explicit Casts#} for conversions that one would not want to happen on accident.
      There is also a third kind of type conversion called {#link|Peer Type Resolution#} for
      the case when a result type must be decided given multiple operand types.
      </p>
      {#header_open|Implicit Casts#}
      <p>
      An implicit cast occurs when one type is expected, but different type is provided:
      </p>
      {#code_begin|test#}
test "implicit cast - variable declaration" {
    var a: u8 = 1;
    var b: u16 = a;
}

test "implicit cast - function call" {
    var a: u8 = 1;
    foo(a);
}

fn foo(b: u16) void {}

test "implicit cast - invoke a type as a function" {
    var a: u8 = 1;
    var b = u16(a);
}
      {#code_end#}
      <p>
      Implicit casts are only allowed when it is completely unambiguous how to get from one type to another,
      and the transformation is guaranteed to be safe.
      </p>
      {#header_open|Implicit Cast: Stricter Qualification#}
      <p>
      Values which have the same representation at runtime can be cast to increase the strictness
      of the qualifiers, no matter how nested the qualifiers are:
      </p>
      <ul>
          <li>{#syntax#}const{#endsyntax#} - non-const to const is allowed</li>
          <li>{#syntax#}volatile{#endsyntax#} - non-volatile to volatile is allowed</li>
          <li>{#syntax#}align{#endsyntax#} - bigger to smaller alignment is allowed </li>
          <li>{#link|error sets|Error Set Type#} to supersets is allowed</li>
      </ul>
      <p>
      These casts are no-ops at runtime since the value representation does not change.
      </p>
      {#code_begin|test#}
test "implicit cast - const qualification" {
    var a: i32 = 1;
    var b: *i32 = &a;
    foo(b);
}

fn foo(a: *const i32) void {}
      {#code_end#}
      <p>
      In addition, pointers implicitly cast to const optional pointers:
      </p>
      {#code_begin|test#}
const std = @import("std");
const assert = std.debug.assert;
const mem = std.mem;

test "cast *[1][*]const u8 to [*]const ?[*]const u8" {
    const window_name = [1][*]const u8.{c"window name"};
    const x: [*]const ?[*]const u8 = &window_name;
    assert(mem.eql(u8, std.cstr.toSliceConst(x[0].?), "window name"));
}
      {#code_end#}
      {#header_close#}
      {#header_open|Implicit Cast: Integer and Float Widening#}
      <p>
      {#link|Integers#} implicitly cast to integer types which can represent every value of the old type, and likewise
      {#link|Floats#} implicitly cast to float types which can represent every value of the old type.
      </p>
      {#code_begin|test#}
const std = @import("std");
const assert = std.debug.assert;
const mem = std.mem;

test "integer widening" {
    var a: u8 = 250;
    var b: u16 = a;
    var c: u32 = b;
    var d: u64 = c;
    var e: u64 = d;
    var f: u128 = e;
    assert(f == a);
}

test "implicit unsigned integer to signed integer" {
    var a: u8 = 250;
    var b: i16 = a;
    assert(b == 250);
}

test "float widening" {
    var a: f16 = 12.34;
    var b: f32 = a;
    var c: f64 = b;
    var d: f128 = c;
    assert(d == a);
}
      {#code_end#}
      {#header_close#}
      {#header_open|Implicit Cast: Arrays#}
      <p>TODO: [N]T to []const T</p>
      <p>TODO: *const [N]T to []const T</p>
      <p>TODO: [N]T to *const []const T</p>
      <p>TODO: [N]T to ?[]const T</p>
      <p>TODO: *[N]T to []T</p>
      <p>TODO: *[N]T to [*]T</p>
      <p>TODO: *[N]T to ?[*]T</p>
      <p>TODO: *T to *[1]T</p>
      <p>TODO: [N]T to E![]const T</p>
      {#header_close#}
      {#header_open|Implicit Cast: Optionals#}
      <p>TODO: T to ?T</p>
      <p>TODO: T to E!?T</p>
      <p>TODO: null to ?T</p>
      {#header_close#}
      {#header_open|Implicit Cast: T to E!T#}
      <p>TODO</p>
      {#header_close#}
      {#header_open|Implicit Cast: E to E!T#}
      <p>TODO</p>
      {#header_close#}
      {#header_open|Implicit Cast: comptime_int to *const integer#}
      <p>TODO</p>
      {#header_close#}
      {#header_open|Implicit Cast: comptime_float to *const float#}
      <p>TODO</p>
      {#header_close#}
      {#header_open|Implicit Cast: compile-time known numbers#}
      <p>TODO</p>
      {#header_close#}
      {#header_open|Implicit Cast: union to enum#}
      <p>TODO</p>
      {#header_close#}
      {#header_open|Implicit Cast: enum to union#}
      <p>TODO</p>
      {#header_close#}
      {#header_open|Implicit Cast: T to *T when @sizeOf(T) == 0#}
      <p>TODO</p>
      {#header_close#}
      {#header_open|Implicit Cast: undefined#}
      <p>TODO</p>
      {#header_close#}
      {#header_open|Implicit Cast: T to *const T#}
      <p>TODO</p>
      {#header_close#}
      {#header_close#}

      {#header_open|Explicit Casts#}
      <p>
      Explicit casts are performed via {#link|Builtin Functions#}.
      Some explicit casts are safe; some are not.
      Some explicit casts perform language-level assertions; some do not.
      Some explicit casts are no-ops at runtime; some are not.
      </p>
      <ul>
          <li>{#link|@bitCast#} - change type but maintain bit representation</li>
          <li>{#link|@alignCast#} - make a pointer have more alignment</li>
          <li>{#link|@boolToInt#} - convert true to 1 and false to 0</li>
          <li>{#link|@bytesToSlice#} - convert a slice of bytes to a slice of another type</li>
          <li>{#link|@enumToInt#} - obtain the integer tag value of an enum or tagged union</li>
          <li>{#link|@errSetCast#} - convert to a smaller error set</li>
          <li>{#link|@errorToInt#} - obtain the integer value of an error code</li>
          <li>{#link|@floatCast#} - convert a larger float to a smaller float</li>
          <li>{#link|@floatToInt#} - obtain the integer part of a float value</li>
          <li>{#link|@intCast#} - convert between integer types</li>
          <li>{#link|@intToEnum#} - obtain an enum value based on its integer tag value</li>
          <li>{#link|@intToError#} - obtain an error code based on its integer value</li>
          <li>{#link|@intToFloat#} - convert an integer to a float value</li>
          <li>{#link|@intToPtr#} - convert an address to a pointer</li>
          <li>{#link|@ptrCast#} - convert between pointer types</li>
          <li>{#link|@ptrToInt#} - obtain the address of a pointer</li>
          <li>{#link|@sliceToBytes#} - convert a slice of anything to a slice of bytes</li>
          <li>{#link|@truncate#} - convert between integer types, chopping off bits</li>
      </ul>
      {#header_close#}

      {#header_open|Peer Type Resolution#}
      <p>Peer Type Resolution occurs in these places:</p>
      <ul>
        <li>{#link|switch#} expressions</li>
        <li>{#link|if#} expressions</li>
        <li>{#link|while#} expressions</li>
        <li>{#link|for#} expressions</li>
        <li>Multiple break statements in a block</li>
        <li>Some {#link|binary operations|Table of Operators#}</li>
      </ul>
      <p>
      This kind of type resolution chooses a type that all peer types can implicitly cast into. Here are
      some examples:
      </p>
      {#code_begin|test#}
const std = @import("std");
const assert = std.debug.assert;
const mem = std.mem;

test "peer resolve int widening" {
    var a: i8 = 12;
    var b: i16 = 34;
    var c = a + b;
    assert(c == 46);
    assert(@typeOf(c) == i16);
}

test "peer resolve arrays of different size to const slice" {
    assert(mem.eql(u8, boolToStr(true), "true"));
    assert(mem.eql(u8, boolToStr(false), "false"));
    comptime assert(mem.eql(u8, boolToStr(true), "true"));
    comptime assert(mem.eql(u8, boolToStr(false), "false"));
}
fn boolToStr(b: bool) []const u8 {
    return if (b) "true" else "false";
}

test "peer resolve array and const slice" {
    testPeerResolveArrayConstSlice(true);
    comptime testPeerResolveArrayConstSlice(true);
}
fn testPeerResolveArrayConstSlice(b: bool) void {
    const value1 = if (b) "aoeu" else ([]const u8)("zz");
    const value2 = if (b) ([]const u8)("zz") else "aoeu";
    assert(mem.eql(u8, value1, "aoeu"));
    assert(mem.eql(u8, value2, "zz"));
}

test "peer type resolution: ?T and T" {
    assert(peerTypeTAndOptionalT(true, false).? == 0);
    assert(peerTypeTAndOptionalT(false, false).? == 3);
    comptime {
        assert(peerTypeTAndOptionalT(true, false).? == 0);
        assert(peerTypeTAndOptionalT(false, false).? == 3);
    }
}
fn peerTypeTAndOptionalT(c: bool, b: bool) ?usize {
    if (c) {
        return if (b) null else usize(0);
    }

    return usize(3);
}

test "peer type resolution: [0]u8 and []const u8" {
    assert(peerTypeEmptyArrayAndSlice(true, "hi").len == 0);
    assert(peerTypeEmptyArrayAndSlice(false, "hi").len == 1);
    comptime {
        assert(peerTypeEmptyArrayAndSlice(true, "hi").len == 0);
        assert(peerTypeEmptyArrayAndSlice(false, "hi").len == 1);
    }
}
fn peerTypeEmptyArrayAndSlice(a: bool, slice: []const u8) []const u8 {
    if (a) {
        return []const u8.{};
    }

    return slice[0..1];
}
test "peer type resolution: [0]u8, []const u8, and error![]u8" {
    {
        var data = "hi";
        const slice = data[0..];
        assert((try peerTypeEmptyArrayAndSliceAndError(true, slice)).len == 0);
        assert((try peerTypeEmptyArrayAndSliceAndError(false, slice)).len == 1);
    }
    comptime {
        var data = "hi";
        const slice = data[0..];
        assert((try peerTypeEmptyArrayAndSliceAndError(true, slice)).len == 0);
        assert((try peerTypeEmptyArrayAndSliceAndError(false, slice)).len == 1);
    }
}
fn peerTypeEmptyArrayAndSliceAndError(a: bool, slice: []u8) error![]u8 {
    if (a) {
        return []u8.{};
    }

    return slice[0..1];
}
      {#code_end#}
      {#header_close#}
      {#header_close#}

      {#header_open|void#}
      <p>
      {#syntax#}void{#endsyntax#} represents a type that has no value. Code that makes use of void values is
      not included in the final generated code:
      </p>
      {#code_begin|syntax#}
export fn entry() void {
    var x: void = {};
    var y: void = {};
    x = y;
}
      {#code_end#}
      <p>When this turns into LLVM IR, there is no code generated in the body of {#syntax#}entry{#endsyntax#},
      even in debug mode. For example, on x86_64:</p>
      <pre><code>0000000000000010 &lt;entry&gt;:
  10:	55                   	push   %rbp
  11:	48 89 e5             	mov    %rsp,%rbp
  14:	5d                   	pop    %rbp
  15:	c3                   	retq   </code></pre>
      <p>These assembly instructions do not have any code associated with the void values -
      they only perform the function call prologue and epilog.</p>
      <p>
      {#syntax#}void{#endsyntax#} can be useful for instantiating generic types. For example, given a
          {#syntax#}Map(Key, Value){#endsyntax#}, one can pass {#syntax#}void{#endsyntax#} for the {#syntax#}Value{#endsyntax#}
                      type to make it into a {#syntax#}Set{#endsyntax#}:
      </p>
      {#code_begin|test#}
const std = @import("std");
const assert = std.debug.assert;

test "turn HashMap into a set with void" {
    var map = std.HashMap(i32, void, hash_i32, eql_i32).init(std.debug.global_allocator);
    defer map.deinit();

    _ = try map.put(1, {});
    _ = try map.put(2, {});

    assert(map.contains(2));
    assert(!map.contains(3));

    _ = map.remove(2);
    assert(!map.contains(2));
}

fn hash_i32(x: i32) u32 {
    return @bitCast(u32, x);
}

fn eql_i32(a: i32, b: i32) bool {
    return a == b;
}
      {#code_end#}
      <p>Note that this is different than using a dummy value for the hash map value.
      By using {#syntax#}void{#endsyntax#} as the type of the value, the hash map entry type has no value field, and
      thus the hash map takes up less space. Further, all the code that deals with storing and loading the
      value is deleted, as seen above.
      </p>
      <p>
      {#syntax#}void{#endsyntax#} is distinct from {#syntax#}c_void{#endsyntax#}, which is defined like this:
              {#syntax#}pub const c_void = @OpaqueType();{#endsyntax#}.
                  {#syntax#}void{#endsyntax#} has a known size of 0 bytes, and {#syntax#}c_void{#endsyntax#} has an unknown, but non-zero, size.
      </p>
      <p>
      Expressions of type {#syntax#}void{#endsyntax#} are the only ones whose value can be ignored. For example:
      </p>
      {#code_begin|test_err|expression value is ignored#}
test "ignoring expression value" {
    foo();
}

fn foo() i32 {
    return 1234;
}
      {#code_end#}
      <p>However, if the expression has type {#syntax#}void{#endsyntax#}:</p>
      {#code_begin|test#}
test "ignoring expression value" {
    foo();
}

fn foo() void {}
      {#code_end#}
      {#header_close#}

      {#header_open|comptime#}
      <p>
      Zig places importance on the concept of whether an expression is known at compile-time.
      There are a few different places this concept is used, and these building blocks are used
      to keep the language small, readable, and powerful.
      </p>
      {#header_open|Introducing the Compile-Time Concept#}
      {#header_open|Compile-Time Parameters#}
      <p>
      Compile-time parameters is how Zig implements generics. It is compile-time duck typing.
      </p>
      {#code_begin|syntax#}
fn max(comptime T: type, a: T, b: T) T {
    return if (a > b) a else b;
}
fn gimmeTheBiggerFloat(a: f32, b: f32) f32 {
    return max(f32, a, b);
}
fn gimmeTheBiggerInteger(a: u64, b: u64) u64 {
    return max(u64, a, b);
}
      {#code_end#}
      <p>
      In Zig, types are first-class citizens. They can be assigned to variables, passed as parameters to functions,
      and returned from functions. However, they can only be used in expressions which are known at <em>compile-time</em>,
      which is why the parameter {#syntax#}T{#endsyntax#} in the above snippet must be marked with {#syntax#}comptime{#endsyntax#}.
      </p>
      <p>
      A {#syntax#}comptime{#endsyntax#} parameter means that:
      </p>
      <ul>
        <li>At the callsite, the value must be known at compile-time, or it is a compile error.</li>
        <li>In the function definition, the value is known at compile-time.</li>
      </ul>
      <p>
      </p>
      <p>
      For example, if we were to introduce another function to the above snippet:
      </p>
      {#code_begin|test_err|unable to evaluate constant expression#}
fn max(comptime T: type, a: T, b: T) T {
    return if (a > b) a else b;
}
test "try to pass a runtime type" {
    foo(false);
}
fn foo(condition: bool) void {
    const result = max(
        if (condition) f32 else u64,
        1234,
        5678);
}
      {#code_end#}
      <p>
      This is an error because the programmer attempted to pass a value only known at run-time
      to a function which expects a value known at compile-time.
      </p>
      <p>
      Another way to get an error is if we pass a type that violates the type checker when the
      function is analyzed. This is what it means to have <em>compile-time duck typing</em>.
      </p>
      <p>
      For example:
      </p>
      {#code_begin|test_err|operator not allowed for type 'bool'#}
fn max(comptime T: type, a: T, b: T) T {
    return if (a > b) a else b;
}
test "try to compare bools" {
    _ = max(bool, true, false);
}
      {#code_end#}
      <p>
      On the flip side, inside the function definition with the {#syntax#}comptime{#endsyntax#} parameter, the
      value is known at compile-time. This means that we actually could make this work for the bool type
      if we wanted to:
      </p>
      {#code_begin|test#}
fn max(comptime T: type, a: T, b: T) T {
    if (T == bool) {
        return a or b;
    } else if (a > b) {
        return a;
    } else {
        return b;
    }
}
test "try to compare bools" {
    @import("std").debug.assert(max(bool, false, true) == true);
}
      {#code_end#}
      <p>
      This works because Zig implicitly inlines {#syntax#}if{#endsyntax#} expressions when the condition
      is known at compile-time, and the compiler guarantees that it will skip analysis of
      the branch not taken.
      </p>
      <p>
      This means that the actual function generated for {#syntax#}max{#endsyntax#} in this situation looks like
      this:
      </p>
      {#code_begin|syntax#}
fn max(a: bool, b: bool) bool {
    return a or b;
}
      {#code_end#}
      <p>
      All the code that dealt with compile-time known values is eliminated and we are left with only
      the necessary run-time code to accomplish the task.
      </p>
      <p>
      This works the same way for {#syntax#}switch{#endsyntax#} expressions - they are implicitly inlined
      when the target expression is compile-time known.
      </p>
      {#header_close#}
      {#header_open|Compile-Time Variables#}
      <p>
      In Zig, the programmer can label variables as {#syntax#}comptime{#endsyntax#}. This guarantees to the compiler
      that every load and store of the variable is performed at compile-time. Any violation of this results in a
      compile error.
      </p>
      <p>
      This combined with the fact that we can {#syntax#}inline{#endsyntax#} loops allows us to write
      a function which is partially evaluated at compile-time and partially at run-time.
      </p>
      <p>
      For example:
      </p>
      {#code_begin|test|comptime_vars#}
const assert = @import("std").debug.assert;

const CmdFn = struct.{
    name: []const u8,
    func: fn(i32) i32,
};

const cmd_fns = []CmdFn.{
    CmdFn.{.name = "one", .func = one},
    CmdFn.{.name = "two", .func = two},
    CmdFn.{.name = "three", .func = three},
};
fn one(value: i32) i32 { return value + 1; }
fn two(value: i32) i32 { return value + 2; }
fn three(value: i32) i32 { return value + 3; }

fn performFn(comptime prefix_char: u8, start_value: i32) i32 {
    var result: i32 = start_value;
    comptime var i = 0;
    inline while (i < cmd_fns.len) : (i += 1) {
        if (cmd_fns[i].name[0] == prefix_char) {
            result = cmd_fns[i].func(result);
        }
    }
    return result;
}

test "perform fn" {
    assert(performFn('t', 1) == 6);
    assert(performFn('o', 0) == 1);
    assert(performFn('w', 99) == 99);
}
      {#code_end#}
      <p>
      This example is a bit contrived, because the compile-time evaluation component is unnecessary;
      this code would work fine if it was all done at run-time. But it does end up generating
      different code. In this example, the function {#syntax#}performFn{#endsyntax#} is generated three different times,
          for the different values of {#syntax#}prefix_char{#endsyntax#} provided:
      </p>
      {#code_begin|syntax#}
// From the line:
// assert(performFn('t', 1) == 6);
fn performFn(start_value: i32) i32 {
    var result: i32 = start_value;
    result = two(result);
    result = three(result);
    return result;
}
      {#code_end#}
      {#code_begin|syntax#}
// From the line:
// assert(performFn('o', 0) == 1);
fn performFn(start_value: i32) i32 {
    var result: i32 = start_value;
    result = one(result);
    return result;
}
      {#code_end#}
      {#code_begin|syntax#}
// From the line:
// assert(performFn('w', 99) == 99);
fn performFn(start_value: i32) i32 {
    var result: i32 = start_value;
    return result;
}
      {#code_end#}
      <p>
      Note that this happens even in a debug build; in a release build these generated functions still
      pass through rigorous LLVM optimizations. The important thing to note, however, is not that this
      is a way to write more optimized code, but that it is a way to make sure that what <em>should</em> happen
      at compile-time, <em>does</em> happen at compile-time. This catches more errors and as demonstrated
      later in this article, allows expressiveness that in other languages requires using macros,
      generated code, or a preprocessor to accomplish.
      </p>
      {#header_close#}
      {#header_open|Compile-Time Expressions#}
      <p>
      In Zig, it matters whether a given expression is known at compile-time or run-time. A programmer can
      use a {#syntax#}comptime{#endsyntax#} expression to guarantee that the expression will be evaluated at compile-time.
      If this cannot be accomplished, the compiler will emit an error. For example:
      </p>
      {#code_begin|test_err|unable to evaluate constant expression#}
extern fn exit() noreturn;

test "foo" {
    comptime {
        exit();
    }
}
      {#code_end#}
      <p>
      It doesn't make sense that a program could call {#syntax#}exit(){#endsyntax#} (or any other external function)
          at compile-time, so this is a compile error. However, a {#syntax#}comptime{#endsyntax#} expression does much
      more than sometimes cause a compile error.
      </p>
      <p>
      Within a {#syntax#}comptime{#endsyntax#} expression:
      </p>
      <ul>
          <li>All variables are {#syntax#}comptime{#endsyntax#} variables.</li>
          <li>All {#syntax#}if{#endsyntax#}, {#syntax#}while{#endsyntax#}, {#syntax#}for{#endsyntax#}, and {#syntax#}switch{#endsyntax#}
          expressions are evaluated at compile-time, or emit a compile error if this is not possible.</li>
        <li>All function calls cause the compiler to interpret the function at compile-time, emitting a
          compile error if the function tries to do something that has global run-time side effects.</li>
      </ul>
      <p>
      This means that a programmer can create a function which is called both at compile-time and run-time, with
      no modification to the function required.
      </p>
      <p>
      Let's look at an example:
      </p>
      {#code_begin|test#}
const assert = @import("std").debug.assert;

fn fibonacci(index: u32) u32 {
    if (index < 2) return index;
    return fibonacci(index - 1) + fibonacci(index - 2);
}

test "fibonacci" {
    // test fibonacci at run-time
    assert(fibonacci(7) == 13);

    // test fibonacci at compile-time
    comptime {
        assert(fibonacci(7) == 13);
    }
}
      {#code_end#}
      <p>
      Imagine if we had forgotten the base case of the recursive function and tried to run the tests:
      </p>
      {#code_begin|test_err|operation caused overflow#}
const assert = @import("std").debug.assert;

fn fibonacci(index: u32) u32 {
    //if (index < 2) return index;
    return fibonacci(index - 1) + fibonacci(index - 2);
}

test "fibonacci" {
    comptime {
        assert(fibonacci(7) == 13);
    }
}
      {#code_end#}
      <p>
      The compiler produces an error which is a stack trace from trying to evaluate the
      function at compile-time.
      </p>
      <p>
      Luckily, we used an unsigned integer, and so when we tried to subtract 1 from 0, it triggered
      undefined behavior, which is always a compile error if the compiler knows it happened.
      But what would have happened if we used a signed integer?
      </p>
      {#code_begin|test_err|evaluation exceeded 1000 backwards branches#}
const assert = @import("std").debug.assert;

fn fibonacci(index: i32) i32 {
    //if (index < 2) return index;
    return fibonacci(index - 1) + fibonacci(index - 2);
}

test "fibonacci" {
    comptime {
        assert(fibonacci(7) == 13);
    }
}
      {#code_end#}
      <p>
      The compiler noticed that evaluating this function at compile-time took a long time,
      and thus emitted a compile error and gave up. If the programmer wants to increase
      the budget for compile-time computation, they can use a built-in function called
      {#link|@setEvalBranchQuota#} to change the default number 1000 to something else.
      </p>
      <p>
      What if we fix the base case, but put the wrong value in the {#syntax#}assert{#endsyntax#} line?
      </p>
      {#code_begin|test_err|encountered @panic at compile-time#}
const assert = @import("std").debug.assert;

fn fibonacci(index: i32) i32 {
    if (index < 2) return index;
    return fibonacci(index - 1) + fibonacci(index - 2);
}

test "fibonacci" {
    comptime {
        assert(fibonacci(7) == 99999);
    }
}
      {#code_end#}
      <p>
      What happened is Zig started interpreting the {#syntax#}assert{#endsyntax#} function with the
          parameter {#syntax#}ok{#endsyntax#} set to {#syntax#}false{#endsyntax#}. When the interpreter hit
                  {#syntax#}unreachable{#endsyntax#} it emitted a compile error, because reaching unreachable
      code is undefined behavior, and undefined behavior causes a compile error if it is detected
      at compile-time.
      </p>

      <p>
      In the global scope (outside of any function), all expressions are implicitly
      {#syntax#}comptime{#endsyntax#} expressions. This means that we can use functions to
      initialize complex static data. For example:
      </p>
      {#code_begin|test#}
const first_25_primes = firstNPrimes(25);
const sum_of_first_25_primes = sum(first_25_primes);

fn firstNPrimes(comptime n: usize) [n]i32 {
    var prime_list: [n]i32 = undefined;
    var next_index: usize = 0;
    var test_number: i32 = 2;
    while (next_index < prime_list.len) : (test_number += 1) {
        var test_prime_index: usize = 0;
        var is_prime = true;
        while (test_prime_index < next_index) : (test_prime_index += 1) {
            if (test_number % prime_list[test_prime_index] == 0) {
                is_prime = false;
                break;
            }
        }
        if (is_prime) {
            prime_list[next_index] = test_number;
            next_index += 1;
        }
    }
    return prime_list;
}

fn sum(numbers: []const i32) i32 {
    var result: i32 = 0;
    for (numbers) |x| {
        result += x;
    }
    return result;
}

test "variable values" {
    @import("std").debug.assert(sum_of_first_25_primes == 1060);
}
      {#code_end#}
      <p>
      When we compile this program, Zig generates the constants
      with the answer pre-computed. Here are the lines from the generated LLVM IR:
      </p>
      <pre><code class="llvm">@0 = internal unnamed_addr constant [25 x i32] [i32 2, i32 3, i32 5, i32 7, i32 11, i32 13, i32 17, i32 19, i32 23, i32 29, i32 31, i32 37, i32 41, i32 43, i32 47, i32 53, i32 59, i32 61, i32 67, i32 71, i32 73, i32 79, i32 83, i32 89, i32 97]
@1 = internal unnamed_addr constant i32 1060</code></pre>
      <p>
      Note that we did not have to do anything special with the syntax of these functions. For example,
      we could call the {#syntax#}sum{#endsyntax#} function as is with a slice of numbers whose length and values were
      only known at run-time.
      </p>
      {#header_close#}
      {#header_close#}
      {#header_open|Generic Data Structures#}
      <p>
      Zig uses these capabilities to implement generic data structures without introducing any
      special-case syntax. If you followed along so far, you may already know how to create a
      generic data structure.
      </p>
      <p>
      Here is an example of a generic {#syntax#}List{#endsyntax#} data structure, that we will instantiate with
          the type {#syntax#}i32{#endsyntax#}. In Zig we refer to the type as {#syntax#}List(i32){#endsyntax#}.
      </p>
      {#code_begin|syntax#}
fn List(comptime T: type) type {
    return struct.{
        items: []T,
        len: usize,
    };
}
      {#code_end#}
      <p>
      That's it. It's a function that returns an anonymous {#syntax#}struct{#endsyntax#}. For the purposes of error messages
          and debugging, Zig infers the name {#syntax#}"List(i32)"{#endsyntax#} from the function name and parameters invoked when creating
      the anonymous struct.
      </p>
      <p>
      To keep the language small and uniform, all aggregate types in Zig are anonymous. To give a type
      a name, we assign it to a constant:
      </p>
      {#code_begin|syntax#}
const Node = struct.{
    next: *Node,
    name: []u8,
};
      {#code_end#}
      <p>
      This works because all top level declarations are order-independent, and as long as there isn't
      an actual infinite regression, values can refer to themselves, directly or indirectly. In this case,
      {#syntax#}Node{#endsyntax#} refers to itself as a pointer, which is not actually an infinite regression, so
      it works fine.
      </p>
      {#header_close#}
      {#header_open|Case Study: printf in Zig#}
      <p>
      Putting all of this together, let's see how {#syntax#}printf{#endsyntax#} works in Zig.
      </p>
      {#code_begin|exe|printf#}
const warn = @import("std").debug.warn;

const a_number: i32 = 1234;
const a_string = "foobar";

pub fn main() void {
    warn("here is a string: '{}' here is a number: {}\n", a_string, a_number);
}
      {#code_end#}

      <p>
      Let's crack open the implementation of this and see how it works:
      </p>

      {#code_begin|syntax#}
/// Calls print and then flushes the buffer.
pub fn printf(self: *OutStream, comptime format: []const u8, args: ...) error!void {
    const State = enum.{
        Start,
        OpenBrace,
        CloseBrace,
    };

    comptime var start_index: usize = 0;
    comptime var state = State.Start;
    comptime var next_arg: usize = 0;

    inline for (format) |c, i| {
        switch (state) {
            State.Start => switch (c) {
                '{' => {
                    if (start_index < i) try self.write(format[start_index..i]);
                    state = State.OpenBrace;
                },
                '}' => {
                    if (start_index < i) try self.write(format[start_index..i]);
                    state = State.CloseBrace;
                },
                else => {},
            },
            State.OpenBrace => switch (c) {
                '{' => {
                    state = State.Start;
                    start_index = i;
                },
                '}' => {
                    try self.printValue(args[next_arg]);
                    next_arg += 1;
                    state = State.Start;
                    start_index = i + 1;
                },
                else => @compileError("Unknown format character: " ++ c),
            },
            State.CloseBrace => switch (c) {
                '}' => {
                    state = State.Start;
                    start_index = i;
                },
                else => @compileError("Single '}' encountered in format string"),
            },
        }
    }
    comptime {
        if (args.len != next_arg) {
            @compileError("Unused arguments");
        }
        if (state != State.Start) {
            @compileError("Incomplete format string: " ++ format);
        }
    }
    if (start_index < format.len) {
        try self.write(format[start_index..format.len]);
    }
    try self.flush();
}
      {#code_end#}
      <p>
      This is a proof of concept implementation; the actual function in the standard library has more
      formatting capabilities.
      </p>
      <p>
      Note that this is not hard-coded into the Zig compiler; this is userland code in the standard library.
      </p>
      <p>
      When this function is analyzed from our example code above, Zig partially evaluates the function
      and emits a function that actually looks like this:
      </p>
      {#code_begin|syntax#}
pub fn printf(self: *OutStream, arg0: i32, arg1: []const u8) !void {
    try self.write("here is a string: '");
    try self.printValue(arg0);
    try self.write("' here is a number: ");
    try self.printValue(arg1);
    try self.write("\n");
    try self.flush();
}
      {#code_end#}
      <p>
      {#syntax#}printValue{#endsyntax#} is a function that takes a parameter of any type, and does different things depending
      on the type:
      </p>
      {#code_begin|syntax#}
pub fn printValue(self: *OutStream, value: var) !void {
    const T = @typeOf(value);
    if (@isInteger(T)) {
        return self.printInt(T, value);
    } else if (@isFloat(T)) {
        return self.printFloat(T, value);
    } else {
        @compileError("Unable to print type '" ++ @typeName(T) ++ "'");
    }
}
      {#code_end#}
      <p>
      And now, what happens if we give too many arguments to {#syntax#}printf{#endsyntax#}?
      </p>
      {#code_begin|test_err|Unused arguments#}
const warn = @import("std").debug.warn;

const a_number: i32 = 1234;
const a_string = "foobar";

test "printf too many arguments" {
    warn("here is a string: '{}' here is a number: {}\n",
        a_string, a_number, a_number);
}
      {#code_end#}
      <p>
      Zig gives programmers the tools needed to protect themselves against their own mistakes.
      </p>
      <p>
      Zig doesn't care whether the format argument is a string literal,
      only that it is a compile-time known value that is implicitly castable to a {#syntax#}[]const u8{#endsyntax#}:
      </p>
      {#code_begin|exe|printf#}
const warn = @import("std").debug.warn;

const a_number: i32 = 1234;
const a_string = "foobar";
const fmt = "here is a string: '{}' here is a number: {}\n";

pub fn main() void {
    warn(fmt, a_string, a_number);
}
      {#code_end#}
      <p>
      This works fine.
      </p>
      <p>
      Zig does not special case string formatting in the compiler and instead exposes enough power to accomplish this
      task in userland. It does so without introducing another language on top of Zig, such as
      a macro language or a preprocessor language. It's Zig all the way down.
      </p>
      {#header_close#}
      {#see_also|inline while|inline for#}
      {#header_close#}
      {#header_open|Assembly#}
      <p>TODO: example of inline assembly</p>
      <p>TODO: example of module level assembly</p>
      <p>TODO: example of using inline assembly return value</p>
      <p>TODO: example of using inline assembly assigning values to variables</p>
      {#header_close#}
      {#header_open|Atomics#}
      <p>TODO: @fence()</p>
      <p>TODO: @atomic rmw</p>
      <p>TODO: builtin atomic memory ordering enum</p>
      {#header_close#}
      {#header_open|Coroutines#}
      <p>
      A coroutine is a generalization of a function.
      </p>
      <p>
      When you call a function, it creates a stack frame,
      and then the function runs until it reaches a return
      statement, and then the stack frame is destroyed.
      At the callsite, the next line of code does not run
      until the function returns.
      </p>
      <p>
      A coroutine is like a function, but it can be suspended
      and resumed any number of times, and then it must be
      explicitly destroyed. When a coroutine suspends, it
      returns to the resumer.
      </p>
      {#header_open|Minimal Coroutine Example#}
      <p>
      Declare a coroutine with the {#syntax#}async{#endsyntax#} keyword.
      The expression in angle brackets must evaluate to a struct
      which has these fields:
      </p>
      <ul>
          <li>{#syntax#}allocFn: fn (self: *Allocator, byte_count: usize, alignment: u29) Error![]u8{#endsyntax#} - where {#syntax#}Error{#endsyntax#} can be any error set.</li>
          <li>{#syntax#}freeFn: fn (self: *Allocator, old_mem: []u8) void{#endsyntax#}</li>
      </ul>
      <p>
      You may notice that this corresponds to the {#syntax#}std.mem.Allocator{#endsyntax#} interface.
      This makes it convenient to integrate with existing allocators. Note, however,
      that the language feature does not depend on the standard library, and any struct which
      has these fields is allowed.
      </p>
      <p>
      Omitting the angle bracket expression when defining an async function makes
      the function generic. Zig will infer the allocator type when the async function is called.
      </p>
      <p>
      Call a coroutine with the {#syntax#}async{#endsyntax#} keyword. Here, the expression in angle brackets
      is a pointer to the allocator struct that the coroutine expects.
      </p>
      <p>
      The result of an async function call is a {#syntax#}promise->T{#endsyntax#} type, where {#syntax#}T{#endsyntax#}
      is the return type of the async function. Once a promise has been created, it must be
      consumed, either with {#syntax#}cancel{#endsyntax#} or {#syntax#}await{#endsyntax#}:
      </p>
      <p>
      Async functions start executing when created, so in the following example, the entire
      async function completes before it is canceled:
      </p>
      {#code_begin|test#}
const std = @import("std");
const assert = std.debug.assert;

var x: i32 = 1;

test "create a coroutine and cancel it" {
    const p = try async<std.debug.global_allocator> simpleAsyncFn();
    comptime assert(@typeOf(p) == promise->void);
    cancel p;
    assert(x == 2);
}
async<*std.mem.Allocator> fn simpleAsyncFn() void {
    x += 1;
}
      {#code_end#}
      {#header_close#}
      {#header_open|Suspend and Resume#}
      <p>
      At any point, an async function may suspend itself. This causes control flow to
      return to the caller or resumer. The following code demonstrates where control flow
      goes:
      </p>
      {#code_begin|test#}
const std = @import("std");
const assert = std.debug.assert;

test "coroutine suspend, resume, cancel" {
    seq('a');
    const p = try async<std.debug.global_allocator> testAsyncSeq();
    seq('c');
    resume p;
    seq('f');
    cancel p;
    seq('g');

    assert(std.mem.eql(u8, points, "abcdefg"));
}
async fn testAsyncSeq() void {
    defer seq('e');

    seq('b');
    suspend;
    seq('d');
}
var points = []u8.{0} ** "abcdefg".len;
var index: usize = 0;

fn seq(c: u8) void {
    points[index] = c;
    index += 1;
}
      {#code_end#}
      <p>
      When an async function suspends itself, it must be sure that it will be
      resumed or canceled somehow, for example by registering its promise handle
      in an event loop. Use a suspend capture block to gain access to the
      promise:
      </p>
      {#code_begin|test#}
const std = @import("std");
const assert = std.debug.assert;

test "coroutine suspend with block" {
    const p = try async<std.debug.global_allocator> testSuspendBlock();
    std.debug.assert(!result);
    resume a_promise;
    std.debug.assert(result);
    cancel p;
}

var a_promise: promise = undefined;
var result = false;
async fn testSuspendBlock() void {
    suspend {
        comptime assert(@typeOf(@handle()) == promise->void);
        a_promise = @handle();
    }
    result = true;
}
      {#code_end#}
      <p>
      Every suspend point in an async function represents a point at which the coroutine
      could be destroyed. If that happens, {#syntax#}defer{#endsyntax#} expressions that are in
          scope are run, as well as {#syntax#}errdefer{#endsyntax#} expressions.
      </p>
      <p>
      {#link|Await#} counts as a suspend point.
      </p>
      {#header_open|Resuming from Suspend Blocks#}
      <p>
      Upon entering a {#syntax#}suspend{#endsyntax#} block, the coroutine is already considered
      suspended, and can be resumed. For example, if you started another kernel thread,
      and had that thread call {#syntax#}resume{#endsyntax#} on the promise handle provided by the
          {#syntax#}suspend{#endsyntax#} block, the new thread would begin executing after the suspend
      block, while the old thread continued executing the suspend block.
      </p>
      <p>
      However, the coroutine can be directly resumed from the suspend block, in which case it
      never returns to its resumer and continues executing.
      </p>
      {#code_begin|test#}
const std = @import("std");
const assert = std.debug.assert;

test "resume from suspend" {
    var buf: [500]u8 = undefined;
    var a = &std.heap.FixedBufferAllocator.init(buf[0..]).allocator;
    var my_result: i32 = 1;
    const p = try async<a> testResumeFromSuspend(&my_result);
    cancel p;
    std.debug.assert(my_result == 2);
}
async fn testResumeFromSuspend(my_result: *i32) void {
    suspend {
        resume @handle();
    }
    my_result.* += 1;
    suspend;
    my_result.* += 1;
}
      {#code_end#}
      <p>
      This is guaranteed to be a tail call, and therefore will not cause a new stack frame.
      </p>
      {#header_close#}
      {#header_close#}
      {#header_open|Await#}
      <p>
      The {#syntax#}await{#endsyntax#} keyword is used to coordinate with an async function's
          {#syntax#}return{#endsyntax#} statement.
      </p>
      <p>
      {#syntax#}await{#endsyntax#} is valid only in an {#syntax#}async{#endsyntax#} function, and it takes
      as an operand a promise handle.
      If the async function associated with the promise handle has already returned, 
      then {#syntax#}await{#endsyntax#} destroys the target async function, and gives the return value.
          Otherwise, {#syntax#}await{#endsyntax#} suspends the current async function, registering its
      promise handle with the target coroutine. It becomes the target coroutine's responsibility
      to have ensured that it will be resumed or destroyed. When the target coroutine reaches
      its return statement, it gives the return value to the awaiter, destroys itself, and then
      resumes the awaiter.
      </p>
      <p>
      A promise handle must be consumed exactly once after it is created, either by {#syntax#}cancel{#endsyntax#} or {#syntax#}await{#endsyntax#}.
      </p>
      <p>
      {#syntax#}await{#endsyntax#} counts as a suspend point, and therefore at every {#syntax#}await{#endsyntax#},
              a coroutine can be potentially destroyed, which would run {#syntax#}defer{#endsyntax#} and {#syntax#}errdefer{#endsyntax#} expressions.
      </p>
      {#code_begin|test#}
const std = @import("std");
const assert = std.debug.assert;

var a_promise: promise = undefined;
var final_result: i32 = 0;

test "coroutine await" {
    seq('a');
    const p = async<std.debug.global_allocator> amain() catch unreachable;
    seq('f');
    resume a_promise;
    seq('i');
    assert(final_result == 1234);
    assert(std.mem.eql(u8, seq_points, "abcdefghi"));
}
async fn amain() void {
    seq('b');
    const p = async another() catch unreachable;
    seq('e');
    final_result = await p;
    seq('h');
}
async fn another() i32 {
    seq('c');
    suspend {
        seq('d');
        a_promise = @handle();
    }
    seq('g');
    return 1234;
}

var seq_points = []u8.{0} ** "abcdefghi".len;
var seq_index: usize = 0;

fn seq(c: u8) void {
    seq_points[seq_index] = c;
    seq_index += 1;
}
      {#code_end#}
      <p>
      In general, {#syntax#}suspend{#endsyntax#} is lower level than {#syntax#}await{#endsyntax#}. Most application
              code will use only {#syntax#}async{#endsyntax#} and {#syntax#}await{#endsyntax#}, but event loop
                      implementations will make use of {#syntax#}suspend{#endsyntax#} internally.
      </p>
      {#header_close#}
      {#header_open|Open Issues#}
      <p>
      There are a few issues with coroutines that are considered unresolved. Best be aware of them,
      as the situation is likely to change before 1.0.0:
      </p>
      <ul>
          <li>Async functions have optimizations disabled - even in release modes - due to an
              <a href="https://github.com/ziglang/zig/issues/802">LLVM bug</a>.
          </li>
          <li>
              There are some situations where we can know statically that there will not be
              memory allocation failure, but Zig still forces us to handle it.
              TODO file an issue for this and link it here.
          </li>
          <li>
              Zig does not take advantage of LLVM's allocation elision optimization for
              coroutines. It crashed LLVM when I tried to do it the first time. This is
              related to the other 2 bullet points here. See
              <a href="https://github.com/ziglang/zig/issues/802">#802</a>.
          </li>
      </ul>
      {#header_close#}
      
      {#header_close#}
      {#header_open|Builtin Functions#}
      <p>
      Builtin functions are provided by the compiler and are prefixed with <code>@</code>.
      The {#syntax#}comptime{#endsyntax#} keyword on a parameter means that the parameter must be known
      at compile time.
      </p>
      {#header_open|@addWithOverflow#}
      <pre>{#syntax#}@addWithOverflow(comptime T: type, a: T, b: T, result: *T) bool{#endsyntax#}</pre>
      <p>
      Performs {#syntax#}result.* = a + b{#endsyntax#}. If overflow or underflow occurs,
          stores the overflowed bits in {#syntax#}result{#endsyntax#} and returns {#syntax#}true{#endsyntax#}.
                  If no overflow or underflow occurs, returns {#syntax#}false{#endsyntax#}.
      </p>
      {#header_close#}
      {#header_open|@ArgType#}
      <pre>{#syntax#}@ArgType(comptime T: type, comptime n: usize) type{#endsyntax#}</pre>
      <p>
      This builtin function takes a function type and returns the type of the parameter at index {#syntax#}n{#endsyntax#}.
      </p>
      <p>
      {#syntax#}T{#endsyntax#} must be a function type.
      </p>
      <p>
      Note: This function is deprecated. Use {#link|@typeInfo#} instead.
      </p>
      {#header_close#}
      {#header_open|@atomicLoad#}
      <pre>{#syntax#}@atomicLoad(comptime T: type, ptr: *const T, comptime ordering: builtin.AtomicOrder) T{#endsyntax#}</pre>
      <p>
      This builtin function atomically dereferences a pointer and returns the value.
      </p>
      <p>
      {#syntax#}T{#endsyntax#} must be a pointer type, a {#syntax#}bool{#endsyntax#},
      or an integer whose bit count meets these requirements:
      </p>
      <ul>
          <li>At least 8</li>
          <li>At most the same as usize</li>
          <li>Power of 2</li>
      </ul>
      <p>
      TODO right now bool is not accepted. Also I think we could make non powers of 2 work fine, maybe
      we can remove this restriction
      </p>
      {#header_close#}
      {#header_open|@atomicRmw#}
      <pre>{#syntax#}@atomicRmw(comptime T: type, ptr: *T, comptime op: builtin.AtomicRmwOp, operand: T, comptime ordering: builtin.AtomicOrder) T{#endsyntax#}</pre>
      <p>
      This builtin function atomically modifies memory and then returns the previous value.
      </p>
      <p>
      {#syntax#}T{#endsyntax#} must be a pointer type, a {#syntax#}bool{#endsyntax#},
      or an integer whose bit count meets these requirements:
      </p>
      <ul>
          <li>At least 8</li>
          <li>At most the same as usize</li>
          <li>Power of 2</li>
      </ul>
      <p>
      TODO right now bool is not accepted. Also I think we could make non powers of 2 work fine, maybe
      we can remove this restriction
      </p>
      {#header_close#}
      {#header_open|@bitCast#}
      <pre>{#syntax#}@bitCast(comptime DestType: type, value: var) DestType{#endsyntax#}</pre>
      <p>
      Converts a value of one type to another type.
      </p>
      <p>
      Asserts that {#syntax#}@sizeOf(@typeOf(value)) == @sizeOf(DestType){#endsyntax#}.
      </p>
      <p>
      Asserts that {#syntax#}@typeId(DestType) != @import("builtin").TypeId.Pointer{#endsyntax#}. Use {#syntax#}@ptrCast{#endsyntax#} or {#syntax#}@intToPtr{#endsyntax#} if you need this.
      </p>
      <p>
      Can be used for these things for example:
      </p>
      <ul>
          <li>Convert {#syntax#}f32{#endsyntax#} to {#syntax#}u32{#endsyntax#} bits</li>
          <li>Convert {#syntax#}i32{#endsyntax#} to {#syntax#}u32{#endsyntax#} preserving twos complement</li>
      </ul>
      <p>
      Works at compile-time if {#syntax#}value{#endsyntax#} is known at compile time. It's a compile error to bitcast a struct to a scalar type of the same size since structs have undefined layout. However if the struct is packed then it works.
      </p>
      {#header_close#}
      {#header_open|@bitOffsetOf#}
      <pre>{#syntax#}@bitOffsetOf(comptime T: type, comptime field_name: [] const u8) comptime_int{#endsyntax#}</pre>
      <p>
      Returns the bit offset of a field relative to its containing struct.
      </p>
      <p>
      For non {#link|packed structs|packed struct#}, this will always be divisible by {#syntax#}8{#endsyntax#}.
      For packed structs, non-byte-aligned fields will share a byte offset, but they will have different
      bit offsets.
      </p>
      {#see_also|@byteOffsetOf#}
      {#header_close#}
      {#header_open|@breakpoint#}
      <pre>{#syntax#}@breakpoint(){#endsyntax#}</pre>
      <p>
      This function inserts a platform-specific debug trap instruction which causes
      debuggers to break there.
      </p>
      <p>
      This function is only valid within function scope.
      </p>

      {#header_close#}
      {#header_open|@byteOffsetOf#}
      <pre>{#syntax#}@byteOffsetOf(comptime T: type, comptime field_name: [] const u8) comptime_int{#endsyntax#}</pre>
      <p>
      Returns the byte offset of a field relative to its containing struct.
      </p>
      {#see_also|@bitOffsetOf#}
      {#header_close#}
      {#header_open|@alignCast#}
      <pre>{#syntax#}@alignCast(comptime alignment: u29, ptr: var) var{#endsyntax#}</pre>
      <p>
      {#syntax#}ptr{#endsyntax#} can be {#syntax#}*T{#endsyntax#}, {#syntax#}fn(){#endsyntax#}, {#syntax#}?*T{#endsyntax#},
                      {#syntax#}?fn(){#endsyntax#}, or {#syntax#}[]T{#endsyntax#}. It returns the same type as {#syntax#}ptr{#endsyntax#}
      except with the alignment adjusted to the new value.
      </p>
      <p>A {#link|pointer alignment safety check|Incorrect Pointer Alignment#} is added
      to the generated code to make sure the pointer is aligned as promised.</p>

      {#header_close#}
      {#header_open|@alignOf#}
      <pre>{#syntax#}@alignOf(comptime T: type) comptime_int{#endsyntax#}</pre>
      <p>
      This function returns the number of bytes that this type should be aligned to
      for the current target to match the C ABI. When the child type of a pointer has
      this alignment, the alignment can be omitted from the type.
      </p>
      <pre>{#syntax#}const assert = @import("std").debug.assert;
comptime {
    assert(*u32 == *align(@alignOf(u32)) u32);
}{#endsyntax#}</pre>
      <p>
      The result is a target-specific compile time constant. It is guaranteed to be
      less than or equal to {#link|@sizeOf(T)|@sizeOf#}.
      </p>
      {#see_also|Alignment#}
      {#header_close#}

      {#header_open|@boolToInt#}
      <pre>{#syntax#}@boolToInt(value: bool) u1{#endsyntax#}</pre>
      <p>
      Converts {#syntax#}true{#endsyntax#} to {#syntax#}u1(1){#endsyntax#} and {#syntax#}false{#endsyntax#} to
                  {#syntax#}u1(0){#endsyntax#}.
      </p>
      <p>
      If the value is known at compile-time, the return type is {#syntax#}comptime_int{#endsyntax#}
          instead of {#syntax#}u1{#endsyntax#}.
      </p>
      {#header_close#}

      {#header_open|@bytesToSlice#}
      <pre>{#syntax#}@bytesToSlice(comptime Element: type, bytes: []u8) []Element{#endsyntax#}</pre>
      <p>
      Converts a slice of bytes or array of bytes into a slice of {#syntax#}Element{#endsyntax#}.
      The resulting slice has the same {#link|pointer|Pointers#} properties as the parameter.
      </p>
      <p>
      Attempting to convert a number of bytes with a length that does not evenly divide into a slice of
      elements results in safety-protected {#link|Undefined Behavior#}.
      </p>
      {#header_close#}

      {#header_open|@cDefine#}
      <pre>{#syntax#}@cDefine(comptime name: []u8, value){#endsyntax#}</pre>
      <p>
      This function can only occur inside {#syntax#}@cImport{#endsyntax#}.
      </p>
      <p>
      This appends <code>#define $name $value</code> to the {#syntax#}@cImport{#endsyntax#}
      temporary buffer.
      </p>
      <p>
      To define without a value, like this:
      </p>
      <pre><code class="c">#define _GNU_SOURCE</code></pre>
      <p>
      Use the void value, like this:
      </p>
      <pre>{#syntax#}@cDefine("_GNU_SOURCE", {}){#endsyntax#}</pre>
      {#see_also|Import from C Header File|@cInclude|@cImport|@cUndef|void#}
      {#header_close#}
      {#header_open|@cImport#}
      <pre>{#syntax#}@cImport(expression) (namespace){#endsyntax#}</pre>
      <p>
      This function parses C code and imports the functions, types, variables, and
      compatible macro definitions into the result namespace.
      </p>
      <p>
      {#syntax#}expression{#endsyntax#} is interpreted at compile time. The builtin functions
          {#syntax#}@cInclude{#endsyntax#}, {#syntax#}@cDefine{#endsyntax#}, and {#syntax#}@cUndef{#endsyntax#} work
      within this expression, appending to a temporary buffer which is then parsed as C code.
      </p>
      <p>
      Usually you should only have one {#syntax#}@cImport{#endsyntax#} in your entire application, because it saves the compiler
      from invoking clang multiple times, and prevents inline functions from being duplicated.
      </p>
      <p>
      Reasons for having multiple {#syntax#}@cImport{#endsyntax#} expressions would be:
      </p>
      <ul>
          <li>To avoid a symbol collision, for example if foo.h and bar.h both <code>#define CONNECTION_COUNT</code></li>
        <li>To analyze the C code with different preprocessor defines</li>
      </ul>
      {#see_also|Import from C Header File|@cInclude|@cDefine|@cUndef#}
      {#header_close#}
      {#header_open|@cInclude#}
      <pre>{#syntax#}@cInclude(comptime path: []u8){#endsyntax#}</pre>
      <p>
      This function can only occur inside {#syntax#}@cImport{#endsyntax#}.
      </p>
      <p>
      This appends <code>#include <$path>\n</code> to the {#syntax#}c_import{#endsyntax#}
      temporary buffer.
      </p>
      {#see_also|Import from C Header File|@cImport|@cDefine|@cUndef#}
      {#header_close#}
      {#header_open|@cUndef#}
      <pre>{#syntax#}@cUndef(comptime name: []u8){#endsyntax#}</pre>
      <p>
      This function can only occur inside {#syntax#}@cImport{#endsyntax#}.
      </p>
      <p>
      This appends <code>#undef $name</code> to the {#syntax#}@cImport{#endsyntax#}
      temporary buffer.
      </p>
      {#see_also|Import from C Header File|@cImport|@cDefine|@cInclude#}
      {#header_close#}
      {#header_open|@clz#}
      <pre>{#syntax#}@clz(x: T) U{#endsyntax#}</pre>
      <p>
      This function counts the number of leading zeroes in {#syntax#}x{#endsyntax#} which is an integer
          type {#syntax#}T{#endsyntax#}.
      </p>
      <p>
      The return type {#syntax#}U{#endsyntax#} is an unsigned integer with the minimum number
          of bits that can represent the value {#syntax#}T.bit_count{#endsyntax#}.
      </p>
      <p>
      If {#syntax#}x{#endsyntax#} is zero, {#syntax#}@clz{#endsyntax#} returns {#syntax#}T.bit_count{#endsyntax#}.
      </p>
      {#see_also|@ctz|@popCount#}
      {#header_close#}
      {#header_open|@cmpxchgStrong#}
      <pre>{#syntax#}@cmpxchgStrong(comptime T: type, ptr: *T, expected_value: T, new_value: T, success_order: AtomicOrder, fail_order: AtomicOrder) ?T{#endsyntax#}</pre>
      <p>
      This function performs a strong atomic compare exchange operation. It's the equivalent of this code,
      except atomic:
      </p>
      {#code_begin|syntax#}
fn cmpxchgStrongButNotAtomic(comptime T: type, ptr: *T, expected_value: T, new_value: T) ?T {
    const old_value = ptr.*;
    if (old_value == expected_value) {
        ptr.* = new_value;
        return null;
    } else {
        return old_value;
    }
}
      {#code_end#}
      <p>
      If you are using cmpxchg in a loop, {#link|@cmpxchgWeak#} is the better choice, because it can be implemented
      more efficiently in machine instructions.
      </p>
      <p>
      {#syntax#}AtomicOrder{#endsyntax#} can be found with {#syntax#}@import("builtin").AtomicOrder{#endsyntax#}.
      </p>
      <p>{#syntax#}@typeOf(ptr).alignment{#endsyntax#} must be {#syntax#}>= @sizeOf(T).{#endsyntax#}</p>
      {#see_also|Compile Variables|cmpxchgWeak#}
      {#header_close#}
      {#header_open|@cmpxchgWeak#}
      <pre>{#syntax#}@cmpxchgWeak(comptime T: type, ptr: *T, expected_value: T, new_value: T, success_order: AtomicOrder, fail_order: AtomicOrder) ?T{#endsyntax#}</pre>
      <p>
      This function performs a weak atomic compare exchange operation. It's the equivalent of this code,
      except atomic:
      </p>
      {#code_begin|syntax#}
fn cmpxchgWeakButNotAtomic(comptime T: type, ptr: *T, expected_value: T, new_value: T) ?T {
    const old_value = ptr.*;
    if (old_value == expected_value and usuallyTrueButSometimesFalse()) {
        ptr.* = new_value;
        return null;
    } else {
        return old_value;
    }
}
      {#code_end#}
      <p>
      If you are using cmpxchg in a loop, the sporadic failure will be no problem, and {#syntax#}cmpxchgWeak{#endsyntax#}
      is the better choice, because it can be implemented more efficiently in machine instructions.
      However if you need a stronger guarantee, use {#link|@cmpxchgStrong#}.
      </p>
      <p>
      {#syntax#}AtomicOrder{#endsyntax#} can be found with {#syntax#}@import("builtin").AtomicOrder{#endsyntax#}.
      </p>
      <p>{#syntax#}@typeOf(ptr).alignment{#endsyntax#} must be {#syntax#}>= @sizeOf(T).{#endsyntax#}</p>
      {#see_also|Compile Variables|cmpxchgStrong#}
      {#header_close#}
      {#header_open|@compileError#}
      <pre>{#syntax#}@compileError(comptime msg: []u8){#endsyntax#}</pre>
      <p>
      This function, when semantically analyzed, causes a compile error with the
      message {#syntax#}msg{#endsyntax#}.
      </p>
      <p>
      There are several ways that code avoids being semantically checked, such as
      using {#syntax#}if{#endsyntax#} or {#syntax#}switch{#endsyntax#} with compile time constants,
              and {#syntax#}comptime{#endsyntax#} functions.
      </p>
      {#header_close#}
      {#header_open|@compileLog#}
      <pre>{#syntax#}@compileLog(args: ...){#endsyntax#}</pre>
      <p>
      This function prints the arguments passed to it at compile-time.
      </p>
      <p>
      To prevent accidentally leaving compile log statements in a codebase,
      a compilation error is added to the build, pointing to the compile
      log statement. This error prevents code from being generated, but
      does not otherwise interfere with analysis.
      </p>
      <p>
      This function can be used to do "printf debugging" on
      compile-time executing code.
      </p>
      {#code_begin|test_err|found compile log statement#}
const warn = @import("std").debug.warn;

const num1 = blk: {
    var val1: i32 = 99;
    @compileLog("comptime val1 = ", val1); 
    val1 = val1 + 1;
    break :blk val1;
};

test "main" {
    @compileLog("comptime in main"); 

    warn("Runtime in main, num1 = {}.\n", num1);
}
      {#code_end#}
      </p>
      <p>
      will ouput:
      </p>
      <p>
      If all {#syntax#}@compileLog{#endsyntax#} calls are removed or 
      not encountered by analysis, the
      program compiles successfully and the generated executable prints:
      </p>  
      {#code_begin|test#}
const warn = @import("std").debug.warn;

const num1 = blk: {
    var val1: i32 = 99;
    val1 = val1 + 1;
    break :blk val1;
};

test "main" {
    warn("Runtime in main, num1 = {}.\n", num1);
}
      {#code_end#}
      {#header_close#}
      {#header_open|@ctz#}
      <pre>{#syntax#}@ctz(x: T) U{#endsyntax#}</pre>
      <p>
      This function counts the number of trailing zeroes in {#syntax#}x{#endsyntax#} which is an integer
          type {#syntax#}T{#endsyntax#}.
      </p>
      <p>
      The return type {#syntax#}U{#endsyntax#} is an unsigned integer with the minimum number
          of bits that can represent the value {#syntax#}T.bit_count{#endsyntax#}.
      </p>
      <p>
      If {#syntax#}x{#endsyntax#} is zero, {#syntax#}@ctz{#endsyntax#} returns {#syntax#}T.bit_count{#endsyntax#}.
      </p>
      {#see_also|@clz|@popCount#}
      {#header_close#}
      {#header_open|@divExact#}
      <pre>{#syntax#}@divExact(numerator: T, denominator: T) T{#endsyntax#}</pre>
      <p>
      Exact division. Caller guarantees {#syntax#}denominator != 0{#endsyntax#} and
          {#syntax#}@divTrunc(numerator, denominator) * denominator == numerator{#endsyntax#}.
      </p>
      <ul>
          <li>{#syntax#}@divExact(6, 3) == 2{#endsyntax#}</li>
          <li>{#syntax#}@divExact(a, b) * b == a{#endsyntax#}</li>
      </ul>
      <p>For a function that returns a possible error code, use {#syntax#}@import("std").math.divExact{#endsyntax#}.</p>
      {#see_also|@divTrunc|@divFloor#}
      {#header_close#}
      {#header_open|@divFloor#}
      <pre>{#syntax#}@divFloor(numerator: T, denominator: T) T{#endsyntax#}</pre>
      <p>
      Floored division. Rounds toward negative infinity. For unsigned integers it is
      the same as {#syntax#}numerator / denominator{#endsyntax#}. Caller guarantees {#syntax#}denominator != 0{#endsyntax#} and
              {#syntax#}!(@typeId(T) == builtin.TypeId.Int and T.is_signed and numerator == @minValue(T) and denominator == -1){#endsyntax#}.
      </p>
      <ul>
          <li>{#syntax#}@divFloor(-5, 3) == -2{#endsyntax#}</li>
          <li>{#syntax#}@divFloor(a, b) + @mod(a, b) == a{#endsyntax#}</li>
      </ul>
      <p>For a function that returns a possible error code, use {#syntax#}@import("std").math.divFloor{#endsyntax#}.</p>
      {#see_also|@divTrunc|@divExact#}
      {#header_close#}
      {#header_open|@divTrunc#}
      <pre>{#syntax#}@divTrunc(numerator: T, denominator: T) T{#endsyntax#}</pre>
      <p>
      Truncated division. Rounds toward zero. For unsigned integers it is
      the same as {#syntax#}numerator / denominator{#endsyntax#}. Caller guarantees {#syntax#}denominator != 0{#endsyntax#} and
              {#syntax#}!(@typeId(T) == builtin.TypeId.Int and T.is_signed and numerator == @minValue(T) and denominator == -1){#endsyntax#}.
      </p>
      <ul>
          <li>{#syntax#}@divTrunc(-5, 3) == -1{#endsyntax#}</li>
          <li>{#syntax#}@divTrunc(a, b) + @rem(a, b) == a{#endsyntax#}</li>
      </ul>
      <p>For a function that returns a possible error code, use {#syntax#}@import("std").math.divTrunc{#endsyntax#}.</p>
      {#see_also|@divFloor|@divExact#}
      {#header_close#}
      {#header_open|@embedFile#}
      <pre>{#syntax#}@embedFile(comptime path: []const u8) [X]u8{#endsyntax#}</pre>
      <p>
      This function returns a compile time constant fixed-size array with length
      equal to the byte count of the file given by {#syntax#}path{#endsyntax#}. The contents of the array
      are the contents of the file.
      </p>
      <p>
      {#syntax#}path{#endsyntax#} is absolute or relative to the current file, just like {#syntax#}@import{#endsyntax#}.
      </p>
      {#see_also|@import#}
      {#header_close#}

      {#header_open|@enumToInt#}
      <pre>{#syntax#}@enumToInt(enum_value: var) var{#endsyntax#}</pre>
      <p>
      Converts an enumeration value into its integer tag type.
      </p>
      <p>
      If the enum has only 1 possible value, the resut is a {#syntax#}comptime_int{#endsyntax#}
      known at {#link|comptime#}.
      </p>
      {#see_also|@intToEnum#}
      {#header_close#}

      {#header_open|@errSetCast#}
      <pre>{#syntax#}@errSetCast(comptime T: DestType, value: var) DestType{#endsyntax#}</pre>
      <p>
      Converts an error value from one error set to another error set. Attempting to convert an error
      which is not in the destination error set results in safety-protected {#link|Undefined Behavior#}.
      </p>
      {#header_close#}

      {#header_open|@errorName#}
      <pre>{#syntax#}@errorName(err: error) []u8{#endsyntax#}</pre>
      <p>
      This function returns the string representation of an error. If an error
      declaration is:
      </p>
      <pre>{#syntax#}error OutOfMem{#endsyntax#}</pre>
      <p>
      Then the string representation is {#syntax#}"OutOfMem"{#endsyntax#}.
      </p>
      <p>
      If there are no calls to {#syntax#}@errorName{#endsyntax#} in an entire application,
          or all calls have a compile-time known value for {#syntax#}err{#endsyntax#}, then no
      error name table will be generated.
      </p>
      {#header_close#}

      {#header_open|@errorReturnTrace#}
      <pre>{#syntax#}@errorReturnTrace() ?*builtin.StackTrace{#endsyntax#}</pre>
      <p>
      If the binary is built with error return tracing, and this function is invoked in a
      function that calls a function with an error or error union return type, returns a
      stack trace object. Otherwise returns `null`.
      </p>
      {#header_close#}

      {#header_open|@errorToInt#}
      <pre>{#syntax#}@errorToInt(err: var) @IntType(false, @sizeOf(error) * 8){#endsyntax#}</pre>
      <p>
      Supports the following types:
      </p>
      <ul>
          <li>error unions</li>
          <li>{#syntax#}E!void{#endsyntax#}</li>
      </ul>
      <p>
      Converts an error to the integer representation of an error.
      </p>
      <p>
      It is generally recommended to avoid this
      cast, as the integer representation of an error is not stable across source code changes.
      </p>
      {#see_also|@intToError#}
      {#header_close#}

      {#header_open|@export#}
      <pre>{#syntax#}@export(comptime name: []const u8, target: var, linkage: builtin.GlobalLinkage) []const u8{#endsyntax#}</pre>
      <p>
      Creates a symbol in the output object file.
      </p>
      {#header_close#}

      {#header_open|@fence#}
      <pre>{#syntax#}@fence(order: AtomicOrder){#endsyntax#}</pre>
      <p>
      The {#syntax#}fence{#endsyntax#} function is used to introduce happens-before edges between operations.
      </p>
      <p>
      {#syntax#}AtomicOrder{#endsyntax#} can be found with {#syntax#}@import("builtin").AtomicOrder{#endsyntax#}.
      </p>
      {#see_also|Compile Variables#}
      {#header_close#}

      {#header_open|@field#}
      <pre>{#syntax#}@field(lhs: var, comptime field_name: []const u8) (field){#endsyntax#}</pre>
      <p>Preforms field access equivalent to {#syntax#}lhs.field_name{#endsyntax#}, except instead
      of the field {#syntax#}"field_name"{#endsyntax#}, it accesses the field named by the string
      value of {#syntax#}field_name{#endsyntax#}.
      </p>
      {#header_close#}

      {#header_open|@fieldParentPtr#}
      <pre>{#syntax#}@fieldParentPtr(comptime ParentType: type, comptime field_name: []const u8,
    field_ptr: *T) *ParentType{#endsyntax#}</pre>
      <p>
      Given a pointer to a field, returns the base pointer of a struct.
      </p>
      {#header_close#}

      {#header_open|@floatCast#}
      <pre>{#syntax#}@floatCast(comptime DestType: type, value: var) DestType{#endsyntax#}</pre>
      <p>
      Convert from one float type to another. This cast is safe, but may cause the
      numeric value to lose precision.
      </p>
      {#header_close#}

      {#header_open|@floatToInt#}
      <pre>{#syntax#}@floatToInt(comptime DestType: type, float: var) DestType{#endsyntax#}</pre>
      <p>
      Converts the integer part of a floating point number to the destination type.
      </p>
      <p>
      If the integer part of the floating point number cannot fit in the destination type,
      it invokes safety-checked {#link|Undefined Behavior#}.
      </p>
      {#see_also|@intToFloat#}
      {#header_close#}

      {#header_open|@frameAddress#}
      <pre>{#syntax#}@frameAddress(){#endsyntax#}</pre>
      <p>
      This function returns the base pointer of the current stack frame.
      </p>
      <p>
      The implications of this are target specific and not consistent across all
      platforms. The frame address may not be available in release mode due to
      aggressive optimizations.
      </p>
      <p>
      This function is only valid within function scope.
      </p>
      {#header_close#}
      {#header_open|@handle#}
      <pre>{#syntax#}@handle(){#endsyntax#}</pre>
      <p>
      This function returns a {#syntax#}promise->T{#endsyntax#} type, where {#syntax#}T{#endsyntax#}
      is the return type of the async function in scope.
      </p>
      <p>
      This function is only valid within an async function scope.
      </p>
      {#header_close#}
      {#header_open|@import#}
      <pre>{#syntax#}@import(comptime path: []u8) (namespace){#endsyntax#}</pre>
      <p>
      This function finds a zig file corresponding to {#syntax#}path{#endsyntax#} and imports all the
      public top level declarations into the resulting namespace.
      </p>
      <p>
      {#syntax#}path{#endsyntax#} can be a relative or absolute path, or it can be the name of a package.
          If it is a relative path, it is relative to the file that contains the {#syntax#}@import{#endsyntax#}
      function call.
      </p>
      <p>
      The following packages are always available:
      </p>
      <ul>
          <li>{#syntax#}@import("std"){#endsyntax#} - Zig Standard Library</li>
          <li>{#syntax#}@import("builtin"){#endsyntax#} - Compiler-provided types and variables</li>
      </ul>
      {#see_also|Compile Variables|@embedFile#}
      {#header_close#}
      {#header_open|@inlineCall#}
      <pre>{#syntax#}@inlineCall(function: X, args: ...) Y{#endsyntax#}</pre>
      <p>
      This calls a function, in the same way that invoking an expression with parentheses does:
      </p>
      {#code_begin|test#}
const assert = @import("std").debug.assert;

test "inline function call" {
    assert(@inlineCall(add, 3, 9) == 12);
}

fn add(a: i32, b: i32) i32 { return a + b; }
      {#code_end#}
      <p>
      Unlike a normal function call, however, {#syntax#}@inlineCall{#endsyntax#} guarantees that the call
      will be inlined. If the call cannot be inlined, a compile error is emitted.
      </p>
      {#see_also|@noInlineCall#}
      {#header_close#}

      {#header_open|@intCast#}
      <pre>{#syntax#}@intCast(comptime DestType: type, int: var) DestType{#endsyntax#}</pre>
      <p>
      Converts an integer to another integer while keeping the same numerical value.
      Attempting to convert a number which is out of range of the destination type results in
      safety-protected {#link|Undefined Behavior#}.
      </p>
      {#header_close#}

      {#header_open|@intToEnum#}
      <pre>{#syntax#}@intToEnum(comptime DestType: type, int_value: @TagType(DestType)) DestType{#endsyntax#}</pre>
      <p>
      Converts an integer into an {#link|enum#} value.
      </p>
      <p>
      Attempting to convert an integer which represents no value in the chosen enum type invokes
      safety-checked {#link|Undefined Behavior#}.
      </p>
      {#see_also|@enumToInt#}
      {#header_close#}

      {#header_open|@intToError#}
      <pre>{#syntax#}@intToError(value: @IntType(false, @sizeOf(error) * 8)) error.{#endsyntax#}</pre>
      <p>
      Converts from the integer representation of an error into the global error set type.
      </p>
      <p>
      It is generally recommended to avoid this
      cast, as the integer representation of an error is not stable across source code changes.
      </p>
      <p>
      Attempting to convert an integer that does not correspond to any error results in
      safety-protected {#link|Undefined Behavior#}.
      </p>
      {#see_also|@errorToInt#}
      {#header_close#}

      {#header_open|@intToFloat#}
      <pre>{#syntax#}@intToFloat(comptime DestType: type, int: var) DestType{#endsyntax#}</pre>
      <p>
      Converts an integer to the closest floating point representation. To convert the other way, use {#link|@floatToInt#}. This cast is always safe.
      </p>
      {#header_close#}

      {#header_open|@intToPtr#}
      <pre>{#syntax#}@intToPtr(comptime DestType: type, int: usize) DestType{#endsyntax#}</pre>
      <p>
      Converts an integer to a pointer. To convert the other way, use {#link|@ptrToInt#}.
      </p>
      {#header_close#}

      {#header_open|@IntType#}
      <pre>{#syntax#}@IntType(comptime is_signed: bool, comptime bit_count: u32) type{#endsyntax#}</pre>
      <p>
      This function returns an integer type with the given signness and bit count.
      </p>
      {#header_close#}
      {#header_open|@maxValue#}
      <pre>{#syntax#}@maxValue(comptime T: type) comptime_int{#endsyntax#}</pre>
      <p>
      This function returns the maximum value of the integer type {#syntax#}T{#endsyntax#}.
      </p>
      <p>
      The result is a compile time constant.
      </p>
      {#header_close#}
      {#header_open|@memberCount#}
      <pre>{#syntax#}@memberCount(comptime T: type) comptime_int{#endsyntax#}</pre>
      <p>
      This function returns the number of members in a struct, enum, or union type.
      </p>
      <p>
      The result is a compile time constant.
      </p>
      <p>
      It does not include functions, variables, or constants.
      </p>
      {#header_close#}
      {#header_open|@memberName#}
      <pre>{#syntax#}@memberName(comptime T: type, comptime index: usize) [N]u8{#endsyntax#}</pre>
      <p>Returns the field name of a struct, union, or enum.</p>
      <p>
      The result is a compile time constant.
      </p>
      <p>
      It does not include functions, variables, or constants.
      </p>
      {#header_close#}
      {#header_open|@memberType#}
      <pre>{#syntax#}@memberType(comptime T: type, comptime index: usize) type{#endsyntax#}</pre>
      <p>Returns the field type of a struct or union.</p>
      {#header_close#}
      {#header_open|@memcpy#}
      <pre>{#syntax#}@memcpy(noalias dest: [*]u8, noalias source: [*]const u8, byte_count: usize){#endsyntax#}</pre>
      <p>
      This function copies bytes from one region of memory to another. {#syntax#}dest{#endsyntax#} and
          {#syntax#}source{#endsyntax#} are both pointers and must not overlap.
      </p>
      <p>
      This function is a low level intrinsic with no safety mechanisms. Most code
      should not use this function, instead using something like this:
      </p>
      <pre>{#syntax#}for (source[0...byte_count]) |b, i| dest[i] = b;{#endsyntax#}</pre>
      <p>
      The optimizer is intelligent enough to turn the above snippet into a memcpy.
      </p>
      <p>There is also a standard library function for this:</p>
      <pre>{#syntax#}const mem = @import("std").mem;
mem.copy(u8, dest[0...byte_count], source[0...byte_count]);{#endsyntax#}</pre>
      {#header_close#}
      {#header_open|@memset#}
      <pre>{#syntax#}@memset(dest: [*]u8, c: u8, byte_count: usize){#endsyntax#}</pre>
      <p>
      This function sets a region of memory to {#syntax#}c{#endsyntax#}. {#syntax#}dest{#endsyntax#} is a pointer.
      </p>
      <p>
      This function is a low level intrinsic with no safety mechanisms. Most
      code should not use this function, instead using something like this:
      </p>
      <pre>{#syntax#}for (dest[0...byte_count]) |*b| b.* = c;{#endsyntax#}</pre>
      <p>
      The optimizer is intelligent enough to turn the above snippet into a memset.
      </p>
      <p>There is also a standard library function for this:</p>
      <pre>{#syntax#}const mem = @import("std").mem;
mem.set(u8, dest, c);{#endsyntax#}</pre>
      {#header_close#}
      {#header_open|@minValue#}
      <pre>{#syntax#}@minValue(comptime T: type) comptime_int{#endsyntax#}</pre>
      <p>
      This function returns the minimum value of the integer type T.
      </p>
      <p>
      The result is a compile time constant.
      </p>
      {#header_close#}
      {#header_open|@mod#}
      <pre>{#syntax#}@mod(numerator: T, denominator: T) T{#endsyntax#}</pre>
      <p>
      Modulus division. For unsigned integers this is the same as
      {#syntax#}numerator % denominator{#endsyntax#}. Caller guarantees {#syntax#}denominator > 0{#endsyntax#}.
      </p>
      <ul>
          <li>{#syntax#}@mod(-5, 3) == 1{#endsyntax#}</li>
          <li>{#syntax#}@divFloor(a, b) + @mod(a, b) == a{#endsyntax#}</li>
      </ul>
      <p>For a function that returns an error code, see {#syntax#}@import("std").math.mod{#endsyntax#}.</p>
      {#see_also|@rem#}
      {#header_close#}
      {#header_open|@mulWithOverflow#}
      <pre>{#syntax#}@mulWithOverflow(comptime T: type, a: T, b: T, result: *T) bool{#endsyntax#}</pre>
      <p>
      Performs {#syntax#}result.* = a * b{#endsyntax#}. If overflow or underflow occurs,
          stores the overflowed bits in {#syntax#}result{#endsyntax#} and returns {#syntax#}true{#endsyntax#}.
                  If no overflow or underflow occurs, returns {#syntax#}false{#endsyntax#}.
      </p>
      {#header_close#}
      {#header_open|@newStackCall#}
      <pre>{#syntax#}@newStackCall(new_stack: []u8, function: var, args: ...) var{#endsyntax#}</pre>
      <p>
      This calls a function, in the same way that invoking an expression with parentheses does. However,
      instead of using the same stack as the caller, the function uses the stack provided in the {#syntax#}new_stack{#endsyntax#}
      parameter.
      </p>
      {#code_begin|test#}
const std = @import("std");
const assert = std.debug.assert;

var new_stack_bytes: [1024]u8 = undefined;

test "calling a function with a new stack" {
    const arg = 1234;

    const a = @newStackCall(new_stack_bytes[0..512], targetFunction, arg);
    const b = @newStackCall(new_stack_bytes[512..], targetFunction, arg);
    _ = targetFunction(arg);

    assert(arg == 1234);
    assert(a < b);
}

fn targetFunction(x: i32) usize {
    assert(x == 1234);

    var local_variable: i32 = 42;
    const ptr = &local_variable;
    ptr.* += 1;

    assert(local_variable == 43);
    return @ptrToInt(ptr);
}
      {#code_end#}
      {#header_close#}
      {#header_open|@noInlineCall#}
      <pre>{#syntax#}@noInlineCall(function: var, args: ...) var{#endsyntax#}</pre>
      <p>
      This calls a function, in the same way that invoking an expression with parentheses does:
      </p>
      {#code_begin|test#}
const assert = @import("std").debug.assert;

test "noinline function call" {
    assert(@noInlineCall(add, 3, 9) == 12);
}

fn add(a: i32, b: i32) i32 {
    return a + b;
}
      {#code_end#}
      <p>
      Unlike a normal function call, however, {#syntax#}@noInlineCall{#endsyntax#} guarantees that the call
      will not be inlined. If the call must be inlined, a compile error is emitted.
      </p>
      {#see_also|@inlineCall#}
      {#header_close#}
      {#header_open|@OpaqueType#}
      <pre>{#syntax#}@OpaqueType() type{#endsyntax#}</pre>
      <p>
      Creates a new type with an unknown (but non-zero) size and alignment.
      </p>
      <p>
      This is typically used for type safety when interacting with C code that does not expose struct details.
      Example:
      </p>
      {#code_begin|test_err|expected type '*Derp', found '*Wat'#}
const Derp = @OpaqueType();
const Wat = @OpaqueType();

extern fn bar(d: *Derp) void;
export fn foo(w: *Wat) void {
    bar(w);
}

test "call foo" {
    foo(undefined);
}
      {#code_end#}
      {#header_close#}
      {#header_open|@panic#}
      <pre>{#syntax#}@panic(message: []const u8) noreturn{#endsyntax#}</pre>
      <p>
      Invokes the panic handler function. By default the panic handler function
      calls the public {#syntax#}panic{#endsyntax#} function exposed in the root source file, or
          if there is not one specified, invokes the one provided in {#syntax#}std/special/panic.zig{#endsyntax#}.
      </p>
      <p>Generally it is better to use {#syntax#}@import("std").debug.panic{#endsyntax#}.
          However, {#syntax#}@panic{#endsyntax#} can be useful for 2 scenarios:
      </p>
      <ul>
        <li>From library code, calling the programmer's panic function if they exposed one in the root source file.</li>
        <li>When mixing C and Zig code, calling the canonical panic implementation across multiple .o files.</li>
      </ul>
      {#see_also|Root Source File#}
      {#header_close#}
      {#header_open|@popCount#}
      <pre>{#syntax#}@popCount(integer: var) var{#endsyntax#}</pre>
      <p>Counts the number of bits set in an integer.</p>
      <p>
      If {#syntax#}integer{#endsyntax#} is known at {#link|comptime#}, the return type is {#syntax#}comptime_int{#endsyntax#}.
      Otherwise, the return type is an unsigned integer with the minimum number
      of bits that can represent the bit count of the integer type.
      </p>
      {#see_also|@ctz|@clz#}
      {#header_close#}
      {#header_open|@ptrCast#}
      <pre>{#syntax#}@ptrCast(comptime DestType: type, value: var) DestType{#endsyntax#}</pre>
      <p>
      Converts a pointer of one type to a pointer of another type.
      </p>
      {#header_close#}
      {#header_open|@ptrToInt#}
      <pre>{#syntax#}@ptrToInt(value: var) usize{#endsyntax#}</pre>
      <p>
      Converts {#syntax#}value{#endsyntax#} to a {#syntax#}usize{#endsyntax#} which is the address of the pointer. {#syntax#}value{#endsyntax#} can be one of these types:
      </p>
      <ul>
          <li>{#syntax#}*T{#endsyntax#}</li>
          <li>{#syntax#}?*T{#endsyntax#}</li>
          <li>{#syntax#}fn(){#endsyntax#}</li>
          <li>{#syntax#}?fn(){#endsyntax#}</li>
      </ul>
      <p>To convert the other way, use {#link|@intToPtr#}</p>

      {#header_close#}
      {#header_open|@rem#}
      <pre>{#syntax#}@rem(numerator: T, denominator: T) T{#endsyntax#}</pre>
      <p>
      Remainder division. For unsigned integers this is the same as
      {#syntax#}numerator % denominator{#endsyntax#}. Caller guarantees {#syntax#}denominator > 0{#endsyntax#}.
      </p>
      <ul>
          <li>{#syntax#}@rem(-5, 3) == -2{#endsyntax#}</li>
          <li>{#syntax#}@divTrunc(a, b) + @rem(a, b) == a{#endsyntax#}</li>
      </ul>
      <p>For a function that returns an error code, see {#syntax#}@import("std").math.rem{#endsyntax#}.</p>
      {#see_also|@mod#}
      {#header_close#}
      {#header_open|@returnAddress#}
      <pre>{#syntax#}@returnAddress(){#endsyntax#}</pre>
      <p>
      This function returns a pointer to the return address of the current stack
      frame.
      </p>
      <p>
      The implications of this are target specific and not consistent across
      all platforms.
      </p>
      <p>
      This function is only valid within function scope.
      </p>
      {#header_close#}
      {#header_open|@setAlignStack#}
      <pre>{#syntax#}@setAlignStack(comptime alignment: u29){#endsyntax#}</pre>
      <p>
      Ensures that a function will have a stack alignment of at least {#syntax#}alignment{#endsyntax#} bytes.
      </p>
      {#header_close#}
      {#header_open|@setCold#}
      <pre>{#syntax#}@setCold(is_cold: bool){#endsyntax#}</pre>
      <p>
      Tells the optimizer that a function is rarely called.
      </p>
      {#header_close#}
      {#header_open|@setRuntimeSafety#}
      <pre>{#syntax#}@setRuntimeSafety(safety_on: bool){#endsyntax#}</pre>
      <p>
      Sets whether runtime safety checks are on for the scope that contains the function call.
      </p>

      {#header_close#}
      {#header_open|@setEvalBranchQuota#}
      <pre>{#syntax#}@setEvalBranchQuota(new_quota: usize){#endsyntax#}</pre>
      <p>
      Changes the maximum number of backwards branches that compile-time code
      execution can use before giving up and making a compile error.
      </p>
      <p>
      If the {#syntax#}new_quota{#endsyntax#} is smaller than the default quota ({#syntax#}1000{#endsyntax#}) or
      a previously explicitly set quota, it is ignored.
      </p>
      <p>
      Example:
      </p>
      {#code_begin|test_err|evaluation exceeded 1000 backwards branches#}
test "foo" {
    comptime {
        var i = 0;
        while (i < 1001) : (i += 1) {}
    }
}
      {#code_end#}
      <p>Now we use {#syntax#}@setEvalBranchQuota{#endsyntax#}:</p>
      {#code_begin|test#}
test "foo" {
    comptime {
        @setEvalBranchQuota(1001);
        var i = 0;
        while (i < 1001) : (i += 1) {}
    }
}
      {#code_end#}

      {#see_also|comptime#}
      {#header_close#}
      {#header_open|@setFloatMode#}
      <pre>{#syntax#}@setFloatMode(mode: @import("builtin").FloatMode){#endsyntax#}</pre>
      <p>
      Sets the floating point mode of the current scope. Possible values are:
      </p>
      {#code_begin|syntax#}
pub const FloatMode = enum.{
    Strict,
    Optimized,
};
      {#code_end#}
      <ul>
        <li>
            {#syntax#}Strict{#endsyntax#} (default) - Floating point operations follow strict IEEE compliance.
        </li>
        <li>
            {#syntax#}Optimized{#endsyntax#} - Floating point operations may do all of the following:
          <ul>
            <li>Assume the arguments and result are not NaN. Optimizations are required to retain defined behavior over NaNs, but the value of the result is undefined.</li>
            <li>Assume the arguments and result are not +/-Inf. Optimizations are required to retain defined behavior over +/-Inf, but the value of the result is undefined.</li>
            <li>Treat the sign of a zero argument or result as insignificant.</li>
            <li>Use the reciprocal of an argument rather than perform division.</li>
            <li>Perform floating-point contraction (e.g. fusing a multiply followed by an addition into a fused multiply-and-add).</li>
            <li>Perform algebraically equivalent transformations that may change results in floating point (e.g. reassociate).</li>
          </ul>
          This is equivalent to <code>-ffast-math</code> in GCC.
        </li>
      </ul>
      <p>
      The floating point mode is inherited by child scopes, and can be overridden in any scope.
      You can set the floating point mode in a struct or module scope by using a comptime block.
      </p>
      {#see_also|Floating Point Operations#}
      {#header_close#}
      {#header_open|@setGlobalLinkage#}
      <pre>{#syntax#}@setGlobalLinkage(global_variable_name, comptime linkage: GlobalLinkage){#endsyntax#}</pre>
      <p>
      {#syntax#}GlobalLinkage{#endsyntax#} can be found with {#syntax#}@import("builtin").GlobalLinkage{#endsyntax#}.
      </p>
      {#see_also|Compile Variables#}
      {#header_close#}
      {#header_open|@shlExact#}
      <pre>{#syntax#}@shlExact(value: T, shift_amt: Log2T) T{#endsyntax#}</pre>
      <p>
      Performs the left shift operation ({#syntax#}<<{#endsyntax#}). Caller guarantees
      that the shift will not shift any 1 bits out.
      </p>
      <p>
      The type of {#syntax#}shift_amt{#endsyntax#} is an unsigned integer with {#syntax#}log2(T.bit_count){#endsyntax#} bits.
              This is because {#syntax#}shift_amt >= T.bit_count{#endsyntax#} is undefined behavior.
      </p>
      {#see_also|@shrExact|@shlWithOverflow#}
      {#header_close#}
      {#header_open|@shlWithOverflow#}
      <pre>{#syntax#}@shlWithOverflow(comptime T: type, a: T, shift_amt: Log2T, result: *T) bool{#endsyntax#}</pre>
      <p>
      Performs {#syntax#}result.* = a << b{#endsyntax#}. If overflow or underflow occurs,
                 stores the overflowed bits in {#syntax#}result{#endsyntax#} and returns {#syntax#}true{#endsyntax#}.
                         If no overflow or underflow occurs, returns {#syntax#}false{#endsyntax#}.
      </p>
      <p>
      The type of {#syntax#}shift_amt{#endsyntax#} is an unsigned integer with {#syntax#}log2(T.bit_count){#endsyntax#} bits.
              This is because {#syntax#}shift_amt >= T.bit_count{#endsyntax#} is undefined behavior.
      </p>
      {#see_also|@shlExact|@shrExact#}
      {#header_close#}
      {#header_open|@shrExact#}
      <pre>{#syntax#}@shrExact(value: T, shift_amt: Log2T) T{#endsyntax#}</pre>
      <p>
      Performs the right shift operation ({#syntax#}>>{#endsyntax#}). Caller guarantees
      that the shift will not shift any 1 bits out.
      </p>
      <p>
      The type of {#syntax#}shift_amt{#endsyntax#} is an unsigned integer with {#syntax#}log2(T.bit_count){#endsyntax#} bits.
              This is because {#syntax#}shift_amt >= T.bit_count{#endsyntax#} is undefined behavior.
      </p>
      {#see_also|@shlExact|@shlWithOverflow#}
      {#header_close#}

      {#header_open|@sizeOf#}
      <pre>{#syntax#}@sizeOf(comptime T: type) comptime_int{#endsyntax#}</pre>
      <p>
      This function returns the number of bytes it takes to store {#syntax#}T{#endsyntax#} in memory.
      </p>
      <p>
      The result is a target-specific compile time constant.
      </p>
      {#header_close#}

      {#header_open|@sliceToBytes#}
      <pre>{#syntax#}@sliceToBytes(value: var) []u8{#endsyntax#}</pre>
      <p>
      Converts a slice or array to a slice of {#syntax#}u8{#endsyntax#}. The resulting slice has the same
      {#link|pointer|Pointers#} properties as the parameter.
      </p>
      {#header_close#}

      {#header_open|@sqrt#}
      <pre>{#syntax#}@sqrt(comptime T: type, value: T) T{#endsyntax#}</pre>
      <p>
      Performs the square root of a floating point number. Uses a dedicated hardware instruction
      when available. Currently only supports f32 and f64 at runtime. f128 at runtime is TODO.
      </p>
      <p>
      This is a low-level intrinsic. Most code can use {#syntax#}std.math.sqrt{#endsyntax#} instead.
      </p>
      {#header_close#}
      {#header_open|@subWithOverflow#}
      <pre>{#syntax#}@subWithOverflow(comptime T: type, a: T, b: T, result: *T) bool{#endsyntax#}</pre>
      <p>
      Performs {#syntax#}result.* = a - b{#endsyntax#}. If overflow or underflow occurs,
          stores the overflowed bits in {#syntax#}result{#endsyntax#} and returns {#syntax#}true{#endsyntax#}.
                  If no overflow or underflow occurs, returns {#syntax#}false{#endsyntax#}.
      </p>
      {#header_close#}
      {#header_open|@tagName#}
      <pre>{#syntax#}@tagName(value: var) []const u8{#endsyntax#}</pre>
      <p>
      Converts an enum value or union value to a slice of bytes representing the name.
      </p>
      {#header_close#}
      {#header_open|@TagType#}
      <pre>{#syntax#}@TagType(T: type) type{#endsyntax#}</pre>
      <p>
      For an enum, returns the integer type that is used to store the enumeration value.
      </p>
      <p>
      For a union, returns the enum type that is used to store the tag value.
      </p>
      {#header_close#}
      {#header_open|@This#}
      <pre>{#syntax#}@This() type{#endsyntax#}</pre>
      <p>
      Returns the innermost struct or union that this function call is inside.
      This can be useful for an anonymous struct that needs to refer to itself:
      </p>
      {#code_begin|test#}
const std = @import("std");
const assert = std.debug.assert;

test "@This()" {
    var items = []i32.{ 1, 2, 3, 4 };
    const list = List(i32).{ .items = items[0..] };
    assert(list.length() == 4);
}

fn List(comptime T: type) type {
    return struct.{
        const Self = @This();

        items: []T,

        fn length(self: Self) usize {
            return self.items.len;
        }
    };
}
      {#code_end#}
      <p>
      When {#syntax#}@This(){#endsyntax#} is used at global scope, it returns a reference to the
      current import. There is a proposal to remove the import type and use an empty struct
      type instead. See 
      <a href="https://github.com/ziglang/zig/issues/1047">#1047</a> for details.
      </p>
      {#header_close#}
      {#header_open|@truncate#}
      <pre>{#syntax#}@truncate(comptime T: type, integer) T{#endsyntax#}</pre>
      <p>
      This function truncates bits from an integer type, resulting in a smaller
      integer type.
      </p>
      <p>
      The following produces a crash in debug mode and undefined behavior in
      release mode:
      </p>
      <pre>{#syntax#}const a: u16 = 0xabcd;
const b: u8 = u8(a);{#endsyntax#}</pre>
      <p>
      However this is well defined and working code:
      </p>
      <pre>{#syntax#}const a: u16 = 0xabcd;
const b: u8 = @truncate(u8, a);
// b is now 0xcd{#endsyntax#}</pre>
      <p>
      This function always truncates the significant bits of the integer, regardless
      of endianness on the target platform.
      </p>

      {#header_close#}
      {#header_open|@typeId#}
      <pre>{#syntax#}@typeId(comptime T: type) @import("builtin").TypeId{#endsyntax#}</pre>
      <p>
      Returns which kind of type something is. Possible values:
      </p>
      {#code_begin|syntax#}
pub const TypeId = enum.{
    Type,
    Void,
    Bool,
    NoReturn,
    Int,
    Float,
    Pointer,
    Array,
    Struct,
    ComptimeFloat,
    ComptimeInt,
    Undefined,
    Null,
    Optional,
    ErrorUnion,
    Error,
    Enum,
    Union,
    Fn,
    Namespace,
    Block,
    BoundFn,
    ArgTuple,
    Opaque,
};
      {#code_end#}
      {#header_close#}
      {#header_open|@typeInfo#}
      <pre>{#syntax#}@typeInfo(comptime T: type) @import("builtin").TypeInfo{#endsyntax#}</pre>
      <p>
      Returns information on the type. Returns a value of the following union:
      </p>
      {#code_begin|syntax#}
pub const TypeInfo = union(TypeId).{
    Type: void,
    Void: void,
    Bool: void,
    NoReturn: void,
    Int: Int,
    Float: Float,
    Pointer: Pointer,
    Array: Array,
    Struct: Struct,
    ComptimeFloat: void,
    ComptimeInt: void,
    Undefined: void,
    Null: void,
    Optional: Optional,
    ErrorUnion: ErrorUnion,
    ErrorSet: ErrorSet,
    Enum: Enum,
    Union: Union,
    Fn: Fn,
    Namespace: void,
    BoundFn: Fn,
    ArgTuple: void,
    Opaque: void,
    Promise: Promise,


    pub const Int = struct.{
        is_signed: bool,
        bits: u8,
    };

    pub const Float = struct.{
        bits: u8,
    };

    pub const Pointer = struct.{
        size: Size,
        is_const: bool,
        is_volatile: bool,
        alignment: u32,
        child: type,

        pub const Size = enum.{
            One,
            Many,
            Slice,
        };
    };

    pub const Array = struct.{
        len: usize,
        child: type,
    };

    pub const ContainerLayout = enum.{
        Auto,
        Extern,
        Packed,
    };

    pub const StructField = struct.{
        name: []const u8,
        offset: ?usize,
        field_type: type,
    };

    pub const Struct = struct.{
        layout: ContainerLayout,
        fields: []StructField,
        defs: []Definition,
    };

    pub const Optional = struct.{
        child: type,
    };

    pub const ErrorUnion = struct.{
        error_set: type,
        payload: type,
    };

    pub const Error = struct.{
        name: []const u8,
        value: usize,
    };

    pub const ErrorSet = struct.{
        errors: []Error,
    };

    pub const EnumField = struct.{
        name: []const u8,
        value: usize,
    };

    pub const Enum = struct.{
        layout: ContainerLayout,
        tag_type: type,
        fields: []EnumField,
        defs: []Definition,
    };

    pub const UnionField = struct.{
        name: []const u8,
        enum_field: ?EnumField,
        field_type: type,
    };

    pub const Union = struct.{
        layout: ContainerLayout,
        tag_type: ?type,
        fields: []UnionField,
        defs: []Definition,
    };

    pub const CallingConvention = enum.{
        Unspecified,
        C,
        Cold,
        Naked,
        Stdcall,
        Async,
    };

    pub const FnArg = struct.{
        is_generic: bool,
        is_noalias: bool,
        arg_type: ?type,
    };

    pub const Fn = struct.{
        calling_convention: CallingConvention,
        is_generic: bool,
        is_var_args: bool,
        return_type: ?type,
        async_allocator_type: ?type,
        args: []FnArg,
    };

    pub const Promise = struct.{
        child: ?type,
    };

    pub const Definition = struct.{
        name: []const u8,
        is_pub: bool,
        data: Data,

        pub const Data = union(enum).{
            Type: type,
            Var: type,
            Fn: FnDef,

            pub const FnDef = struct.{
                fn_type: type,
                inline_type: Inline,
                calling_convention: CallingConvention,
                is_var_args: bool,
                is_extern: bool,
                is_export: bool,
                lib_name: ?[]const u8,
                return_type: type,
                arg_names: [][] const u8,

                pub const Inline = enum.{
                    Auto,
                    Always,
                    Never,
                };
            };
        };
    };
};
      {#code_end#}
      {#header_close#}
      {#header_open|@typeName#}
      <pre>{#syntax#}@typeName(T: type) []u8{#endsyntax#}</pre>
      <p>
      This function returns the string representation of a type.
      </p>

      {#header_close#}
      {#header_open|@typeOf#}
      <pre>{#syntax#}@typeOf(expression) type{#endsyntax#}</pre>
      <p>
      This function returns a compile-time constant, which is the type of the
      expression passed as an argument. The expression is evaluated.
      </p>

      {#header_close#}
      {#header_close#}
      {#header_open|Build Mode#}
      <p>
      Zig has four build modes:
      </p>
      <ul>
        <li>{#link|Debug#} (default)</li>
        <li>{#link|ReleaseFast#}</li>
        <li>{#link|ReleaseSafe#}</li>
        <li>{#link|ReleaseSmall#}</li>
      </ul>
      <p>
      To add standard build options to a <code>build.zig</code> file:
      </p>
      {#code_begin|syntax#}
const Builder = @import("std").build.Builder;

pub fn build(b: *Builder) void {
    const exe = b.addExecutable("example", "example.zig");
    exe.setBuildMode(b.standardReleaseOptions());
    b.default_step.dependOn(&exe.step);
}
      {#code_end#}
      <p>
      This causes these options to be available:
      </p>
      <pre><code class="shell">  -Drelease-safe=[bool] optimizations on and safety on
  -Drelease-fast=[bool] optimizations on and safety off
  -Drelease-small=[bool] size optimizations on and safety off</code></pre>
      {#header_open|Debug#}
      <pre><code class="shell">$ zig build-exe example.zig</code></pre>
      <ul>
        <li>Fast compilation speed</li>
        <li>Safety checks enabled</li>
        <li>Slow runtime performance</li>
        <li>Large binary size</li>
        <li>No reproducible build requirement</li>
      </ul>
      {#header_close#}
      {#header_open|ReleaseFast#}
      <pre><code class="shell">$ zig build-exe example.zig --release-fast</code></pre>
      <ul>
        <li>Fast runtime performance</li>
        <li>Safety checks disabled</li>
        <li>Slow compilation speed</li>
        <li>Large binary size</li>
        <li>Reproducible build</li>
      </ul>
      {#header_close#}
      {#header_open|ReleaseSafe#}
      <pre><code class="shell">$ zig build-exe example.zig --release-safe</code></pre>
      <ul>
        <li>Medium runtime performance</li>
        <li>Safety checks enabled</li>
        <li>Slow compilation speed</li>
        <li>Large binary size</li>
        <li>Reproducible build</li>
      </ul>
      {#header_close#}
      {#header_open|ReleaseSmall#}
      <pre><code class="shell">$ zig build-exe example.zig --release-small</code></pre>
      <ul>
        <li>Medium runtime performance</li>
        <li>Safety checks disabled</li>
        <li>Slow compilation speed</li>
        <li>Small binary size</li>
        <li>Reproducible build</li>
      </ul>
      {#header_close#}
      {#see_also|Compile Variables|Zig Build System|Undefined Behavior#}
      {#header_close#}
      {#header_open|Undefined Behavior#}
      <p>
      Zig has many instances of undefined behavior. If undefined behavior is
      detected at compile-time, Zig emits a compile error and refuses to continue.
      Most undefined behavior that cannot be detected at compile-time can be detected
      at runtime. In these cases, Zig has safety checks. Safety checks can be disabled
      on a per-block basis with {#link|setRuntimeSafety#}. The {#link|ReleaseFast#}
      build mode disables all safety checks in order to facilitate optimizations.
      </p>
      <p>
      When a safety check fails, Zig crashes with a stack trace, like this:
      </p>
      {#code_begin|test_err|reached unreachable code#}
test "safety check" {
    unreachable;
}
      {#code_end#}
      {#header_open|Reaching Unreachable Code#}
      <p>At compile-time:</p>
      {#code_begin|test_err|unable to evaluate constant expression#}
comptime {
    assert(false);
}
fn assert(ok: bool) void {
    if (!ok) unreachable; // assertion failure
}
      {#code_end#}
      <p>At runtime:</p>
      {#code_begin|exe_err#}
const std = @import("std");

pub fn main() void {
    std.debug.assert(false);
}
      {#code_end#}
      {#header_close#}
      {#header_open|Index out of Bounds#}
      <p>At compile-time:</p>
      {#code_begin|test_err|index 5 outside array of size 5#}
comptime {
    const array = "hello";
    const garbage = array[5];
}
      {#code_end#}
      <p>At runtime:</p>
      {#code_begin|exe_err#}
pub fn main() void {
    var x = foo("hello");
}

fn foo(x: []const u8) u8 {
    return x[5];
}
      {#code_end#}
      {#header_close#}
      {#header_open|Cast Negative Number to Unsigned Integer#}
      <p>At compile-time:</p>
      {#code_begin|test_err|attempt to cast negative value to unsigned integer#}
comptime {
    const value: i32 = -1;
    const unsigned = @intCast(u32, value);
}
      {#code_end#}
      <p>At runtime:</p>
      {#code_begin|exe_err#}
const std = @import("std");

pub fn main() void {
    var value: i32 = -1;
    var unsigned = @intCast(u32, value);
    std.debug.warn("value: {}\n", unsigned);
}
      {#code_end#}
      <p>
      To obtain the maximum value of an unsigned integer, use {#link|@maxValue#}.
      </p>
      {#header_close#}
      {#header_open|Cast Truncates Data#}
      <p>At compile-time:</p>
      {#code_begin|test_err|cast from 'u16' to 'u8' truncates bits#}
comptime {
    const spartan_count: u16 = 300;
    const byte = @intCast(u8, spartan_count);
}
      {#code_end#}
      <p>At runtime:</p>
      {#code_begin|exe_err#}
const std = @import("std");

pub fn main() void {
    var spartan_count: u16 = 300;
    const byte = @intCast(u8, spartan_count);
    std.debug.warn("value: {}\n", byte);
}
      {#code_end#}
      <p>
      To truncate bits, use {#link|@truncate#}.
      </p>
      {#header_close#}
      {#header_open|Integer Overflow#}
      {#header_open|Default Operations#}
      <p>The following operators can cause integer overflow:</p>
      <ul>
          <li>{#syntax#}+{#endsyntax#} (addition)</li>
          <li>{#syntax#}-{#endsyntax#} (subtraction)</li>
          <li>{#syntax#}-{#endsyntax#} (negation)</li>
          <li>{#syntax#}*{#endsyntax#} (multiplication)</li>
          <li>{#syntax#}/{#endsyntax#} (division)</li>
        <li>{#link|@divTrunc#} (division)</li>
        <li>{#link|@divFloor#} (division)</li>
        <li>{#link|@divExact#} (division)</li>
      </ul>
      <p>Example with addition at compile-time:</p>
      {#code_begin|test_err|operation caused overflow#}
comptime {
    var byte: u8 = 255;
    byte += 1;
}
      {#code_end#}
      <p>At runtime:</p>
      {#code_begin|exe_err#}
const std = @import("std");

pub fn main() void {
    var byte: u8 = 255;
    byte += 1;
    std.debug.warn("value: {}\n", byte);
}
      {#code_end#}
      {#header_close#}
      {#header_open|Standard Library Math Functions#}
      <p>These functions provided by the standard library return possible errors.</p>
      <ul>
          <li>{#syntax#}@import("std").math.add{#endsyntax#}</li>
          <li>{#syntax#}@import("std").math.sub{#endsyntax#}</li>
          <li>{#syntax#}@import("std").math.mul{#endsyntax#}</li>
          <li>{#syntax#}@import("std").math.divTrunc{#endsyntax#}</li>
          <li>{#syntax#}@import("std").math.divFloor{#endsyntax#}</li>
          <li>{#syntax#}@import("std").math.divExact{#endsyntax#}</li>
          <li>{#syntax#}@import("std").math.shl{#endsyntax#}</li>
      </ul>
      <p>Example of catching an overflow for addition:</p>
      {#code_begin|exe_err#}
const math = @import("std").math;
const warn = @import("std").debug.warn;
pub fn main() !void {
    var byte: u8 = 255;

    byte = if (math.add(u8, byte, 1)) |result| result else |err| {
        warn("unable to add one: {}\n", @errorName(err));
        return err;
    };

    warn("result: {}\n", byte);
}
      {#code_end#}
      {#header_close#}
      {#header_open|Builtin Overflow Functions#}
      <p>
      These builtins return a {#syntax#}bool{#endsyntax#} of whether or not overflow
      occurred, as well as returning the overflowed bits:
      </p>
      <ul>
          <li>{#link|@addWithOverflow#}</li>
          <li>{#link|@subWithOverflow#}</li>
          <li>{#link|@mulWithOverflow#}</li>
          <li>{#link|@shlWithOverflow#}</li>
      </ul>
      <p>
      Example of {#link|@addWithOverflow#}:
      </p>
      {#code_begin|exe#}
const warn = @import("std").debug.warn;
pub fn main() void {
    var byte: u8 = 255;

    var result: u8 = undefined;
    if (@addWithOverflow(u8, byte, 10, &result)) {
        warn("overflowed result: {}\n", result);
    } else {
        warn("result: {}\n", result);
    }
}
      {#code_end#}
      {#header_close#}
      {#header_open|Wrapping Operations#}
      <p>
      These operations have guaranteed wraparound semantics.
      </p>
      <ul>
          <li>{#syntax#}+%{#endsyntax#} (wraparound addition)</li>
          <li>{#syntax#}-%{#endsyntax#} (wraparound subtraction)</li>
          <li>{#syntax#}-%{#endsyntax#} (wraparound negation)</li>
          <li>{#syntax#}*%{#endsyntax#} (wraparound multiplication)</li>
      </ul>
      {#code_begin|test#}
const assert = @import("std").debug.assert;

test "wraparound addition and subtraction" {
    const x: i32 = @maxValue(i32);
    const min_val = x +% 1;
    assert(min_val == @minValue(i32));
    const max_val = min_val -% 1;
    assert(max_val == @maxValue(i32));
}
      {#code_end#}
      {#header_close#}
      {#header_close#}
      {#header_open|Exact Left Shift Overflow#}
      <p>At compile-time:</p>
      {#code_begin|test_err|operation caused overflow#}
comptime {
    const x = @shlExact(u8(0b01010101), 2);
}
      {#code_end#}
      <p>At runtime:</p>
      {#code_begin|exe_err#}
const std = @import("std");

pub fn main() void {
    var x: u8 = 0b01010101;
    var y = @shlExact(x, 2);
    std.debug.warn("value: {}\n", y);
}
      {#code_end#}
      {#header_close#}
      {#header_open|Exact Right Shift Overflow#}
      <p>At compile-time:</p>
      {#code_begin|test_err|exact shift shifted out 1 bits#}
comptime {
    const x = @shrExact(u8(0b10101010), 2);
}
      {#code_end#}
      <p>At runtime:</p>
      {#code_begin|exe_err#}
const std = @import("std");

pub fn main() void {
    var x: u8 = 0b10101010;
    var y = @shrExact(x, 2);
    std.debug.warn("value: {}\n", y);
}
      {#code_end#}
      {#header_close#}
      {#header_open|Division by Zero#}
      <p>At compile-time:</p>
      {#code_begin|test_err|division by zero#}
comptime {
    const a: i32 = 1;
    const b: i32 = 0;
    const c = a / b;
}
      {#code_end#}
      <p>At runtime:</p>
      {#code_begin|exe_err#}
const std = @import("std");

pub fn main() void {
    var a: u32 = 1;
    var b: u32 = 0;
    var c = a / b;
    std.debug.warn("value: {}\n", c);
}
      {#code_end#}
      {#header_close#}
      {#header_open|Remainder Division by Zero#}
      <p>At compile-time:</p>
      {#code_begin|test_err|division by zero#}
comptime {
    const a: i32 = 10;
    const b: i32 = 0;
    const c = a % b;
}
      {#code_end#}
      <p>At runtime:</p>
      {#code_begin|exe_err#}
const std = @import("std");

pub fn main() void {
    var a: u32 = 10;
    var b: u32 = 0;
    var c = a % b;
    std.debug.warn("value: {}\n", c);
}
      {#code_end#}
      {#header_close#}
      {#header_open|Exact Division Remainder#}
      <p>At compile-time:</p>
      {#code_begin|test_err|exact division had a remainder#}
comptime {
    const a: u32 = 10;
    const b: u32 = 3;
    const c = @divExact(a, b);
}
      {#code_end#}
      <p>At runtime:</p>
      {#code_begin|exe_err#}
const std = @import("std");

pub fn main() void {
    var a: u32 = 10;
    var b: u32 = 3;
    var c = @divExact(a, b);
    std.debug.warn("value: {}\n", c);
}
      {#code_end#}
      {#header_close#}
      {#header_open|Slice Widen Remainder#}
      <p>At compile-time:</p>
      {#code_begin|test_err|unable to convert#}
comptime {
    var bytes = [5]u8.{ 1, 2, 3, 4, 5 };
    var slice = @bytesToSlice(u32, bytes);
}
      {#code_end#}
      <p>At runtime:</p>
      {#code_begin|exe_err#}
const std = @import("std");

pub fn main() void {
    var bytes = [5]u8.{ 1, 2, 3, 4, 5 };
    var slice = @bytesToSlice(u32, bytes[0..]);
    std.debug.warn("value: {}\n", slice[0]);
}
      {#code_end#}
      {#header_close#}
      {#header_open|Attempt to Unwrap Null#}
      <p>At compile-time:</p>
      {#code_begin|test_err|unable to unwrap null#}
comptime {
    const optional_number: ?i32 = null;
    const number = optional_number.?;
}
      {#code_end#}
      <p>At runtime:</p>
      {#code_begin|exe_err#}
const std = @import("std");

pub fn main() void {
    var optional_number: ?i32 = null;
    var number = optional_number.?;
    std.debug.warn("value: {}\n", number);
}
      {#code_end#}
      <p>One way to avoid this crash is to test for null instead of assuming non-null, with
      the {#syntax#}if{#endsyntax#} expression:</p>
      {#code_begin|exe|test#}
const warn = @import("std").debug.warn;
pub fn main() void {
    const optional_number: ?i32 = null;

    if (optional_number) |number| {
        warn("got number: {}\n", number);
    } else {
        warn("it's null\n");
    }
}
      {#code_end#}
      {#see_also|Optionals#}
      {#header_close#}
      {#header_open|Attempt to Unwrap Error#}
      <p>At compile-time:</p>
      {#code_begin|test_err|caught unexpected error 'UnableToReturnNumber'#}
comptime {
    const number = getNumberOrFail() catch unreachable;
}

fn getNumberOrFail() !i32 {
    return error.UnableToReturnNumber;
}
      {#code_end#}
      <p>At runtime:</p>
      {#code_begin|exe_err#}
const std = @import("std");

pub fn main() void {
    const number = getNumberOrFail() catch unreachable;
    std.debug.warn("value: {}\n", number);
}

fn getNumberOrFail() !i32 {
    return error.UnableToReturnNumber;
}
      {#code_end#}
      <p>One way to avoid this crash is to test for an error instead of assuming a successful result, with
      the {#syntax#}if{#endsyntax#} expression:</p>
      {#code_begin|exe#}
const warn = @import("std").debug.warn;

pub fn main() void {
    const result = getNumberOrFail();

    if (result) |number| {
        warn("got number: {}\n", number);
    } else |err| {
        warn("got error: {}\n", @errorName(err));
    }
}

fn getNumberOrFail() !i32 {
    return error.UnableToReturnNumber;
}
      {#code_end#}
      {#see_also|Errors#}
      {#header_close#}
      {#header_open|Invalid Error Code#}
      <p>At compile-time:</p>
      {#code_begin|test_err|integer value 11 represents no error#}
comptime {
    const err = error.AnError;
    const number = @errorToInt(err) + 10;
    const invalid_err = @intToError(number);
}
      {#code_end#}
      <p>At runtime:</p>
      {#code_begin|exe_err#}
const std = @import("std");

pub fn main() void {
    var err = error.AnError;
    var number = @errorToInt(err) + 500;
    var invalid_err = @intToError(number);
    std.debug.warn("value: {}\n", number);
}
      {#code_end#}
      {#header_close#}
      {#header_open|Invalid Enum Cast#}
      <p>At compile-time:</p>
      {#code_begin|test_err|has no tag matching integer value 3#}
const Foo = enum.{
    A,
    B,
    C,
};
comptime {
    const a: u2 = 3;
    const b = @intToEnum(Foo, a);
}
      {#code_end#}
      <p>At runtime:</p>
      {#code_begin|exe_err#}
const std = @import("std");

const Foo = enum.{
    A,
    B,
    C,
};

pub fn main() void {
    var a: u2 = 3;
    var b = @intToEnum(Foo, a);
    std.debug.warn("value: {}\n", @tagName(b));
}
      {#code_end#}
      {#header_close#}

      {#header_open|Invalid Error Set Cast#}
      <p>At compile-time:</p>
      {#code_begin|test_err|error.B not a member of error set 'Set2'#}
const Set1 = error.{
    A,
    B,
};
const Set2 = error.{
    A,
    C,
};
comptime {
    _ = @errSetCast(Set2, Set1.B);
}
      {#code_end#}
      <p>At runtime:</p>
      {#code_begin|exe_err#}
const std = @import("std");

const Set1 = error.{
    A,
    B,
};
const Set2 = error.{
    A,
    C,
};
pub fn main() void {
    foo(Set1.B);
}
fn foo(set1: Set1) void {
    const x = @errSetCast(Set2, set1);
    std.debug.warn("value: {}\n", x);
}
      {#code_end#}
      {#header_close#}

      {#header_open|Incorrect Pointer Alignment#}
      <p>At compile-time:</p>
      {#code_begin|test_err|pointer address 0x1 is not aligned to 4 bytes#}
comptime {
    const ptr = @intToPtr(*i32, 0x1);
    const aligned = @alignCast(4, ptr);
}
      {#code_end#}
      <p>At runtime:</p>
      {#code_begin|exe_err#}
pub fn main() !void {
    var array align(4) = []u32.{ 0x11111111, 0x11111111 };
    const bytes = @sliceToBytes(array[0..]);
    if (foo(bytes) != 0x11111111) return error.Wrong;
}
fn foo(bytes: []u8) u32 {
    const slice4 = bytes[1..5];
    const int_slice = @bytesToSlice(u32, @alignCast(4, slice4));
    return int_slice[0];
}
      {#code_end#}
      {#header_close#}
      {#header_open|Wrong Union Field Access#}
      <p>At compile-time:</p>
      {#code_begin|test_err|accessing union field 'float' while field 'int' is set#}
comptime {
    var f = Foo.{ .int = 42 };
    f.float = 12.34;
}

const Foo = union.{
    float: f32,
    int: u32,
};
      {#code_end#}
      <p>At runtime:</p>
      {#code_begin|exe_err#}
const std = @import("std");

const Foo = union.{
    float: f32,
    int: u32,
};

pub fn main() void {
    var f = Foo.{ .int = 42 };
    bar(&f);
}

fn bar(f: *Foo) void {
    f.float = 12.34;
    std.debug.warn("value: {}\n", f.float);
}
      {#code_end#}
      <p>
      This safety is not available for {#syntax#}extern{#endsyntax#} or {#syntax#}packed{#endsyntax#} unions.
      </p>
      <p>
      To change the active field of a union, assign the entire union, like this:
      </p>
      {#code_begin|exe#}
const std = @import("std");

const Foo = union.{
    float: f32,
    int: u32,
};

pub fn main() void {
    var f = Foo.{ .int = 42 };
    bar(&f);
}

fn bar(f: *Foo) void {
    f.* = Foo.{ .float = 12.34 };
    std.debug.warn("value: {}\n", f.float);
}
      {#code_end#}
      <p>
      To change the active field of a union when a meaningful value for the field is not known,
      use {#link|undefined#}, like this:
      </p>
      {#code_begin|exe#}
const std = @import("std");

const Foo = union.{
    float: f32,
    int: u32,
};

pub fn main() void {
    var f = Foo.{ .int = 42 };
    f = Foo.{ .float = undefined };
    bar(&f);
    std.debug.warn("value: {}\n", f.float);
}

fn bar(f: *Foo) void {
    f.float = 12.34;
}
      {#code_end#}
      {#header_close#}

      {#header_open|Out of Bounds Float To Integer Cast#}
      <p>TODO</p>
      {#header_close#}

      {#header_close#}
      {#header_open|Memory#}
      <p>TODO: explain no default allocator in zig</p>
      <p>TODO: show how to use the allocator interface</p>
      <p>TODO: mention debug allocator</p>
      <p>TODO: importance of checking for allocation failure</p>
      <p>TODO: mention overcommit and the OOM Killer</p>
      <p>TODO: mention recursion</p>
      {#see_also|Pointers#}

      {#header_close#}
      {#header_open|Compile Variables#}
      <p>
      Compile variables are accessible by importing the {#syntax#}"builtin"{#endsyntax#} package,
      which the compiler makes available to every Zig source file. It contains
      compile-time constants such as the current target, endianness, and release mode.
      </p>
      {#code_begin|syntax#}
const builtin = @import("builtin");
const separator = if (builtin.os == builtin.Os.windows) '\\' else '/';
      {#code_end#}
      <p>
      Example of what is imported with {#syntax#}@import("builtin"){#endsyntax#}:
      </p>
      {#builtin#}
      {#see_also|Build Mode#}
      {#header_close#}
      {#header_open|Root Source File#}
      <p>TODO: explain how root source file finds other files</p>
      <p>TODO: pub fn main</p>
      <p>TODO: pub fn panic</p>
      <p>TODO: if linking with libc you can use export fn main</p>
      <p>TODO: order independent top level declarations</p>
      <p>TODO: lazy analysis</p>
      <p>TODO: using comptime { _ = @import() }</p>
      {#header_close#}
      {#header_open|Zig Test#}
      <p>TODO: basic usage</p>
      <p>TODO: lazy analysis</p>
      <p>TODO: --test-filter</p>
      <p>TODO: --test-name-prefix</p>
      <p>TODO: testing in releasefast and releasesafe mode. assert still works</p>
      {#header_close#}
      {#header_open|Zig Build System#}
      <p>TODO: explain purpose, it's supposed to replace make/cmake</p>
      <p>TODO: example of building a zig executable</p>
      <p>TODO: example of building a C library</p>
      {#header_close#}
      {#header_open|C#}
      <p>
      Although Zig is independent of C, and, unlike most other languages, does not depend on libc,
      Zig acknowledges the importance of interacting with existing C code.
      </p>
      <p>
      There are a few ways that Zig facilitates C interop.
      </p>
      {#header_open|C Type Primitives#}
      <p>
      These have guaranteed C ABI compatibility and can be used like any other type.
      </p>
      <ul>
          <li>{#syntax#}c_short{#endsyntax#}</li>
          <li>{#syntax#}c_ushort{#endsyntax#}</li>
          <li>{#syntax#}c_int{#endsyntax#}</li>
          <li>{#syntax#}c_uint{#endsyntax#}</li>
          <li>{#syntax#}c_long{#endsyntax#}</li>
          <li>{#syntax#}c_ulong{#endsyntax#}</li>
          <li>{#syntax#}c_longlong{#endsyntax#}</li>
          <li>{#syntax#}c_ulonglong{#endsyntax#}</li>
          <li>{#syntax#}c_longdouble{#endsyntax#}</li>
          <li>{#syntax#}c_void{#endsyntax#}</li>
      </ul>
      {#see_also|Primitive Types#}
      {#header_close#}
      {#header_open|C String Literals#}
      {#code_begin|exe#}
      {#link_libc#}
extern fn puts([*]const u8) void;

pub fn main() void {
    puts(c"this has a null terminator");
    puts(
        c\\and so
        c\\does this
        c\\multiline C string literal
    );
}
      {#code_end#}
      {#see_also|String Literals#}
      {#header_close#}
      {#header_open|Import from C Header File#}
      <p>
      The {#syntax#}@cImport{#endsyntax#} builtin function can be used
      to directly import symbols from .h files:
      </p>
      {#code_begin|exe#}
      {#link_libc#}
const c = @cImport({
    // See https://github.com/ziglang/zig/issues/515
    @cDefine("_NO_CRT_STDIO_INLINE", "1");
    @cInclude("stdio.h");
});
pub fn main() void {
    _ = c.printf(c"hello\n");
}
      {#code_end#}
      <p>
      The {#syntax#}@cImport{#endsyntax#} function takes an expression as a parameter.
      This expression is evaluated at compile-time and is used to control
      preprocessor directives and include multiple .h files:
      </p>
      {#code_begin|syntax#}
const builtin = @import("builtin");

const c = @cImport({
    @cDefine("NDEBUG", builtin.mode == builtin.Mode.ReleaseFast);
    if (something) {
        @cDefine("_GNU_SOURCE", {});
    }
    @cInclude("stdlib.h");
    if (something) {
        @cUndef("_GNU_SOURCE");
    }
    @cInclude("soundio.h");
});
      {#code_end#}
      {#see_also|@cImport|@cInclude|@cDefine|@cUndef|@import#}
      {#header_close#}
      {#header_open|Exporting a C Library#}
      <p>
      One of the primary use cases for Zig is exporting a library with the C ABI for other programming languages
      to call into. The {#syntax#}export{#endsyntax#} keyword in front of functions, variables, and types causes them to
      be part of the library API:
      </p>
      <p class="file">mathtest.zig</p>
      {#code_begin|syntax#}
export fn add(a: i32, b: i32) i32 {
    return a + b;
}
      {#code_end#}
      <p>To make a shared library:</p>
      <pre><code class="shell">$ zig build-lib mathtest.zig
</code></pre>
      <p>To make a static library:</p>
      <pre><code class="shell">$ zig build-lib mathtest.zig --static
</code></pre>
      <p>Here is an example with the {#link|Zig Build System#}:</p>
      <p class="file">test.c</p>
      <pre><code class="cpp">// This header is generated by zig from mathtest.zig
#include "mathtest.h"
#include &lt;assert.h&gt;

int main(int argc, char **argv) {
    assert(add(42, 1337) == 1379);
    return 0;
}</code></pre>
      <p class="file">build.zig</p>
      {#code_begin|syntax#}
const Builder = @import("std").build.Builder;

pub fn build(b: *Builder) void {
    const lib = b.addSharedLibrary("mathtest", "mathtest.zig", b.version(1, 0, 0));

    const exe = b.addCExecutable("test");
    exe.addCompileFlags([][]const u8.{"-std=c99"});
    exe.addSourceFile("test.c");
    exe.linkLibrary(lib);

    b.default_step.dependOn(&exe.step);

    const run_cmd = b.addCommand(".", b.env_map, [][]const u8.{exe.getOutputPath()});
    run_cmd.step.dependOn(&exe.step);

    const test_step = b.step("test", "Test the program");
    test_step.dependOn(&run_cmd.step);
}
      {#code_end#}
      <p class="file">terminal</p>
      <pre><code class="shell">$ zig build
$ ./test
$ echo $?
0</code></pre>
      {#header_close#}
      {#header_open|Mixing Object Files#}
      <p>
      You can mix Zig object files with any other object files that respect the C ABI. Example:
      </p>
      <p class="file">base64.zig</p>
      {#code_begin|syntax#}
const base64 = @import("std").base64;

export fn decode_base_64(
    dest_ptr: [*]u8,
    dest_len: usize,
    source_ptr: [*]const u8,
    source_len: usize,
) usize {
    const src = source_ptr[0..source_len];
    const dest = dest_ptr[0..dest_len];
    const base64_decoder = base64.standard_decoder_unsafe;
    const decoded_size = base64_decoder.calcSize(src);
    base64_decoder.decode(dest[0..decoded_size], src);
    return decoded_size;
}
      {#code_end#}
      <p class="file">test.c</p>
      <pre><code class="cpp">// This header is generated by zig from base64.zig
#include "base64.h"

#include &lt;string.h&gt;
#include &lt;stdio.h&gt;

int main(int argc, char **argv) {
    const char *encoded = "YWxsIHlvdXIgYmFzZSBhcmUgYmVsb25nIHRvIHVz";
    char buf[200];

    size_t len = decode_base_64(buf, 200, encoded, strlen(encoded));
    buf[len] = 0;
    puts(buf);

    return 0;
}</code></pre>
      <p class="file">build.zig</p>
      {#code_begin|syntax#}
const Builder = @import("std").build.Builder;

pub fn build(b: *Builder) void {
    const obj = b.addObject("base64", "base64.zig");

    const exe = b.addCExecutable("test");
    exe.addCompileFlags([][]const u8.{
        "-std=c99",
    });
    exe.addSourceFile("test.c");
    exe.addObject(obj);
    exe.setOutputPath(".");

    b.default_step.dependOn(&exe.step);
}
      {#code_end#}
      <p class="file">terminal</p>
      <pre><code class="shell">$ zig build
$ ./test
all your base are belong to us</code></pre>
      {#see_also|Targets|Zig Build System#}
      {#header_close#}
      {#header_close#}
      {#header_open|Targets#}
      <p>
      Zig supports generating code for all targets that LLVM supports. Here is
      what it looks like to execute <code>zig targets</code> on a Linux x86_64
      computer:
      </p>
      <pre><code class="shell">$ zig targets
Architectures:
  armv8_2a
  armv8_1a
  armv8
  armv8r
  armv8m_baseline
  armv8m_mainline
  armv7
  armv7em
  armv7m
  armv7s
  armv7k
  armv7ve
  armv6
  armv6m
  armv6k
  armv6t2
  armv5
  armv5te
  armv4t
  armeb
  aarch64
  aarch64_be
  avr
  bpfel
  bpfeb
  hexagon
  mips
  mipsel
  mips64
  mips64el
  msp430
  nios2
  powerpc
  powerpc64
  powerpc64le
  r600
  amdgcn
  riscv32
  riscv64
  sparc
  sparcv9
  sparcel
  s390x
  tce
  tcele
  thumb
  thumbeb
  i386
  x86_64 (native)
  xcore
  nvptx
  nvptx64
  le32
  le64
  amdil
  amdil64
  hsail
  hsail64
  spir
  spir64
  kalimbav3
  kalimbav4
  kalimbav5
  shave
  lanai
  wasm32
  wasm64
  renderscript32
  renderscript64

Operating Systems:
  freestanding
  ananas
  cloudabi
  dragonfly
  freebsd
  fuchsia
  ios
  kfreebsd
  linux (native)
  lv2
  macosx
  netbsd
  openbsd
  solaris
  windows
  haiku
  minix
  rtems
  nacl
  cnk
  bitrig
  aix
  cuda
  nvcl
  amdhsa
  ps4
  elfiamcu
  tvos
  watchos
  mesa3d
  contiki
  zen

Environments:
  unknown
  gnu (native)
  gnuabi64
  gnueabi
  gnueabihf
  gnux32
  code16
  eabi
  eabihf
  android
  musl
  musleabi
  musleabihf
  msvc
  itanium
  cygnus
  amdopencl
  coreclr
  opencl</code></pre>
      <p>
      The Zig Standard Library ({#syntax#}@import("std"){#endsyntax#}) has architecture, environment, and operating sytsem
      abstractions, and thus takes additional work to support more platforms.
      Not all standard library code requires operating system abstractions, however,
      so things such as generic data structures work an all above platforms.
      </p>
      <p>The current list of targets supported by the Zig Standard Library is:</p>
      <ul>
      <li>Linux x86_64</li>
      <li>Windows x86_64</li>
      <li>MacOS x86_64</li>
      </ul>
      {#header_close#}
      {#header_open|Style Guide#}
      <p>
These coding conventions are not enforced by the compiler, but they are shipped in
this documentation along with the compiler in order to provide a point of
reference, should anyone wish to point to an authority on agreed upon Zig
coding style.
      </p>
      {#header_open|Whitespace#}
      <ul>
        <li>
          4 space indentation
        </li>
        <li>
          Open braces on same line, unless you need to wrap.
        </li>
        <li>If a list of things is longer than 2, put each item on its own line and
          exercise the abilty to put an extra comma at the end.
        </li>
        <li>
          Line length: aim for 100; use common sense.
        </li>
      </ul>
      {#header_close#}
      {#header_open|Names#}
      <p>
      Roughly speaking: {#syntax#}camelCaseFunctionName{#endsyntax#}, {#syntax#}TitleCaseTypeName{#endsyntax#},
              {#syntax#}snake_case_variable_name{#endsyntax#}. More precisely:
      </p>
      <ul>
        <li>
            If {#syntax#}x{#endsyntax#} is a {#syntax#}struct{#endsyntax#} (or an alias of a {#syntax#}struct{#endsyntax#}),
                        then {#syntax#}x{#endsyntax#} should be {#syntax#}TitleCase{#endsyntax#}.
        </li>
        <li>
            If {#syntax#}x{#endsyntax#} otherwise identifies a type, {#syntax#}x{#endsyntax#} should have {#syntax#}snake_case{#endsyntax#}.
        </li>
        <li>
            If {#syntax#}x{#endsyntax#} is callable, and {#syntax#}x{#endsyntax#}'s return type is {#syntax#}type{#endsyntax#}, then {#syntax#}x{#endsyntax#} should be {#syntax#}TitleCase{#endsyntax#}.
        </li>
        <li>
            If {#syntax#}x{#endsyntax#} is otherwise callable, then {#syntax#}x{#endsyntax#} should be {#syntax#}camelCase{#endsyntax#}.
        </li>
        <li>
            Otherwise, {#syntax#}x{#endsyntax#} should be {#syntax#}snake_case{#endsyntax#}.
        </li>
      </ul>
      <p>
      Acronyms, initialisms, proper nouns, or any other word that has capitalization
      rules in written English are subject to naming conventions just like any other
      word. Even acronyms that are only 2 letters long are subject to these
      conventions.
      </p>
      <p>
      These are general rules of thumb; if it makes sense to do something different,
      do what makes sense. For example, if there is an established convention such as
      {#syntax#}ENOENT{#endsyntax#}, follow the established convention.
      </p>
      {#header_close#}
      {#header_open|Examples#}
      {#code_begin|syntax#}
const namespace_name = @import("dir_name/file_name.zig");
var global_var: i32 = undefined;
const const_name = 42;
const primitive_type_alias = f32;
const string_alias = []u8;

const StructName = struct.{};
const StructAlias = StructName;

fn functionName(param_name: TypeName) void {
    var functionPointer = functionName;
    functionPointer();
    functionPointer = otherFunction;
    functionPointer();
}
const functionAlias = functionName;

fn ListTemplateFunction(comptime ChildType: type, comptime fixed_size: usize) type {
    return List(ChildType, fixed_size);
}

fn ShortList(comptime T: type, comptime n: usize) type {
    return struct.{
        field_name: [n]T,
        fn methodName() void {}
    };
}

// The word XML loses its casing when used in Zig identifiers.
const xml_document =
    \\<?xml version="1.0" encoding="UTF-8"?>
    \\<document>
    \\</document>
;
const XmlParser = struct.{};

// The initials BE (Big Endian) are just another word in Zig identifier names.
fn readU32Be() u32 {}
      {#code_end#}
      <p>
      See the Zig Standard Library for more examples.
      </p>
      {#header_close#}
      {#header_close#}
      {#header_open|Source Encoding#}
      <p>Zig source code is encoded in UTF-8. An invalid UTF-8 byte sequence results in a compile error.</p>
      <p>Throughout all zig source code (including in comments), some codepoints are never allowed:</p>
      <ul>
        <li>Ascii control characters, except for U+000a (LF): U+0000 - U+0009, U+000b - U+0001f, U+007f. (Note that Windows line endings (CRLF) are not allowed, and hard tabs are not allowed.)</li>
        <li>Non-Ascii Unicode line endings: U+0085 (NEL), U+2028 (LS), U+2029 (PS).</li>
      </ul>
      <p>The codepoint U+000a (LF) (which is encoded as the single-byte value 0x0a) is the line terminator character. This character always terminates a line of zig source code (except possbly the last line of the file).</p>
      <p>For some discussion on the rationale behind these design decisions, see <a href="https://github.com/ziglang/zig/issues/663">issue #663</a></p>
      {#header_close#}
      {#header_open|Grammar#}
      <pre><code class="nohighlight">Root = many(TopLevelItem) EOF

TopLevelItem = CompTimeExpression(Block) | TopLevelDecl | TestDecl

TestDecl = "test" String Block

TopLevelDecl = option("pub") (FnDef | ExternDecl | GlobalVarDecl | UseDecl)

GlobalVarDecl = option("export") VariableDeclaration ";"

LocalVarDecl = option("comptime") VariableDeclaration

VariableDeclaration = ("var" | "const") Symbol option(":" TypeExpr) option("align" "(" Expression ")") option("section" "(" Expression ")") "=" Expression

ContainerMember = (ContainerField | FnDef | GlobalVarDecl)

ContainerField = Symbol option(":" PrefixOpExpression) option("=" PrefixOpExpression) ","

UseDecl = "use" Expression ";"

ExternDecl = "extern" option(String) (FnProto | VariableDeclaration) ";"

FnProto = option("nakedcc" | "stdcallcc" | "extern" | ("async" option("&lt;" Expression "&gt;"))) "fn" option(Symbol) ParamDeclList option("align" "(" Expression ")") option("section" "(" Expression ")") option("!") (TypeExpr | "var")

FnDef = option("inline" | "export") FnProto Block

ParamDeclList = "(" list(ParamDecl, ",") ")"

ParamDecl = option("noalias" | "comptime") option(Symbol ":") (TypeExpr | "var" | "...")

Block = option(Symbol ":") "{" many(Statement) "}"

Statement = LocalVarDecl ";" | Defer(Block) | Defer(Expression) ";" | BlockExpression(Block) | Expression ";" | ";"

TypeExpr = (PrefixOpExpression "!" PrefixOpExpression) | PrefixOpExpression

BlockOrExpression = Block | Expression

Expression = TryExpression | ReturnExpression | BreakExpression | AssignmentExpression | CancelExpression | ResumeExpression

AsmExpression = "asm" option("volatile") "(" String option(AsmOutput) ")"

AsmOutput = ":" list(AsmOutputItem, ",") option(AsmInput)

AsmInput = ":" list(AsmInputItem, ",") option(AsmClobbers)

AsmOutputItem = "[" Symbol "]" String "(" (Symbol | "-&gt;" TypeExpr) ")"

AsmInputItem = "[" Symbol "]" String "(" Expression ")"

AsmClobbers= ":" list(String, ",")

UnwrapExpression = BoolOrExpression (UnwrapOptional | UnwrapError) | BoolOrExpression

UnwrapOptional = "orelse" Expression

UnwrapError = "catch" option("|" Symbol "|") Expression

AssignmentExpression = UnwrapExpression AssignmentOperator UnwrapExpression | UnwrapExpression

AssignmentOperator = "=" | "*=" | "/=" | "%=" | "+=" | "-=" | "&lt;&lt;=" | "&gt;&gt;=" | "&amp;=" | "^=" | "|=" | "*%=" | "+%=" | "-%="

BlockExpression(body) = Block | IfExpression(body) | IfErrorExpression(body) | TestExpression(body) | WhileExpression(body) | ForExpression(body) | SwitchExpression | CompTimeExpression(body) | SuspendExpression(body)

CompTimeExpression(body) = "comptime" body

SwitchExpression = "switch" "(" Expression ")" "{" many(SwitchProng) "}"

SwitchProng = (list(SwitchItem, ",") | "else") "=&gt;" option("|" option("*") Symbol "|") Expression ","

SwitchItem = Expression | (Expression "..." Expression)

ForExpression(body) = option(Symbol ":") option("inline") "for" "(" Expression ")" option("|" option("*") Symbol option("," Symbol) "|") body option("else" BlockExpression(body))

BoolOrExpression = BoolAndExpression "or" BoolOrExpression | BoolAndExpression

ReturnExpression = "return" option(Expression)

TryExpression = "try" Expression

AwaitExpression = "await" Expression

BreakExpression = "break" option(":" Symbol) option(Expression)

CancelExpression = "cancel" Expression;

ResumeExpression = "resume" Expression;

Defer(body) = ("defer" | "deferror") body

IfExpression(body) = "if" "(" Expression ")" body option("else" BlockExpression(body))

SuspendExpression(body) = "suspend" option( body )

IfErrorExpression(body) = "if" "(" Expression ")" option("|" option("*") Symbol "|") body "else" "|" Symbol "|" BlockExpression(body)

TestExpression(body) = "if" "(" Expression ")" option("|" option("*") Symbol "|") body option("else" BlockExpression(body))

WhileExpression(body) = option(Symbol ":") option("inline") "while" "(" Expression ")" option("|" option("*") Symbol "|") option(":" "(" Expression ")") body option("else" option("|" Symbol "|") BlockExpression(body))

BoolAndExpression = ComparisonExpression "and" BoolAndExpression | ComparisonExpression

ComparisonExpression = BinaryOrExpression ComparisonOperator BinaryOrExpression | BinaryOrExpression

ComparisonOperator = "==" | "!=" | "&lt;" | "&gt;" | "&lt;=" | "&gt;="

BinaryOrExpression = BinaryXorExpression "|" BinaryOrExpression | BinaryXorExpression

BinaryXorExpression = BinaryAndExpression "^" BinaryXorExpression | BinaryAndExpression

BinaryAndExpression = BitShiftExpression "&amp;" BinaryAndExpression | BitShiftExpression

BitShiftExpression = AdditionExpression BitShiftOperator BitShiftExpression | AdditionExpression

BitShiftOperator = "&lt;&lt;" | "&gt;&gt;"

AdditionExpression = MultiplyExpression AdditionOperator AdditionExpression | MultiplyExpression

AdditionOperator = "+" | "-" | "++" | "+%" | "-%"

MultiplyExpression = CurlySuffixExpression MultiplyOperator MultiplyExpression | CurlySuffixExpression

CurlySuffixExpression = TypeExpr option(ContainerInitExpression)

MultiplyOperator = "||" | "*" | "/" | "%" | "**" | "*%"

PrefixOpExpression = PrefixOp TypeExpr | SuffixOpExpression

SuffixOpExpression = ("async" option("&lt;" SuffixOpExpression "&gt;") SuffixOpExpression FnCallExpression) | PrimaryExpression option(FnCallExpression | ArrayAccessExpression | FieldAccessExpression | SliceExpression | ".*" | ".?")

FieldAccessExpression = "." Symbol

FnCallExpression = "(" list(Expression, ",") ")"

ArrayAccessExpression = "[" Expression "]"

SliceExpression = "[" Expression ".." option(Expression) "]"

ContainerInitExpression = "." "{" ContainerInitBody "}"

ContainerInitBody = list(StructLiteralField, ",") | list(Expression, ",")

StructLiteralField = "." Symbol "=" Expression

PrefixOp = "!" | "-" | "~" | (("*" | "[*]") option("align" "(" Expression option(":" Integer ":" Integer) ")" ) option("const") option("volatile")) | "?" | "-%" | "try" | "await"

PrimaryExpression = Integer | Float | String | CharLiteral | KeywordLiteral | GroupedExpression | BlockExpression(BlockOrExpression) | Symbol | ("@" Symbol FnCallExpression) | ArrayType | FnProto | AsmExpression | ContainerDecl | ("continue" option(":" Symbol)) | ErrorSetDecl | PromiseType

PromiseType = "promise" option("-&gt;" TypeExpr)

ArrayType : "[" option(Expression) "]" option("align" "(" Expression option(":" Integer ":" Integer) ")")) option("const") option("volatile") TypeExpr

GroupedExpression = "(" Expression ")"

KeywordLiteral = "true" | "false" | "null" | "undefined" | "error" | "unreachable" | "suspend"

ErrorSetDecl = "error" "." "{" list(Symbol, ",") "}"

ContainerDecl = option("extern" | "packed")
  ("struct" "." option(GroupedExpression) | "union" "." option("enum" option(GroupedExpression) | GroupedExpression) | ("enum" "." option(GroupedExpression)))
  "{" many(ContainerMember) "}"</code></pre>
      {#header_close#}
      {#header_open|Zen#}
      <ul>
        <li>Communicate intent precisely.</li>
        <li>Edge cases matter.</li>
        <li>Favor reading code over writing code.</li>
        <li>Only one obvious way to do things.</li>
        <li>Runtime crashes are better than bugs.</li>
        <li>Compile errors are better than runtime crashes.</li>
        <li>Incremental improvements.</li>
        <li>Avoid local maximums.</li>
        <li>Reduce the amount one must remember.</li>
        <li>Minimize energy spent on coding style.</li>
        <li>Together we serve end users.</li>
      </ul>
      {#header_close#}
    </div>
  </body>
</html><|MERGE_RESOLUTION|>--- conflicted
+++ resolved
@@ -1595,13 +1595,7 @@
 const assert = @import("std").debug.assert;
 
 test "pointer slicing" {
-<<<<<<< HEAD
-    // In Zig, we prefer slices over pointers to null-terminated arrays.
-    // You can turn an array into a slice using slice syntax:
     var array = []u8.{ 1, 2, 3, 4, 5, 6, 7, 8, 9, 10 };
-=======
-    var array = []u8{ 1, 2, 3, 4, 5, 6, 7, 8, 9, 10 };
->>>>>>> 718fa90e
     const slice = array[2..4];
     assert(slice.len == 2);
 
@@ -1682,14 +1676,7 @@
 const assert = @import("std").debug.assert;
 
 test "pointer casting" {
-<<<<<<< HEAD
-    // To convert one pointer type to another, use @ptrCast. This is an unsafe
-    // operation that Zig cannot protect you against. Use @ptrCast only when other
-    // conversions are not possible.
     const bytes align(@alignOf(u32)) = []u8.{ 0x12, 0x12, 0x12, 0x12 };
-=======
-    const bytes align(@alignOf(u32)) = []u8{ 0x12, 0x12, 0x12, 0x12 };
->>>>>>> 718fa90e
     const u32_ptr = @ptrCast(*const u32, &bytes);
     assert(u32_ptr.* == 0x12121212);
 
