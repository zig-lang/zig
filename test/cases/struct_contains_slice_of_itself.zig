const assertOrPanic = @import("std").debug.assertOrPanic;

const Node = struct {
    payload: i32,
    children: []Node,
};

const NodeAligned = struct {
    payload: i32,
    children: []align(@alignOf(NodeAligned)) NodeAligned,
};

test "struct contains slice of itself" {
    var other_nodes = []Node{
        Node{
            .payload = 31,
            .children = []Node{},
        },
        Node{
            .payload = 32,
            .children = []Node{},
        },
    };
    var nodes = []Node{
        Node{
            .payload = 1,
            .children = []Node{},
        },
        Node{
            .payload = 2,
            .children = []Node{},
        },
        Node{
            .payload = 3,
            .children = other_nodes[0..],
        },
    };
    const root = Node{
        .payload = 1234,
        .children = nodes[0..],
    };
<<<<<<< HEAD
    assertOrPanic(root.payload == 1234);
    assertOrPanic(root.children[0].payload == 1);
    assertOrPanic(root.children[1].payload == 2);
    assertOrPanic(root.children[2].payload == 3);
    assertOrPanic(root.children[2].children[0].payload == 31);
    assertOrPanic(root.children[2].children[1].payload == 32);
=======
    assert(root.payload == 1234);
    assert(root.children[0].payload == 1);
    assert(root.children[1].payload == 2);
    assert(root.children[2].payload == 3);
    assert(root.children[2].children[0].payload == 31);
    assert(root.children[2].children[1].payload == 32);
}

test "struct contains aligned slice of itself" {
    var other_nodes = []NodeAligned{
        NodeAligned{
            .payload = 31,
            .children = []NodeAligned{},
        },
        NodeAligned{
            .payload = 32,
            .children = []NodeAligned{},
        },
    };
    var nodes = []NodeAligned{
        NodeAligned{
            .payload = 1,
            .children = []NodeAligned{},
        },
        NodeAligned{
            .payload = 2,
            .children = []NodeAligned{},
        },
        NodeAligned{
            .payload = 3,
            .children = other_nodes[0..],
        },
    };
    const root = NodeAligned{
        .payload = 1234,
        .children = nodes[0..],
    };
    assert(root.payload == 1234);
    assert(root.children[0].payload == 1);
    assert(root.children[1].payload == 2);
    assert(root.children[2].payload == 3);
    assert(root.children[2].children[0].payload == 31);
    assert(root.children[2].children[1].payload == 32);
>>>>>>> c968d875
}<|MERGE_RESOLUTION|>--- conflicted
+++ resolved
@@ -39,20 +39,12 @@
         .payload = 1234,
         .children = nodes[0..],
     };
-<<<<<<< HEAD
     assertOrPanic(root.payload == 1234);
     assertOrPanic(root.children[0].payload == 1);
     assertOrPanic(root.children[1].payload == 2);
     assertOrPanic(root.children[2].payload == 3);
     assertOrPanic(root.children[2].children[0].payload == 31);
     assertOrPanic(root.children[2].children[1].payload == 32);
-=======
-    assert(root.payload == 1234);
-    assert(root.children[0].payload == 1);
-    assert(root.children[1].payload == 2);
-    assert(root.children[2].payload == 3);
-    assert(root.children[2].children[0].payload == 31);
-    assert(root.children[2].children[1].payload == 32);
 }
 
 test "struct contains aligned slice of itself" {
@@ -90,5 +82,4 @@
     assert(root.children[2].payload == 3);
     assert(root.children[2].children[0].payload == 31);
     assert(root.children[2].children[1].payload == 32);
->>>>>>> c968d875
 }