const std = @import("std");
const TestContext = @import("../../src/test.zig").TestContext;

// Self-hosted has differing levels of support for various architectures. For now we pass explicit
// target parameters to each test case. At some point we will take this to the next level and have
// a set of targets that all test cases run on unless specifically overridden. For now, each test
// case applies to only the specified target.

const linux_x64 = std.zig.CrossTarget{
    .cpu_arch = .x86_64,
    .os_tag = .linux,
};

const macosx_x64 = std.zig.CrossTarget{
    .cpu_arch = .x86_64,
    .os_tag = .macos,
};

const linux_riscv64 = std.zig.CrossTarget{
    .cpu_arch = .riscv64,
    .os_tag = .linux,
};

const wasi = std.zig.CrossTarget{
    .cpu_arch = .wasm32,
    .os_tag = .wasi,
};

pub fn addCases(ctx: *TestContext) !void {
    try @import("cbe.zig").addCases(ctx);
    try @import("spu-ii.zig").addCases(ctx);
    try @import("arm.zig").addCases(ctx);
    try @import("aarch64.zig").addCases(ctx);
    try @import("llvm_backend.zig").addCases(ctx);

    {
        var case = ctx.exe("hello world with updates", linux_x64);

        case.addError("", &[_][]const u8{"no entry point found"});

        // Incorrect return type
        case.addError(
            \\export fn _start() noreturn {
            \\}
        , &[_][]const u8{":2:1: error: expected noreturn, found void"});

        // Regular old hello world
        case.addCompareOutput(
            \\export fn _start() noreturn {
            \\    print();
            \\
            \\    exit();
            \\}
            \\
            \\fn print() void {
            \\    asm volatile ("syscall"
            \\        :
            \\        : [number] "{rax}" (1),
            \\          [arg1] "{rdi}" (1),
            \\          [arg2] "{rsi}" (@ptrToInt("Hello, World!\n")),
            \\          [arg3] "{rdx}" (14)
            \\        : "rcx", "r11", "memory"
            \\    );
            \\    return;
            \\}
            \\
            \\fn exit() noreturn {
            \\    asm volatile ("syscall"
            \\        :
            \\        : [number] "{rax}" (231),
            \\          [arg1] "{rdi}" (0)
            \\        : "rcx", "r11", "memory"
            \\    );
            \\    unreachable;
            \\}
        ,
            "Hello, World!\n",
        );
        // Now change the message only
        case.addCompareOutput(
            \\export fn _start() noreturn {
            \\    print();
            \\
            \\    exit();
            \\}
            \\
            \\fn print() void {
            \\    asm volatile ("syscall"
            \\        :
            \\        : [number] "{rax}" (1),
            \\          [arg1] "{rdi}" (1),
            \\          [arg2] "{rsi}" (@ptrToInt("What is up? This is a longer message that will force the data to be relocated in virtual address space.\n")),
            \\          [arg3] "{rdx}" (104)
            \\        : "rcx", "r11", "memory"
            \\    );
            \\    return;
            \\}
            \\
            \\fn exit() noreturn {
            \\    asm volatile ("syscall"
            \\        :
            \\        : [number] "{rax}" (231),
            \\          [arg1] "{rdi}" (0)
            \\        : "rcx", "r11", "memory"
            \\    );
            \\    unreachable;
            \\}
        ,
            "What is up? This is a longer message that will force the data to be relocated in virtual address space.\n",
        );
        // Now we print it twice.
        case.addCompareOutput(
            \\export fn _start() noreturn {
            \\    print();
            \\    print();
            \\
            \\    exit();
            \\}
            \\
            \\fn print() void {
            \\    asm volatile ("syscall"
            \\        :
            \\        : [number] "{rax}" (1),
            \\          [arg1] "{rdi}" (1),
            \\          [arg2] "{rsi}" (@ptrToInt("What is up? This is a longer message that will force the data to be relocated in virtual address space.\n")),
            \\          [arg3] "{rdx}" (104)
            \\        : "rcx", "r11", "memory"
            \\    );
            \\    return;
            \\}
            \\
            \\fn exit() noreturn {
            \\    asm volatile ("syscall"
            \\        :
            \\        : [number] "{rax}" (231),
            \\          [arg1] "{rdi}" (0)
            \\        : "rcx", "r11", "memory"
            \\    );
            \\    unreachable;
            \\}
        ,
            \\What is up? This is a longer message that will force the data to be relocated in virtual address space.
            \\What is up? This is a longer message that will force the data to be relocated in virtual address space.
            \\
        );
    }

    {
        var case = ctx.exe("hello world with updates", macosx_x64);
        case.addError("", &[_][]const u8{"no entry point found"});

        // Incorrect return type
        case.addError(
            \\export fn _start() noreturn {
            \\}
        , &[_][]const u8{":2:1: error: expected noreturn, found void"});

        // Regular old hello world
        case.addCompareOutput(
            \\export fn _start() noreturn {
            \\    print();
            \\
            \\    exit();
            \\}
            \\
            \\fn print() void {
            \\    asm volatile ("syscall"
            \\        :
            \\        : [number] "{rax}" (0x2000004),
            \\          [arg1] "{rdi}" (1),
            \\          [arg2] "{rsi}" (@ptrToInt("Hello, World!\n")),
            \\          [arg3] "{rdx}" (14)
            \\        : "memory"
            \\    );
            \\    return;
            \\}
            \\
            \\fn exit() noreturn {
            \\    asm volatile ("syscall"
            \\        :
            \\        : [number] "{rax}" (0x2000001),
            \\          [arg1] "{rdi}" (0)
            \\        : "memory"
            \\    );
            \\    unreachable;
            \\}
        ,
            "Hello, World!\n",
        );
        // Now change the message only
        case.addCompareOutput(
            \\export fn _start() noreturn {
            \\    print();
            \\
            \\    exit();
            \\}
            \\
            \\fn print() void {
            \\    asm volatile ("syscall"
            \\        :
            \\        : [number] "{rax}" (0x2000004),
            \\          [arg1] "{rdi}" (1),
            \\          [arg2] "{rsi}" (@ptrToInt("What is up? This is a longer message that will force the data to be relocated in virtual address space.\n")),
            \\          [arg3] "{rdx}" (104)
            \\        : "memory"
            \\    );
            \\    return;
            \\}
            \\
            \\fn exit() noreturn {
            \\    asm volatile ("syscall"
            \\        :
            \\        : [number] "{rax}" (0x2000001),
            \\          [arg1] "{rdi}" (0)
            \\        : "memory"
            \\    );
            \\    unreachable;
            \\}
        ,
            "What is up? This is a longer message that will force the data to be relocated in virtual address space.\n",
        );
        // Now we print it twice.
        case.addCompareOutput(
            \\export fn _start() noreturn {
            \\    print();
            \\    print();
            \\
            \\    exit();
            \\}
            \\
            \\fn print() void {
            \\    asm volatile ("syscall"
            \\        :
            \\        : [number] "{rax}" (0x2000004),
            \\          [arg1] "{rdi}" (1),
            \\          [arg2] "{rsi}" (@ptrToInt("What is up? This is a longer message that will force the data to be relocated in virtual address space.\n")),
            \\          [arg3] "{rdx}" (104)
            \\        : "memory"
            \\    );
            \\    return;
            \\}
            \\
            \\fn exit() noreturn {
            \\    asm volatile ("syscall"
            \\        :
            \\        : [number] "{rax}" (0x2000001),
            \\          [arg1] "{rdi}" (0)
            \\        : "memory"
            \\    );
            \\    unreachable;
            \\}
        ,
            \\What is up? This is a longer message that will force the data to be relocated in virtual address space.
            \\What is up? This is a longer message that will force the data to be relocated in virtual address space.
            \\
        );
    }

    {
        var case = ctx.exe("hello world", linux_riscv64);
        // Regular old hello world
        case.addCompareOutput(
            \\export fn _start() noreturn {
            \\    print();
            \\
            \\    exit();
            \\}
            \\
            \\fn print() void {
            \\    asm volatile ("ecall"
            \\        :
            \\        : [number] "{a7}" (64),
            \\          [arg1] "{a0}" (1),
            \\          [arg2] "{a1}" (@ptrToInt("Hello, World!\n")),
            \\          [arg3] "{a2}" ("Hello, World!\n".len)
            \\        : "rcx", "r11", "memory"
            \\    );
            \\    return;
            \\}
            \\
            \\fn exit() noreturn {
            \\    asm volatile ("ecall"
            \\        :
            \\        : [number] "{a7}" (94),
            \\          [arg1] "{a0}" (0)
            \\        : "rcx", "r11", "memory"
            \\    );
            \\    unreachable;
            \\}
        ,
            "Hello, World!\n",
        );
    }

    {
        var case = ctx.exe("adding numbers at comptime", linux_x64);
        case.addCompareOutput(
            \\export fn _start() noreturn {
            \\    asm volatile ("syscall"
            \\        :
            \\        : [number] "{rax}" (1),
            \\          [arg1] "{rdi}" (1),
            \\          [arg2] "{rsi}" (@ptrToInt("Hello, World!\n")),
            \\          [arg3] "{rdx}" (10 + 4)
            \\        : "rcx", "r11", "memory"
            \\    );
            \\    asm volatile ("syscall"
            \\        :
            \\        : [number] "{rax}" (@as(usize, 230) + @as(usize, 1)),
            \\          [arg1] "{rdi}" (0)
            \\        : "rcx", "r11", "memory"
            \\    );
            \\    unreachable;
            \\}
        ,
            "Hello, World!\n",
        );
    }
    {
        var case = ctx.exe("switch and coerce error sets", linux_x64);
        case.addCompareOutput(
            \\export fn _start() noreturn {
            \\    const T = error{ A, B, C, D };
            \\    const e = T.B;
            \\
            \\    switch (e) {
            \\        error.B => condPrint(),
            \\        else => unreachable,
            \\    }
            \\    exit();
            \\}
            \\
            \\fn condPrint() void {
            \\    asm volatile ("syscall"
            \\        :
            \\        : [number] "{rax}" (1),
            \\          [arg1] "{rdi}" (1),
            \\          [arg2] "{rsi}" (@ptrToInt("Reached\n")),
            \\          [arg3] "{rdx}" (8)
            \\        : "rcx", "r11", "memory"
            \\    );
            \\    return;
            \\}
            \\
            \\fn exit() noreturn {
            \\    asm volatile ("syscall"
            \\        :
            \\        : [number] "{rax}" (231),
            \\          [arg1] "{rdi}" (0)
            \\        : "rcx", "r11", "memory"
            \\    );
            \\    unreachable;
            \\}
        , "Reached\n");
        case.addError(
            \\export fn _start() noreturn {
            \\    const T = error{ A, B, C, D };
            \\    const e: T = T.B;
            \\
            \\    switch (e) {
            \\        error.Z => {},
            \\    }
            \\    unreachable; // because it will give error above
            \\}
        , &[_][]const u8{":6:14: error: expected _start__anon_12, found error{Z}"});
        case.addError(
            \\export fn _start() noreturn {
            \\    const T = error{ A, B, C, D };
            \\    const e: T = T.B;
            \\
            \\    switch (e) {
            \\        error.B => {},
            \\    }
            \\    unreachable; // because it will give error above
            \\}
        , &[_][]const u8{":5:5: error: switch must handle all possibilities"});
        case.addError(
            \\export fn _start() noreturn {
            \\    const T = error{ A, B, C, D };
            \\    const e: anyerror = T.B;
            \\
            \\    switch (e) {
            \\        error.B => {},
            \\    }
            \\    unreachable; // because it will give error above
            \\}
        , &[_][]const u8{":5:5: error: else prong required when switching on type 'anyerror'"});
    }
    {
        var case = ctx.exe("merge error sets", linux_x64);
        case.addCompareOutput(
            \\export fn _start() noreturn {
            \\    const b = error{ A, B, D } || error { A, B, C } == error { A, B, C, D };
            \\    if (b) {
            \\        condPrint();
            \\    }
            \\    exit();
            \\}
            \\fn condPrint() void {
            \\    asm volatile ("syscall"
            \\        :
            \\        : [number] "{rax}" (1),
            \\          [arg1] "{rdi}" (1),
            \\          [arg2] "{rsi}" (@ptrToInt("The Types Were Equal\n")),
            \\          [arg3] "{rdx}" (21)
            \\        : "rcx", "r11", "memory"
            \\    );
            \\    return;
            \\}
            \\fn exit() noreturn {
            \\    asm volatile ("syscall"
            \\        :
            \\        : [number] "{rax}" (231),
            \\          [arg1] "{rdi}" (0)
            \\        : "rcx", "r11", "memory"
            \\    );
            \\    unreachable;
            \\}
        ,
            "The Types Were Equal\n",
        );
        case.addCompareOutput(
            \\export fn _start() noreturn {
            \\    const T: type = error{ A, B, D } || error { A, B, C };
            \\    const x: T = error.D;
            \\    assert(T == error { A, B, C, D });
            \\
            \\    exit();
            \\}
            \\
            \\pub fn assert(ok: bool) void {
            \\    if (!ok) unreachable; // assertion failure
            \\}
            \\
            \\fn condPrint() void {
            \\    asm volatile ("syscall"
            \\        :
            \\        : [number] "{rax}" (1),
            \\          [arg1] "{rdi}" (1),
            \\          [arg2] "{rsi}" (@ptrToInt("The Types Were Equal\n")),
            \\          [arg3] "{rdx}" (21)
            \\        : "rcx", "r11", "memory"
            \\    );
            \\    return;
            \\}
            \\
            \\fn exit() noreturn {
            \\    asm volatile ("syscall"
            \\        :
            \\        : [number] "{rax}" (231),
            \\          [arg1] "{rdi}" (0)
            \\        : "rcx", "r11", "memory"
            \\    );
            \\    unreachable;
            \\}
        ,
            "",
        );
    }

    {
<<<<<<< HEAD
        var case = ctx.exe("comptime type equality", linux_x64);
        case.addCompareOutput(
            \\export fn _start() noreturn {
            \\    const b1 = error{ T, V, E } == error{ V, T, E };
            \\    const b2 = u32 == u8;
            \\
            \\    if (!b2 and b1) {
            \\        condPrint();
            \\    }
            \\
            \\    exit();
            \\}
            \\
            \\fn condPrint() void {
            \\    asm volatile ("syscall"
            \\        :
            \\        : [number] "{rax}" (1),
            \\          [arg1] "{rdi}" (1),
            \\          [arg2] "{rsi}" (@ptrToInt("The Types Were Equal\n")),
            \\          [arg3] "{rdx}" (21)
            \\        : "rcx", "r11", "memory"
            \\    );
            \\    return;
            \\}
            \\
            \\fn exit() noreturn {
            \\    asm volatile ("syscall"
            \\        :
            \\        : [number] "{rax}" (231),
            \\          [arg1] "{rdi}" (0)
            \\        : "rcx", "r11", "memory"
            \\    );
            \\    unreachable;
            \\}
        ,
            "The Types Were Equal\n",
        );
    }
    {
        var case = ctx.exe("comptime error equality", linux_x64);
        case.addCompareOutput(
            \\export fn _start() noreturn {
            \\    if (error.T == error.T) {
            \\        condPrint();
            \\    }
            \\
            \\    exit();
            \\}
            \\
            \\fn condPrint() void {
            \\    asm volatile ("syscall"
            \\        :
            \\        : [number] "{rax}" (1),
            \\          [arg1] "{rdi}" (1),
            \\          [arg2] "{rsi}" (@ptrToInt("The errs were equal\n")),
            \\          [arg3] "{rdx}" (20)
            \\        : "rcx", "r11", "memory"
            \\    );
            \\    return;
            \\}
            \\
            \\fn exit() noreturn {
            \\    asm volatile ("syscall"
            \\        :
            \\        : [number] "{rax}" (231),
            \\          [arg1] "{rdi}" (0)
            \\        : "rcx", "r11", "memory"
            \\    );
            \\    unreachable;
            \\}
        ,
            "The errs were equal\n",
        );
    }
    {
        var case = ctx.exe("adding numbers at runtime and comptime", linux_x64);

=======
        var case = ctx.exe("adding numbers at runtime and comptime", linux_x64);
>>>>>>> 3e8aaee8
        case.addCompareOutput(
            \\export fn _start() noreturn {
            \\    add(3, 4);
            \\
            \\    exit();
            \\}
            \\
            \\fn add(a: u32, b: u32) void {
            \\    if (a + b != 7) unreachable;
            \\}
            \\
            \\fn exit() noreturn {
            \\    asm volatile ("syscall"
            \\        :
            \\        : [number] "{rax}" (231),
            \\          [arg1] "{rdi}" (0)
            \\        : "rcx", "r11", "memory"
            \\    );
            \\    unreachable;
            \\}
        ,
            "",
        );
        // comptime function call
        case.addCompareOutput(
            \\export fn _start() noreturn {
            \\    exit();
            \\}
            \\
            \\fn add(a: u32, b: u32) u32 {
            \\    return a + b;
            \\}
            \\
            \\const x = add(3, 4);
            \\
            \\fn exit() noreturn {
            \\    asm volatile ("syscall"
            \\        :
            \\        : [number] "{rax}" (231),
            \\          [arg1] "{rdi}" (x - 7)
            \\        : "rcx", "r11", "memory"
            \\    );
            \\    unreachable;
            \\}
        ,
            "",
        );
        // Inline function call
        case.addCompareOutput(
            \\export fn _start() noreturn {
            \\    var x: usize = 3;
            \\    const y = add(1, 2, x);
            \\    exit(y - 6);
            \\}
            \\
            \\inline fn add(a: usize, b: usize, c: usize) usize {
            \\    return a + b + c;
            \\}
            \\
            \\fn exit(code: usize) noreturn {
            \\    asm volatile ("syscall"
            \\        :
            \\        : [number] "{rax}" (231),
            \\          [arg1] "{rdi}" (code)
            \\        : "rcx", "r11", "memory"
            \\    );
            \\    unreachable;
            \\}
        ,
            "",
        );
    }

    {
        var case = ctx.exe("subtracting numbers at runtime", linux_x64);
        case.addCompareOutput(
            \\export fn _start() noreturn {
            \\    sub(7, 4);
            \\
            \\    exit();
            \\}
            \\
            \\fn sub(a: u32, b: u32) void {
            \\    if (a - b != 3) unreachable;
            \\}
            \\
            \\fn exit() noreturn {
            \\    asm volatile ("syscall"
            \\        :
            \\        : [number] "{rax}" (231),
            \\          [arg1] "{rdi}" (0)
            \\        : "rcx", "r11", "memory"
            \\    );
            \\    unreachable;
            \\}
        ,
            "",
        );
    }
    {
        var case = ctx.exe("@TypeOf", linux_x64);
        case.addCompareOutput(
            \\export fn _start() noreturn {
            \\    var x: usize = 0;
            \\    const z = @TypeOf(x, @as(u128, 5));
            \\    assert(z == u128);
            \\
            \\    exit();
            \\}
            \\
            \\pub fn assert(ok: bool) void {
            \\    if (!ok) unreachable; // assertion failure
            \\}
            \\
            \\fn exit() noreturn {
            \\    asm volatile ("syscall"
            \\        :
            \\        : [number] "{rax}" (231),
            \\          [arg1] "{rdi}" (0)
            \\        : "rcx", "r11", "memory"
            \\    );
            \\    unreachable;
            \\}
        ,
            "",
        );
        case.addCompareOutput(
            \\export fn _start() noreturn {
            \\    const z = @TypeOf(true);
            \\    assert(z == bool);
            \\
            \\    exit();
            \\}
            \\
            \\pub fn assert(ok: bool) void {
            \\    if (!ok) unreachable; // assertion failure
            \\}
            \\
            \\fn exit() noreturn {
            \\    asm volatile ("syscall"
            \\        :
            \\        : [number] "{rax}" (231),
            \\          [arg1] "{rdi}" (0)
            \\        : "rcx", "r11", "memory"
            \\    );
            \\    unreachable;
            \\}
        ,
            "",
        );
        case.addError(
            \\export fn _start() noreturn {
            \\    const z = @TypeOf(true, 1);
            \\    unreachable;
            \\}
        , &[_][]const u8{":2:29: error: incompatible types: 'bool' and 'comptime_int'"});
    }

    {
        var case = ctx.exe("assert function", linux_x64);
        case.addCompareOutput(
            \\export fn _start() noreturn {
            \\    add(3, 4);
            \\
            \\    exit();
            \\}
            \\
            \\fn add(a: u32, b: u32) void {
            \\    assert(a + b == 7);
            \\}
            \\
            \\pub fn assert(ok: bool) void {
            \\    if (!ok) unreachable; // assertion failure
            \\}
            \\
            \\fn exit() noreturn {
            \\    asm volatile ("syscall"
            \\        :
            \\        : [number] "{rax}" (231),
            \\          [arg1] "{rdi}" (0)
            \\        : "rcx", "r11", "memory"
            \\    );
            \\    unreachable;
            \\}
        ,
            "",
        );

        // Tests copying a register. For the `c = a + b`, it has to
        // preserve both a and b, because they are both used later.
        case.addCompareOutput(
            \\export fn _start() noreturn {
            \\    add(3, 4);
            \\
            \\    exit();
            \\}
            \\
            \\fn add(a: u32, b: u32) void {
            \\    const c = a + b; // 7
            \\    const d = a + c; // 10
            \\    const e = d + b; // 14
            \\    assert(e == 14);
            \\}
            \\
            \\pub fn assert(ok: bool) void {
            \\    if (!ok) unreachable; // assertion failure
            \\}
            \\
            \\fn exit() noreturn {
            \\    asm volatile ("syscall"
            \\        :
            \\        : [number] "{rax}" (231),
            \\          [arg1] "{rdi}" (0)
            \\        : "rcx", "r11", "memory"
            \\    );
            \\    unreachable;
            \\}
        ,
            "",
        );

        // More stress on the liveness detection.
        case.addCompareOutput(
            \\export fn _start() noreturn {
            \\    add(3, 4);
            \\
            \\    exit();
            \\}
            \\
            \\fn add(a: u32, b: u32) void {
            \\    const c = a + b; // 7
            \\    const d = a + c; // 10
            \\    const e = d + b; // 14
            \\    const f = d + e; // 24
            \\    const g = e + f; // 38
            \\    const h = f + g; // 62
            \\    const i = g + h; // 100
            \\    assert(i == 100);
            \\}
            \\
            \\pub fn assert(ok: bool) void {
            \\    if (!ok) unreachable; // assertion failure
            \\}
            \\
            \\fn exit() noreturn {
            \\    asm volatile ("syscall"
            \\        :
            \\        : [number] "{rax}" (231),
            \\          [arg1] "{rdi}" (0)
            \\        : "rcx", "r11", "memory"
            \\    );
            \\    unreachable;
            \\}
        ,
            "",
        );

        // Requires a second move. The register allocator should figure out to re-use rax.
        case.addCompareOutput(
            \\export fn _start() noreturn {
            \\    add(3, 4);
            \\
            \\    exit();
            \\}
            \\
            \\fn add(a: u32, b: u32) void {
            \\    const c = a + b; // 7
            \\    const d = a + c; // 10
            \\    const e = d + b; // 14
            \\    const f = d + e; // 24
            \\    const g = e + f; // 38
            \\    const h = f + g; // 62
            \\    const i = g + h; // 100
            \\    const j = i + d; // 110
            \\    assert(j == 110);
            \\}
            \\
            \\pub fn assert(ok: bool) void {
            \\    if (!ok) unreachable; // assertion failure
            \\}
            \\
            \\fn exit() noreturn {
            \\    asm volatile ("syscall"
            \\        :
            \\        : [number] "{rax}" (231),
            \\          [arg1] "{rdi}" (0)
            \\        : "rcx", "r11", "memory"
            \\    );
            \\    unreachable;
            \\}
        ,
            "",
        );

        // Now we test integer return values.
        case.addCompareOutput(
            \\export fn _start() noreturn {
            \\    assert(add(3, 4) == 7);
            \\    assert(add(20, 10) == 30);
            \\
            \\    exit();
            \\}
            \\
            \\fn add(a: u32, b: u32) u32 {
            \\    return a + b;
            \\}
            \\
            \\pub fn assert(ok: bool) void {
            \\    if (!ok) unreachable; // assertion failure
            \\}
            \\
            \\fn exit() noreturn {
            \\    asm volatile ("syscall"
            \\        :
            \\        : [number] "{rax}" (231),
            \\          [arg1] "{rdi}" (0)
            \\        : "rcx", "r11", "memory"
            \\    );
            \\    unreachable;
            \\}
        ,
            "",
        );

        // Local mutable variables.
        case.addCompareOutput(
            \\export fn _start() noreturn {
            \\    assert(add(3, 4) == 7);
            \\    assert(add(20, 10) == 30);
            \\
            \\    exit();
            \\}
            \\
            \\fn add(a: u32, b: u32) u32 {
            \\    var x: u32 = undefined;
            \\    x = 0;
            \\    x += a;
            \\    x += b;
            \\    return x;
            \\}
            \\
            \\pub fn assert(ok: bool) void {
            \\    if (!ok) unreachable; // assertion failure
            \\}
            \\
            \\fn exit() noreturn {
            \\    asm volatile ("syscall"
            \\        :
            \\        : [number] "{rax}" (231),
            \\          [arg1] "{rdi}" (0)
            \\        : "rcx", "r11", "memory"
            \\    );
            \\    unreachable;
            \\}
        ,
            "",
        );

        // Optionals
        case.addCompareOutput(
            \\export fn _start() noreturn {
            \\    const a: u32 = 2;
            \\    const b: ?u32 = a;
            \\    const c = b.?;
            \\    if (c != 2) unreachable;
            \\
            \\    exit();
            \\}
            \\
            \\fn exit() noreturn {
            \\    asm volatile ("syscall"
            \\        :
            \\        : [number] "{rax}" (231),
            \\          [arg1] "{rdi}" (0)
            \\        : "rcx", "r11", "memory"
            \\    );
            \\    unreachable;
            \\}
        ,
            "",
        );

        // While loops
        case.addCompareOutput(
            \\export fn _start() noreturn {
            \\    var i: u32 = 0;
            \\    while (i < 4) : (i += 1) print();
            \\    assert(i == 4);
            \\
            \\    exit();
            \\}
            \\
            \\fn print() void {
            \\    asm volatile ("syscall"
            \\        :
            \\        : [number] "{rax}" (1),
            \\          [arg1] "{rdi}" (1),
            \\          [arg2] "{rsi}" (@ptrToInt("hello\n")),
            \\          [arg3] "{rdx}" (6)
            \\        : "rcx", "r11", "memory"
            \\    );
            \\    return;
            \\}
            \\
            \\pub fn assert(ok: bool) void {
            \\    if (!ok) unreachable; // assertion failure
            \\}
            \\
            \\fn exit() noreturn {
            \\    asm volatile ("syscall"
            \\        :
            \\        : [number] "{rax}" (231),
            \\          [arg1] "{rdi}" (0)
            \\        : "rcx", "r11", "memory"
            \\    );
            \\    unreachable;
            \\}
        ,
            "hello\nhello\nhello\nhello\n",
        );

        // Labeled blocks (no conditional branch)
        case.addCompareOutput(
            \\export fn _start() noreturn {
            \\    assert(add(3, 4) == 20);
            \\
            \\    exit();
            \\}
            \\
            \\fn add(a: u32, b: u32) u32 {
            \\    const x: u32 = blk: {
            \\        const c = a + b; // 7
            \\        const d = a + c; // 10
            \\        const e = d + b; // 14
            \\        break :blk e;
            \\    };
            \\    const y = x + a; // 17
            \\    const z = y + a; // 20
            \\    return z;
            \\}
            \\
            \\pub fn assert(ok: bool) void {
            \\    if (!ok) unreachable; // assertion failure
            \\}
            \\
            \\fn exit() noreturn {
            \\    asm volatile ("syscall"
            \\        :
            \\        : [number] "{rax}" (231),
            \\          [arg1] "{rdi}" (0)
            \\        : "rcx", "r11", "memory"
            \\    );
            \\    unreachable;
            \\}
        ,
            "",
        );

        // This catches a possible bug in the logic for re-using dying operands.
        case.addCompareOutput(
            \\export fn _start() noreturn {
            \\    assert(add(3, 4) == 116);
            \\
            \\    exit();
            \\}
            \\
            \\fn add(a: u32, b: u32) u32 {
            \\    const x: u32 = blk: {
            \\        const c = a + b; // 7
            \\        const d = a + c; // 10
            \\        const e = d + b; // 14
            \\        const f = d + e; // 24
            \\        const g = e + f; // 38
            \\        const h = f + g; // 62
            \\        const i = g + h; // 100
            \\        const j = i + d; // 110
            \\        break :blk j;
            \\    };
            \\    const y = x + a; // 113
            \\    const z = y + a; // 116
            \\    return z;
            \\}
            \\
            \\pub fn assert(ok: bool) void {
            \\    if (!ok) unreachable; // assertion failure
            \\}
            \\
            \\fn exit() noreturn {
            \\    asm volatile ("syscall"
            \\        :
            \\        : [number] "{rax}" (231),
            \\          [arg1] "{rdi}" (0)
            \\        : "rcx", "r11", "memory"
            \\    );
            \\    unreachable;
            \\}
        ,
            "",
        );

        // Spilling registers to the stack.
        case.addCompareOutput(
            \\export fn _start() noreturn {
            \\    assert(add(3, 4) == 791);
            \\
            \\    exit();
            \\}
            \\
            \\fn add(a: u32, b: u32) u32 {
            \\    const x: u32 = blk: {
            \\        const c = a + b; // 7
            \\        const d = a + c; // 10
            \\        const e = d + b; // 14
            \\        const f = d + e; // 24
            \\        const g = e + f; // 38
            \\        const h = f + g; // 62
            \\        const i = g + h; // 100
            \\        const j = i + d; // 110
            \\        const k = i + j; // 210
            \\        const l = k + c; // 217
            \\        const m = l + d; // 227
            \\        const n = m + e; // 241
            \\        const o = n + f; // 265
            \\        const p = o + g; // 303
            \\        const q = p + h; // 365
            \\        const r = q + i; // 465
            \\        const s = r + j; // 575
            \\        const t = s + k; // 785
            \\        break :blk t;
            \\    };
            \\    const y = x + a; // 788
            \\    const z = y + a; // 791
            \\    return z;
            \\}
            \\
            \\pub fn assert(ok: bool) void {
            \\    if (!ok) unreachable; // assertion failure
            \\}
            \\
            \\fn exit() noreturn {
            \\    asm volatile ("syscall"
            \\        :
            \\        : [number] "{rax}" (231),
            \\          [arg1] "{rdi}" (0)
            \\        : "rcx", "r11", "memory"
            \\    );
            \\    unreachable;
            \\}
        ,
            "",
        );

        // Reusing the registers of dead operands playing nicely with conditional branching.
        case.addCompareOutput(
            \\export fn _start() noreturn {
            \\    assert(add(3, 4) == 791);
            \\    assert(add(4, 3) == 79);
            \\
            \\    exit();
            \\}
            \\
            \\fn add(a: u32, b: u32) u32 {
            \\    const x: u32 = if (a < b) blk: {
            \\        const c = a + b; // 7
            \\        const d = a + c; // 10
            \\        const e = d + b; // 14
            \\        const f = d + e; // 24
            \\        const g = e + f; // 38
            \\        const h = f + g; // 62
            \\        const i = g + h; // 100
            \\        const j = i + d; // 110
            \\        const k = i + j; // 210
            \\        const l = k + c; // 217
            \\        const m = l + d; // 227
            \\        const n = m + e; // 241
            \\        const o = n + f; // 265
            \\        const p = o + g; // 303
            \\        const q = p + h; // 365
            \\        const r = q + i; // 465
            \\        const s = r + j; // 575
            \\        const t = s + k; // 785
            \\        break :blk t;
            \\    } else blk: {
            \\        const t = b + b + a; // 10
            \\        const c = a + t; // 14
            \\        const d = c + t; // 24
            \\        const e = d + t; // 34
            \\        const f = e + t; // 44
            \\        const g = f + t; // 54
            \\        const h = c + g; // 68
            \\        break :blk h + b; // 71
            \\    };
            \\    const y = x + a; // 788, 75
            \\    const z = y + a; // 791, 79
            \\    return z;
            \\}
            \\
            \\pub fn assert(ok: bool) void {
            \\    if (!ok) unreachable; // assertion failure
            \\}
            \\
            \\fn exit() noreturn {
            \\    asm volatile ("syscall"
            \\        :
            \\        : [number] "{rax}" (231),
            \\          [arg1] "{rdi}" (0)
            \\        : "rcx", "r11", "memory"
            \\    );
            \\    unreachable;
            \\}
        ,
            "",
        );

        // Character literals and multiline strings.
        case.addCompareOutput(
            \\export fn _start() noreturn {
            \\    const ignore =
            \\        \\ cool thx
            \\        \\
            \\    ;
            \\    add('ぁ', '\x03');
            \\
            \\    exit();
            \\}
            \\
            \\fn add(a: u32, b: u32) void {
            \\    assert(a + b == 12356);
            \\}
            \\
            \\pub fn assert(ok: bool) void {
            \\    if (!ok) unreachable; // assertion failure
            \\}
            \\
            \\fn exit() noreturn {
            \\    asm volatile ("syscall"
            \\        :
            \\        : [number] "{rax}" (231),
            \\          [arg1] "{rdi}" (0)
            \\        : "rcx", "r11", "memory"
            \\    );
            \\    unreachable;
            \\}
        ,
            "",
        );

        // Global const.
        case.addCompareOutput(
            \\export fn _start() noreturn {
            \\    add(aa, bb);
            \\
            \\    exit();
            \\}
            \\
            \\const aa = 'ぁ';
            \\const bb = '\x03';
            \\
            \\fn add(a: u32, b: u32) void {
            \\    assert(a + b == 12356);
            \\}
            \\
            \\pub fn assert(ok: bool) void {
            \\    if (!ok) unreachable; // assertion failure
            \\}
            \\
            \\fn exit() noreturn {
            \\    asm volatile ("syscall"
            \\        :
            \\        : [number] "{rax}" (231),
            \\          [arg1] "{rdi}" (0)
            \\        : "rcx", "r11", "memory"
            \\    );
            \\    unreachable;
            \\}
        ,
            "",
        );

        // Array access.
        case.addCompareOutput(
            \\export fn _start() noreturn {
            \\    assert("hello"[0] == 'h');
            \\
            \\    exit();
            \\}
            \\
            \\pub fn assert(ok: bool) void {
            \\    if (!ok) unreachable; // assertion failure
            \\}
            \\
            \\fn exit() noreturn {
            \\    asm volatile ("syscall"
            \\        :
            \\        : [number] "{rax}" (231),
            \\          [arg1] "{rdi}" (0)
            \\        : "rcx", "r11", "memory"
            \\    );
            \\    unreachable;
            \\}
        ,
            "",
        );

        // 64bit set stack
        case.addCompareOutput(
            \\export fn _start() noreturn {
            \\    var i: u64 = 0xFFEEDDCCBBAA9988;
            \\    assert(i == 0xFFEEDDCCBBAA9988);
            \\
            \\    exit();
            \\}
            \\
            \\pub fn assert(ok: bool) void {
            \\    if (!ok) unreachable; // assertion failure
            \\}
            \\
            \\fn exit() noreturn {
            \\    asm volatile ("syscall"
            \\        :
            \\        : [number] "{rax}" (231),
            \\          [arg1] "{rdi}" (0)
            \\        : "rcx", "r11", "memory"
            \\    );
            \\    unreachable;
            \\}
        ,
            "",
        );

        // Basic for loop
        case.addCompareOutput(
            \\export fn _start() noreturn {
            \\    for ("hello") |_| print();
            \\
            \\    exit();
            \\}
            \\
            \\fn print() void {
            \\    asm volatile ("syscall"
            \\        :
            \\        : [number] "{rax}" (1),
            \\          [arg1] "{rdi}" (1),
            \\          [arg2] "{rsi}" (@ptrToInt("hello\n")),
            \\          [arg3] "{rdx}" (6)
            \\        : "rcx", "r11", "memory"
            \\    );
            \\    return;
            \\}
            \\
            \\fn exit() noreturn {
            \\    asm volatile ("syscall"
            \\        :
            \\        : [number] "{rax}" (231),
            \\          [arg1] "{rdi}" (0)
            \\        : "rcx", "r11", "memory"
            \\    );
            \\    unreachable;
            \\}
        ,
            "hello\nhello\nhello\nhello\nhello\n",
        );

        // comptime switch

        // Basic for loop
        case.addCompareOutput(
            \\pub export fn _start() noreturn {
            \\    assert(foo() == 1);
            \\    exit();
            \\}
            \\
            \\fn foo() u32 {
            \\    const a: comptime_int = 1;
            \\    var b: u32 = 0;
            \\    switch (a) {
            \\        1 => b = 1,
            \\        2 => b = 2,
            \\        else => unreachable,
            \\    }
            \\    return b;
            \\}
            \\
            \\pub fn assert(ok: bool) void {
            \\    if (!ok) unreachable; // assertion failure
            \\}
            \\
            \\fn exit() noreturn {
            \\    asm volatile ("syscall"
            \\        :
            \\        : [number] "{rax}" (231),
            \\          [arg1] "{rdi}" (0)
            \\        : "rcx", "r11", "memory"
            \\    );
            \\    unreachable;
            \\}
        ,
            "",
        );
    }

    {
        var case = ctx.exe("basic import", linux_x64);
        case.addCompareOutput(
            \\export fn _start() noreturn {
            \\    @import("print.zig").print();
            \\    exit();
            \\}
            \\
            \\fn exit() noreturn {
            \\    asm volatile ("syscall"
            \\        :
            \\        : [number] "{rax}" (231),
            \\          [arg1] "{rdi}" (@as(usize, 0))
            \\        : "rcx", "r11", "memory"
            \\    );
            \\    unreachable;
            \\}
        ,
            "Hello, World!\n",
        );
        try case.files.append(.{
            .src =
            \\pub fn print() void {
            \\    asm volatile ("syscall"
            \\        :
            \\        : [number] "{rax}" (@as(usize, 1)),
            \\          [arg1] "{rdi}" (@as(usize, 1)),
            \\          [arg2] "{rsi}" (@ptrToInt("Hello, World!\n")),
            \\          [arg3] "{rdx}" (@as(usize, 14))
            \\        : "rcx", "r11", "memory"
            \\    );
            \\    return;
            \\}
            ,
            .path = "print.zig",
        });
    }

    {
        var case = ctx.exe("wasm function calls", wasi);

        case.addCompareOutput(
            \\export fn _start() u32 {
            \\    foo();
            \\    bar();
            \\    return 42;
            \\}
            \\fn foo() void {
            \\    bar();
            \\    bar();
            \\}
            \\fn bar() void {}
        ,
            "42\n",
        );

        case.addCompareOutput(
            \\export fn _start() i64 {
            \\    bar();
            \\    foo();
            \\    foo();
            \\    bar();
            \\    foo();
            \\    bar();
            \\    return 42;
            \\}
            \\fn foo() void {
            \\    bar();
            \\}
            \\fn bar() void {}
        ,
            "42\n",
        );

        case.addCompareOutput(
            \\export fn _start() f32 {
            \\    bar();
            \\    foo();
            \\    return 42.0;
            \\}
            \\fn foo() void {
            \\    bar();
            \\    bar();
            \\    bar();
            \\}
            \\fn bar() void {}
        ,
        // This is what you get when you take the bits of the IEE-754
        // representation of 42.0 and reinterpret them as an unsigned
        // integer. Guess that's a bug in wasmtime.
            "1109917696\n",
        );
    }

    ctx.compileError("function redefinition", linux_x64,
        \\fn entry() void {}
        \\fn entry() void {}
    , &[_][]const u8{":2:4: error: redefinition of 'entry'"});

    ctx.compileError("compileError", linux_x64,
        \\export fn _start() noreturn {
        \\  @compileError("this is an error");
        \\  unreachable;
        \\}
    , &[_][]const u8{":2:3: error: this is an error"});

    {
        var case = ctx.obj("variable shadowing", linux_x64);
        case.addError(
            \\export fn _start() noreturn {
            \\    var i: u32 = 10;
            \\    var i: u32 = 10;
            \\    unreachable;
            \\}
        , &[_][]const u8{":3:9: error: redefinition of 'i'"});
        case.addError(
            \\var testing: i64 = 10;
            \\export fn _start() noreturn {
            \\    var testing: i64 = 20;
            \\    unreachable;
            \\}
        , &[_][]const u8{":3:9: error: redefinition of 'testing'"});
    }

    {
        var case = ctx.obj("extern variable has no type", linux_x64);
        case.addError(
            \\comptime {
            \\    _ = foo;
            \\}
            \\extern var foo: i32;
        , &[_][]const u8{":2:9: error: unable to resolve comptime value"});
        case.addError(
            \\export fn entry() void {
            \\    _ = foo;
            \\}
            \\extern var foo;
        , &[_][]const u8{":4:1: error: unable to infer variable type"});
    }

    {
        var case = ctx.exe("break/continue", linux_x64);

        // Break out of loop
        case.addCompareOutput(
            \\export fn _start() noreturn {
            \\    while (true) {
            \\        break;
            \\    }
            \\
            \\    exit();
            \\}
            \\
            \\fn exit() noreturn {
            \\    asm volatile ("syscall"
            \\        :
            \\        : [number] "{rax}" (231),
            \\          [arg1] "{rdi}" (0)
            \\        : "rcx", "r11", "memory"
            \\    );
            \\    unreachable;
            \\}
        ,
            "",
        );
        case.addCompareOutput(
            \\export fn _start() noreturn {
            \\    foo: while (true) {
            \\        break :foo;
            \\    }
            \\
            \\    exit();
            \\}
            \\
            \\fn exit() noreturn {
            \\    asm volatile ("syscall"
            \\        :
            \\        : [number] "{rax}" (231),
            \\          [arg1] "{rdi}" (0)
            \\        : "rcx", "r11", "memory"
            \\    );
            \\    unreachable;
            \\}
        ,
            "",
        );

        // Continue in loop
        case.addCompareOutput(
            \\export fn _start() noreturn {
            \\    var i: u64 = 0;
            \\    while (true) : (i+=1) {
            \\        if (i == 4) exit();
            \\        continue;
            \\    }
            \\}
            \\
            \\fn exit() noreturn {
            \\    asm volatile ("syscall"
            \\        :
            \\        : [number] "{rax}" (231),
            \\          [arg1] "{rdi}" (0)
            \\        : "rcx", "r11", "memory"
            \\    );
            \\    unreachable;
            \\}
        ,
            "",
        );
        case.addCompareOutput(
            \\export fn _start() noreturn {
            \\    var i: u64 = 0;
            \\    foo: while (true) : (i+=1) {
            \\        if (i == 4) exit();
            \\        continue :foo;
            \\    }
            \\}
            \\
            \\fn exit() noreturn {
            \\    asm volatile ("syscall"
            \\        :
            \\        : [number] "{rax}" (231),
            \\          [arg1] "{rdi}" (0)
            \\        : "rcx", "r11", "memory"
            \\    );
            \\    unreachable;
            \\}
        ,
            "",
        );
    }

    {
        var case = ctx.exe("unused labels", linux_x64);
        case.addError(
            \\comptime {
            \\    foo: {}
            \\}
        , &[_][]const u8{":2:5: error: unused block label"});
        case.addError(
            \\comptime {
            \\    foo: while (true) {}
            \\}
        , &[_][]const u8{":2:5: error: unused while label"});
        case.addError(
            \\comptime {
            \\    foo: for ("foo") |_| {}
            \\}
        , &[_][]const u8{":2:5: error: unused for label"});
    }

    {
        var case = ctx.exe("bad inferred variable type", linux_x64);
        case.addError(
            \\export fn foo() void {
            \\    var x = null;
            \\}
        , &[_][]const u8{":2:9: error: variable of type '@Type(.Null)' must be const or comptime"});
    }

    {
        var case = ctx.exe("compile error in inline fn call fixed", linux_x64);
        case.addError(
            \\export fn _start() noreturn {
            \\    var x: usize = 3;
            \\    const y = add(10, 2, x);
            \\    exit(y - 6);
            \\}
            \\
            \\inline fn add(a: usize, b: usize, c: usize) usize {
            \\    if (a == 10) @compileError("bad");
            \\    return a + b + c;
            \\}
            \\
            \\fn exit(code: usize) noreturn {
            \\    asm volatile ("syscall"
            \\        :
            \\        : [number] "{rax}" (231),
            \\          [arg1] "{rdi}" (code)
            \\        : "rcx", "r11", "memory"
            \\    );
            \\    unreachable;
            \\}
        , &[_][]const u8{":8:18: error: bad"});

        case.addCompareOutput(
            \\export fn _start() noreturn {
            \\    var x: usize = 3;
            \\    const y = add(1, 2, x);
            \\    exit(y - 6);
            \\}
            \\
            \\inline fn add(a: usize, b: usize, c: usize) usize {
            \\    if (a == 10) @compileError("bad");
            \\    return a + b + c;
            \\}
            \\
            \\fn exit(code: usize) noreturn {
            \\    asm volatile ("syscall"
            \\        :
            \\        : [number] "{rax}" (231),
            \\          [arg1] "{rdi}" (code)
            \\        : "rcx", "r11", "memory"
            \\    );
            \\    unreachable;
            \\}
        ,
            "",
        );
    }
    {
        var case = ctx.exe("recursive inline function", linux_x64);
        case.addCompareOutput(
            \\export fn _start() noreturn {
            \\    const y = fibonacci(7);
            \\    exit(y - 21);
            \\}
            \\
            \\inline fn fibonacci(n: usize) usize {
            \\    if (n <= 2) return n;
            \\    return fibonacci(n - 2) + fibonacci(n - 1);
            \\}
            \\
            \\fn exit(code: usize) noreturn {
            \\    asm volatile ("syscall"
            \\        :
            \\        : [number] "{rax}" (231),
            \\          [arg1] "{rdi}" (code)
            \\        : "rcx", "r11", "memory"
            \\    );
            \\    unreachable;
            \\}
        ,
            "",
        );
        case.addError(
            \\export fn _start() noreturn {
            \\    const y = fibonacci(999);
            \\    exit(y - 21);
            \\}
            \\
            \\inline fn fibonacci(n: usize) usize {
            \\    if (n <= 2) return n;
            \\    return fibonacci(n - 2) + fibonacci(n - 1);
            \\}
            \\
            \\fn exit(code: usize) noreturn {
            \\    asm volatile ("syscall"
            \\        :
            \\        : [number] "{rax}" (231),
            \\          [arg1] "{rdi}" (code)
            \\        : "rcx", "r11", "memory"
            \\    );
            \\    unreachable;
            \\}
        , &[_][]const u8{":8:10: error: evaluation exceeded 1000 backwards branches"});
    }
}<|MERGE_RESOLUTION|>--- conflicted
+++ resolved
@@ -459,7 +459,6 @@
     }
 
     {
-<<<<<<< HEAD
         var case = ctx.exe("comptime type equality", linux_x64);
         case.addCompareOutput(
             \\export fn _start() noreturn {
@@ -536,10 +535,6 @@
     }
     {
         var case = ctx.exe("adding numbers at runtime and comptime", linux_x64);
-
-=======
-        var case = ctx.exe("adding numbers at runtime and comptime", linux_x64);
->>>>>>> 3e8aaee8
         case.addCompareOutput(
             \\export fn _start() noreturn {
             \\    add(3, 4);
