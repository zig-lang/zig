const std = @import("../../index.zig");
const assert = std.debug.assert;
const builtin = @import("builtin");
const maxInt = std.math.maxInt;
const vdso = @import("vdso.zig");
pub use switch (builtin.arch) {
    builtin.Arch.x86_64 => @import("x86_64.zig"),
    builtin.Arch.i386 => @import("i386.zig"),
    builtin.Arch.aarch64v8 => @import("arm64.zig"),
    else => @compileError("unsupported arch"),
};
pub use @import("errno.zig");

pub const PATH_MAX = 4096;

pub const STDIN_FILENO = 0;
pub const STDOUT_FILENO = 1;
pub const STDERR_FILENO = 2;

pub const FUTEX_WAIT = 0;
pub const FUTEX_WAKE = 1;
pub const FUTEX_FD = 2;
pub const FUTEX_REQUEUE = 3;
pub const FUTEX_CMP_REQUEUE = 4;
pub const FUTEX_WAKE_OP = 5;
pub const FUTEX_LOCK_PI = 6;
pub const FUTEX_UNLOCK_PI = 7;
pub const FUTEX_TRYLOCK_PI = 8;
pub const FUTEX_WAIT_BITSET = 9;

pub const FUTEX_PRIVATE_FLAG = 128;

pub const FUTEX_CLOCK_REALTIME = 256;

pub const PROT_NONE = 0;
pub const PROT_READ = 1;
pub const PROT_WRITE = 2;
pub const PROT_EXEC = 4;
pub const PROT_GROWSDOWN = 0x01000000;
pub const PROT_GROWSUP = 0x02000000;

pub const MAP_FAILED = maxInt(usize);
pub const MAP_SHARED = 0x01;
pub const MAP_PRIVATE = 0x02;
pub const MAP_TYPE = 0x0f;
pub const MAP_FIXED = 0x10;
pub const MAP_ANONYMOUS = 0x20;
pub const MAP_NORESERVE = 0x4000;
pub const MAP_GROWSDOWN = 0x0100;
pub const MAP_DENYWRITE = 0x0800;
pub const MAP_EXECUTABLE = 0x1000;
pub const MAP_LOCKED = 0x2000;
pub const MAP_POPULATE = 0x8000;
pub const MAP_NONBLOCK = 0x10000;
pub const MAP_STACK = 0x20000;
pub const MAP_HUGETLB = 0x40000;
pub const MAP_FILE = 0;

pub const F_OK = 0;
pub const X_OK = 1;
pub const W_OK = 2;
pub const R_OK = 4;

pub const WNOHANG = 1;
pub const WUNTRACED = 2;
pub const WSTOPPED = 2;
pub const WEXITED = 4;
pub const WCONTINUED = 8;
pub const WNOWAIT = 0x1000000;

pub const SA_NOCLDSTOP = 1;
pub const SA_NOCLDWAIT = 2;
pub const SA_SIGINFO = 4;
pub const SA_ONSTACK = 0x08000000;
pub const SA_RESTART = 0x10000000;
pub const SA_NODEFER = 0x40000000;
pub const SA_RESETHAND = 0x80000000;
pub const SA_RESTORER = 0x04000000;

pub const SIGHUP = 1;
pub const SIGINT = 2;
pub const SIGQUIT = 3;
pub const SIGILL = 4;
pub const SIGTRAP = 5;
pub const SIGABRT = 6;
pub const SIGIOT = SIGABRT;
pub const SIGBUS = 7;
pub const SIGFPE = 8;
pub const SIGKILL = 9;
pub const SIGUSR1 = 10;
pub const SIGSEGV = 11;
pub const SIGUSR2 = 12;
pub const SIGPIPE = 13;
pub const SIGALRM = 14;
pub const SIGTERM = 15;
pub const SIGSTKFLT = 16;
pub const SIGCHLD = 17;
pub const SIGCONT = 18;
pub const SIGSTOP = 19;
pub const SIGTSTP = 20;
pub const SIGTTIN = 21;
pub const SIGTTOU = 22;
pub const SIGURG = 23;
pub const SIGXCPU = 24;
pub const SIGXFSZ = 25;
pub const SIGVTALRM = 26;
pub const SIGPROF = 27;
pub const SIGWINCH = 28;
pub const SIGIO = 29;
pub const SIGPOLL = 29;
pub const SIGPWR = 30;
pub const SIGSYS = 31;
pub const SIGUNUSED = SIGSYS;

pub const O_RDONLY = 0o0;
pub const O_WRONLY = 0o1;
pub const O_RDWR = 0o2;

pub const SEEK_SET = 0;
pub const SEEK_CUR = 1;
pub const SEEK_END = 2;

pub const SIG_BLOCK = 0;
pub const SIG_UNBLOCK = 1;
pub const SIG_SETMASK = 2;

pub const PROTO_ip = 0o000;
pub const PROTO_icmp = 0o001;
pub const PROTO_igmp = 0o002;
pub const PROTO_ggp = 0o003;
pub const PROTO_ipencap = 0o004;
pub const PROTO_st = 0o005;
pub const PROTO_tcp = 0o006;
pub const PROTO_egp = 0o010;
pub const PROTO_pup = 0o014;
pub const PROTO_udp = 0o021;
pub const PROTO_hmp = 0o024;
pub const PROTO_xns_idp = 0o026;
pub const PROTO_rdp = 0o033;
pub const PROTO_iso_tp4 = 0o035;
pub const PROTO_xtp = 0o044;
pub const PROTO_ddp = 0o045;
pub const PROTO_idpr_cmtp = 0o046;
pub const PROTO_ipv6 = 0o051;
pub const PROTO_ipv6_route = 0o053;
pub const PROTO_ipv6_frag = 0o054;
pub const PROTO_idrp = 0o055;
pub const PROTO_rsvp = 0o056;
pub const PROTO_gre = 0o057;
pub const PROTO_esp = 0o062;
pub const PROTO_ah = 0o063;
pub const PROTO_skip = 0o071;
pub const PROTO_ipv6_icmp = 0o072;
pub const PROTO_ipv6_nonxt = 0o073;
pub const PROTO_ipv6_opts = 0o074;
pub const PROTO_rspf = 0o111;
pub const PROTO_vmtp = 0o121;
pub const PROTO_ospf = 0o131;
pub const PROTO_ipip = 0o136;
pub const PROTO_encap = 0o142;
pub const PROTO_pim = 0o147;
pub const PROTO_raw = 0o377;

pub const SHUT_RD = 0;
pub const SHUT_WR = 1;
pub const SHUT_RDWR = 2;

pub const SOCK_STREAM = 1;
pub const SOCK_DGRAM = 2;
pub const SOCK_RAW = 3;
pub const SOCK_RDM = 4;
pub const SOCK_SEQPACKET = 5;
pub const SOCK_DCCP = 6;
pub const SOCK_PACKET = 10;
pub const SOCK_CLOEXEC = 0o2000000;
pub const SOCK_NONBLOCK = 0o4000;

pub const PF_UNSPEC = 0;
pub const PF_LOCAL = 1;
pub const PF_UNIX = PF_LOCAL;
pub const PF_FILE = PF_LOCAL;
pub const PF_INET = 2;
pub const PF_AX25 = 3;
pub const PF_IPX = 4;
pub const PF_APPLETALK = 5;
pub const PF_NETROM = 6;
pub const PF_BRIDGE = 7;
pub const PF_ATMPVC = 8;
pub const PF_X25 = 9;
pub const PF_INET6 = 10;
pub const PF_ROSE = 11;
pub const PF_DECnet = 12;
pub const PF_NETBEUI = 13;
pub const PF_SECURITY = 14;
pub const PF_KEY = 15;
pub const PF_NETLINK = 16;
pub const PF_ROUTE = PF_NETLINK;
pub const PF_PACKET = 17;
pub const PF_ASH = 18;
pub const PF_ECONET = 19;
pub const PF_ATMSVC = 20;
pub const PF_RDS = 21;
pub const PF_SNA = 22;
pub const PF_IRDA = 23;
pub const PF_PPPOX = 24;
pub const PF_WANPIPE = 25;
pub const PF_LLC = 26;
pub const PF_IB = 27;
pub const PF_MPLS = 28;
pub const PF_CAN = 29;
pub const PF_TIPC = 30;
pub const PF_BLUETOOTH = 31;
pub const PF_IUCV = 32;
pub const PF_RXRPC = 33;
pub const PF_ISDN = 34;
pub const PF_PHONET = 35;
pub const PF_IEEE802154 = 36;
pub const PF_CAIF = 37;
pub const PF_ALG = 38;
pub const PF_NFC = 39;
pub const PF_VSOCK = 40;
pub const PF_KCM = 41;
pub const PF_QIPCRTR = 42;
pub const PF_SMC = 43;
pub const PF_MAX = 44;

pub const AF_UNSPEC = PF_UNSPEC;
pub const AF_LOCAL = PF_LOCAL;
pub const AF_UNIX = AF_LOCAL;
pub const AF_FILE = AF_LOCAL;
pub const AF_INET = PF_INET;
pub const AF_AX25 = PF_AX25;
pub const AF_IPX = PF_IPX;
pub const AF_APPLETALK = PF_APPLETALK;
pub const AF_NETROM = PF_NETROM;
pub const AF_BRIDGE = PF_BRIDGE;
pub const AF_ATMPVC = PF_ATMPVC;
pub const AF_X25 = PF_X25;
pub const AF_INET6 = PF_INET6;
pub const AF_ROSE = PF_ROSE;
pub const AF_DECnet = PF_DECnet;
pub const AF_NETBEUI = PF_NETBEUI;
pub const AF_SECURITY = PF_SECURITY;
pub const AF_KEY = PF_KEY;
pub const AF_NETLINK = PF_NETLINK;
pub const AF_ROUTE = PF_ROUTE;
pub const AF_PACKET = PF_PACKET;
pub const AF_ASH = PF_ASH;
pub const AF_ECONET = PF_ECONET;
pub const AF_ATMSVC = PF_ATMSVC;
pub const AF_RDS = PF_RDS;
pub const AF_SNA = PF_SNA;
pub const AF_IRDA = PF_IRDA;
pub const AF_PPPOX = PF_PPPOX;
pub const AF_WANPIPE = PF_WANPIPE;
pub const AF_LLC = PF_LLC;
pub const AF_IB = PF_IB;
pub const AF_MPLS = PF_MPLS;
pub const AF_CAN = PF_CAN;
pub const AF_TIPC = PF_TIPC;
pub const AF_BLUETOOTH = PF_BLUETOOTH;
pub const AF_IUCV = PF_IUCV;
pub const AF_RXRPC = PF_RXRPC;
pub const AF_ISDN = PF_ISDN;
pub const AF_PHONET = PF_PHONET;
pub const AF_IEEE802154 = PF_IEEE802154;
pub const AF_CAIF = PF_CAIF;
pub const AF_ALG = PF_ALG;
pub const AF_NFC = PF_NFC;
pub const AF_VSOCK = PF_VSOCK;
pub const AF_KCM = PF_KCM;
pub const AF_QIPCRTR = PF_QIPCRTR;
pub const AF_SMC = PF_SMC;
pub const AF_MAX = PF_MAX;

pub const SO_DEBUG = 1;
pub const SO_REUSEADDR = 2;
pub const SO_TYPE = 3;
pub const SO_ERROR = 4;
pub const SO_DONTROUTE = 5;
pub const SO_BROADCAST = 6;
pub const SO_SNDBUF = 7;
pub const SO_RCVBUF = 8;
pub const SO_KEEPALIVE = 9;
pub const SO_OOBINLINE = 10;
pub const SO_NO_CHECK = 11;
pub const SO_PRIORITY = 12;
pub const SO_LINGER = 13;
pub const SO_BSDCOMPAT = 14;
pub const SO_REUSEPORT = 15;
pub const SO_PASSCRED = 16;
pub const SO_PEERCRED = 17;
pub const SO_RCVLOWAT = 18;
pub const SO_SNDLOWAT = 19;
pub const SO_RCVTIMEO = 20;
pub const SO_SNDTIMEO = 21;
pub const SO_ACCEPTCONN = 30;
pub const SO_SNDBUFFORCE = 32;
pub const SO_RCVBUFFORCE = 33;
pub const SO_PROTOCOL = 38;
pub const SO_DOMAIN = 39;

pub const SO_SECURITY_AUTHENTICATION = 22;
pub const SO_SECURITY_ENCRYPTION_TRANSPORT = 23;
pub const SO_SECURITY_ENCRYPTION_NETWORK = 24;

pub const SO_BINDTODEVICE = 25;

pub const SO_ATTACH_FILTER = 26;
pub const SO_DETACH_FILTER = 27;
pub const SO_GET_FILTER = SO_ATTACH_FILTER;

pub const SO_PEERNAME = 28;
pub const SO_TIMESTAMP = 29;
pub const SCM_TIMESTAMP = SO_TIMESTAMP;

pub const SO_PEERSEC = 31;
pub const SO_PASSSEC = 34;
pub const SO_TIMESTAMPNS = 35;
pub const SCM_TIMESTAMPNS = SO_TIMESTAMPNS;
pub const SO_MARK = 36;
pub const SO_TIMESTAMPING = 37;
pub const SCM_TIMESTAMPING = SO_TIMESTAMPING;
pub const SO_RXQ_OVFL = 40;
pub const SO_WIFI_STATUS = 41;
pub const SCM_WIFI_STATUS = SO_WIFI_STATUS;
pub const SO_PEEK_OFF = 42;
pub const SO_NOFCS = 43;
pub const SO_LOCK_FILTER = 44;
pub const SO_SELECT_ERR_QUEUE = 45;
pub const SO_BUSY_POLL = 46;
pub const SO_MAX_PACING_RATE = 47;
pub const SO_BPF_EXTENSIONS = 48;
pub const SO_INCOMING_CPU = 49;
pub const SO_ATTACH_BPF = 50;
pub const SO_DETACH_BPF = SO_DETACH_FILTER;
pub const SO_ATTACH_REUSEPORT_CBPF = 51;
pub const SO_ATTACH_REUSEPORT_EBPF = 52;
pub const SO_CNX_ADVICE = 53;
pub const SCM_TIMESTAMPING_OPT_STATS = 54;
pub const SO_MEMINFO = 55;
pub const SO_INCOMING_NAPI_ID = 56;
pub const SO_COOKIE = 57;
pub const SCM_TIMESTAMPING_PKTINFO = 58;
pub const SO_PEERGROUPS = 59;
pub const SO_ZEROCOPY = 60;

pub const SOL_SOCKET = 1;

pub const SOL_IP = 0;
pub const SOL_IPV6 = 41;
pub const SOL_ICMPV6 = 58;

pub const SOL_RAW = 255;
pub const SOL_DECNET = 261;
pub const SOL_X25 = 262;
pub const SOL_PACKET = 263;
pub const SOL_ATM = 264;
pub const SOL_AAL = 265;
pub const SOL_IRDA = 266;
pub const SOL_NETBEUI = 267;
pub const SOL_LLC = 268;
pub const SOL_DCCP = 269;
pub const SOL_NETLINK = 270;
pub const SOL_TIPC = 271;
pub const SOL_RXRPC = 272;
pub const SOL_PPPOL2TP = 273;
pub const SOL_BLUETOOTH = 274;
pub const SOL_PNPIPE = 275;
pub const SOL_RDS = 276;
pub const SOL_IUCV = 277;
pub const SOL_CAIF = 278;
pub const SOL_ALG = 279;
pub const SOL_NFC = 280;
pub const SOL_KCM = 281;
pub const SOL_TLS = 282;

pub const SOMAXCONN = 128;

pub const MSG_OOB = 0x0001;
pub const MSG_PEEK = 0x0002;
pub const MSG_DONTROUTE = 0x0004;
pub const MSG_CTRUNC = 0x0008;
pub const MSG_PROXY = 0x0010;
pub const MSG_TRUNC = 0x0020;
pub const MSG_DONTWAIT = 0x0040;
pub const MSG_EOR = 0x0080;
pub const MSG_WAITALL = 0x0100;
pub const MSG_FIN = 0x0200;
pub const MSG_SYN = 0x0400;
pub const MSG_CONFIRM = 0x0800;
pub const MSG_RST = 0x1000;
pub const MSG_ERRQUEUE = 0x2000;
pub const MSG_NOSIGNAL = 0x4000;
pub const MSG_MORE = 0x8000;
pub const MSG_WAITFORONE = 0x10000;
pub const MSG_BATCH = 0x40000;
pub const MSG_ZEROCOPY = 0x4000000;
pub const MSG_FASTOPEN = 0x20000000;
pub const MSG_CMSG_CLOEXEC = 0x40000000;

pub const DT_UNKNOWN = 0;
pub const DT_FIFO = 1;
pub const DT_CHR = 2;
pub const DT_DIR = 4;
pub const DT_BLK = 6;
pub const DT_REG = 8;
pub const DT_LNK = 10;
pub const DT_SOCK = 12;
pub const DT_WHT = 14;

pub const TCGETS = 0x5401;
pub const TCSETS = 0x5402;
pub const TCSETSW = 0x5403;
pub const TCSETSF = 0x5404;
pub const TCGETA = 0x5405;
pub const TCSETA = 0x5406;
pub const TCSETAW = 0x5407;
pub const TCSETAF = 0x5408;
pub const TCSBRK = 0x5409;
pub const TCXONC = 0x540A;
pub const TCFLSH = 0x540B;
pub const TIOCEXCL = 0x540C;
pub const TIOCNXCL = 0x540D;
pub const TIOCSCTTY = 0x540E;
pub const TIOCGPGRP = 0x540F;
pub const TIOCSPGRP = 0x5410;
pub const TIOCOUTQ = 0x5411;
pub const TIOCSTI = 0x5412;
pub const TIOCGWINSZ = 0x5413;
pub const TIOCSWINSZ = 0x5414;
pub const TIOCMGET = 0x5415;
pub const TIOCMBIS = 0x5416;
pub const TIOCMBIC = 0x5417;
pub const TIOCMSET = 0x5418;
pub const TIOCGSOFTCAR = 0x5419;
pub const TIOCSSOFTCAR = 0x541A;
pub const FIONREAD = 0x541B;
pub const TIOCINQ = FIONREAD;
pub const TIOCLINUX = 0x541C;
pub const TIOCCONS = 0x541D;
pub const TIOCGSERIAL = 0x541E;
pub const TIOCSSERIAL = 0x541F;
pub const TIOCPKT = 0x5420;
pub const FIONBIO = 0x5421;
pub const TIOCNOTTY = 0x5422;
pub const TIOCSETD = 0x5423;
pub const TIOCGETD = 0x5424;
pub const TCSBRKP = 0x5425;
pub const TIOCSBRK = 0x5427;
pub const TIOCCBRK = 0x5428;
pub const TIOCGSID = 0x5429;
pub const TIOCGRS485 = 0x542E;
pub const TIOCSRS485 = 0x542F;
pub const TIOCGPTN = 0x80045430;
pub const TIOCSPTLCK = 0x40045431;
pub const TIOCGDEV = 0x80045432;
pub const TCGETX = 0x5432;
pub const TCSETX = 0x5433;
pub const TCSETXF = 0x5434;
pub const TCSETXW = 0x5435;
pub const TIOCSIG = 0x40045436;
pub const TIOCVHANGUP = 0x5437;
pub const TIOCGPKT = 0x80045438;
pub const TIOCGPTLCK = 0x80045439;
pub const TIOCGEXCL = 0x80045440;

pub const EPOLL_CLOEXEC = O_CLOEXEC;

pub const EPOLL_CTL_ADD = 1;
pub const EPOLL_CTL_DEL = 2;
pub const EPOLL_CTL_MOD = 3;

pub const EPOLLIN = 0x001;
pub const EPOLLPRI = 0x002;
pub const EPOLLOUT = 0x004;
pub const EPOLLRDNORM = 0x040;
pub const EPOLLRDBAND = 0x080;
pub const EPOLLWRNORM = 0x100;
pub const EPOLLWRBAND = 0x200;
pub const EPOLLMSG = 0x400;
pub const EPOLLERR = 0x008;
pub const EPOLLHUP = 0x010;
pub const EPOLLRDHUP = 0x2000;
pub const EPOLLEXCLUSIVE = (u32(1) << 28);
pub const EPOLLWAKEUP = (u32(1) << 29);
pub const EPOLLONESHOT = (u32(1) << 30);
pub const EPOLLET = (u32(1) << 31);

pub const CLOCK_REALTIME = 0;
pub const CLOCK_MONOTONIC = 1;
pub const CLOCK_PROCESS_CPUTIME_ID = 2;
pub const CLOCK_THREAD_CPUTIME_ID = 3;
pub const CLOCK_MONOTONIC_RAW = 4;
pub const CLOCK_REALTIME_COARSE = 5;
pub const CLOCK_MONOTONIC_COARSE = 6;
pub const CLOCK_BOOTTIME = 7;
pub const CLOCK_REALTIME_ALARM = 8;
pub const CLOCK_BOOTTIME_ALARM = 9;
pub const CLOCK_SGI_CYCLE = 10;
pub const CLOCK_TAI = 11;

pub const CSIGNAL = 0x000000ff;
pub const CLONE_VM = 0x00000100;
pub const CLONE_FS = 0x00000200;
pub const CLONE_FILES = 0x00000400;
pub const CLONE_SIGHAND = 0x00000800;
pub const CLONE_PTRACE = 0x00002000;
pub const CLONE_VFORK = 0x00004000;
pub const CLONE_PARENT = 0x00008000;
pub const CLONE_THREAD = 0x00010000;
pub const CLONE_NEWNS = 0x00020000;
pub const CLONE_SYSVSEM = 0x00040000;
pub const CLONE_SETTLS = 0x00080000;
pub const CLONE_PARENT_SETTID = 0x00100000;
pub const CLONE_CHILD_CLEARTID = 0x00200000;
pub const CLONE_DETACHED = 0x00400000;
pub const CLONE_UNTRACED = 0x00800000;
pub const CLONE_CHILD_SETTID = 0x01000000;
pub const CLONE_NEWCGROUP = 0x02000000;
pub const CLONE_NEWUTS = 0x04000000;
pub const CLONE_NEWIPC = 0x08000000;
pub const CLONE_NEWUSER = 0x10000000;
pub const CLONE_NEWPID = 0x20000000;
pub const CLONE_NEWNET = 0x40000000;
pub const CLONE_IO = 0x80000000;

pub const EFD_SEMAPHORE = 1;
pub const EFD_CLOEXEC = O_CLOEXEC;
pub const EFD_NONBLOCK = O_NONBLOCK;

pub const MS_RDONLY = 1;
pub const MS_NOSUID = 2;
pub const MS_NODEV = 4;
pub const MS_NOEXEC = 8;
pub const MS_SYNCHRONOUS = 16;
pub const MS_REMOUNT = 32;
pub const MS_MANDLOCK = 64;
pub const MS_DIRSYNC = 128;
pub const MS_NOATIME = 1024;
pub const MS_NODIRATIME = 2048;
pub const MS_BIND = 4096;
pub const MS_MOVE = 8192;
pub const MS_REC = 16384;
pub const MS_SILENT = 32768;
pub const MS_POSIXACL = (1 << 16);
pub const MS_UNBINDABLE = (1 << 17);
pub const MS_PRIVATE = (1 << 18);
pub const MS_SLAVE = (1 << 19);
pub const MS_SHARED = (1 << 20);
pub const MS_RELATIME = (1 << 21);
pub const MS_KERNMOUNT = (1 << 22);
pub const MS_I_VERSION = (1 << 23);
pub const MS_STRICTATIME = (1 << 24);
pub const MS_LAZYTIME = (1 << 25);
pub const MS_NOREMOTELOCK = (1 << 27);
pub const MS_NOSEC = (1 << 28);
pub const MS_BORN = (1 << 29);
pub const MS_ACTIVE = (1 << 30);
pub const MS_NOUSER = (1 << 31);

pub const MS_RMT_MASK = (MS_RDONLY | MS_SYNCHRONOUS | MS_MANDLOCK | MS_I_VERSION | MS_LAZYTIME);

pub const MS_MGC_VAL = 0xc0ed0000;
pub const MS_MGC_MSK = 0xffff0000;

pub const MNT_FORCE = 1;
pub const MNT_DETACH = 2;
pub const MNT_EXPIRE = 4;
pub const UMOUNT_NOFOLLOW = 8;

pub const IN_CLOEXEC = O_CLOEXEC;
pub const IN_NONBLOCK = O_NONBLOCK;

pub const IN_ACCESS = 0x00000001;
pub const IN_MODIFY = 0x00000002;
pub const IN_ATTRIB = 0x00000004;
pub const IN_CLOSE_WRITE = 0x00000008;
pub const IN_CLOSE_NOWRITE = 0x00000010;
pub const IN_CLOSE = IN_CLOSE_WRITE | IN_CLOSE_NOWRITE;
pub const IN_OPEN = 0x00000020;
pub const IN_MOVED_FROM = 0x00000040;
pub const IN_MOVED_TO = 0x00000080;
pub const IN_MOVE = IN_MOVED_FROM | IN_MOVED_TO;
pub const IN_CREATE = 0x00000100;
pub const IN_DELETE = 0x00000200;
pub const IN_DELETE_SELF = 0x00000400;
pub const IN_MOVE_SELF = 0x00000800;
pub const IN_ALL_EVENTS = 0x00000fff;

pub const IN_UNMOUNT = 0x00002000;
pub const IN_Q_OVERFLOW = 0x00004000;
pub const IN_IGNORED = 0x00008000;

pub const IN_ONLYDIR = 0x01000000;
pub const IN_DONT_FOLLOW = 0x02000000;
pub const IN_EXCL_UNLINK = 0x04000000;
pub const IN_MASK_ADD = 0x20000000;

pub const IN_ISDIR = 0x40000000;
pub const IN_ONESHOT = 0x80000000;

pub const S_IFMT = 0o170000;

pub const S_IFDIR = 0o040000;
pub const S_IFCHR = 0o020000;
pub const S_IFBLK = 0o060000;
pub const S_IFREG = 0o100000;
pub const S_IFIFO = 0o010000;
pub const S_IFLNK = 0o120000;
pub const S_IFSOCK = 0o140000;

pub const S_ISUID = 0o4000;
pub const S_ISGID = 0o2000;
pub const S_ISVTX = 0o1000;
pub const S_IRUSR = 0o400;
pub const S_IWUSR = 0o200;
pub const S_IXUSR = 0o100;
pub const S_IRWXU = 0o700;
pub const S_IRGRP = 0o040;
pub const S_IWGRP = 0o020;
pub const S_IXGRP = 0o010;
pub const S_IRWXG = 0o070;
pub const S_IROTH = 0o004;
pub const S_IWOTH = 0o002;
pub const S_IXOTH = 0o001;
pub const S_IRWXO = 0o007;

pub fn S_ISREG(m: u32) bool {
    return m & S_IFMT == S_IFREG;
}

pub fn S_ISDIR(m: u32) bool {
    return m & S_IFMT == S_IFDIR;
}

pub fn S_ISCHR(m: u32) bool {
    return m & S_IFMT == S_IFCHR;
}

pub fn S_ISBLK(m: u32) bool {
    return m & S_IFMT == S_IFBLK;
}

pub fn S_ISFIFO(m: u32) bool {
    return m & S_IFMT == S_IFIFO;
}

pub fn S_ISLNK(m: u32) bool {
    return m & S_IFMT == S_IFLNK;
}

pub fn S_ISSOCK(m: u32) bool {
    return m & S_IFMT == S_IFSOCK;
}

pub const TFD_NONBLOCK = O_NONBLOCK;
pub const TFD_CLOEXEC = O_CLOEXEC;

pub const TFD_TIMER_ABSTIME = 1;
pub const TFD_TIMER_CANCEL_ON_SET = (1 << 1);

fn unsigned(s: i32) u32 {
    return @bitCast(u32, s);
}
fn signed(s: u32) i32 {
    return @bitCast(i32, s);
}
pub fn WEXITSTATUS(s: i32) i32 {
    return signed((unsigned(s) & 0xff00) >> 8);
}
pub fn WTERMSIG(s: i32) i32 {
    return signed(unsigned(s) & 0x7f);
}
pub fn WSTOPSIG(s: i32) i32 {
    return WEXITSTATUS(s);
}
pub fn WIFEXITED(s: i32) bool {
    return WTERMSIG(s) == 0;
}
pub fn WIFSTOPPED(s: i32) bool {
    return @intCast(u16, ((unsigned(s) & 0xffff) *% 0x10001) >> 8) > 0x7f00;
}
pub fn WIFSIGNALED(s: i32) bool {
    return (unsigned(s) & 0xffff) -% 1 < 0xff;
}

pub const winsize = extern struct {
    ws_row: u16,
    ws_col: u16,
    ws_xpixel: u16,
    ws_ypixel: u16,
};

/// Get the errno from a syscall return value, or 0 for no error.
pub fn getErrno(r: usize) usize {
    const signed_r = @bitCast(isize, r);
    return if (signed_r > -4096 and signed_r < 0) @intCast(usize, -signed_r) else 0;
}

pub fn dup2(old: i32, new: i32) usize {
    return dup3(old, new, 0);
}

pub fn dup3(old: i32, new: i32, flags: u32) usize {
    return syscall3(SYS_dup3, @intCast(usize, old), @intCast(usize, new), flags);
}

// TODO https://github.com/ziglang/zig/issues/265
pub fn chdir(path: [*]const u8) usize {
    return syscall1(SYS_chdir, @ptrToInt(path));
}

// TODO https://github.com/ziglang/zig/issues/265
pub fn chroot(path: [*]const u8) usize {
    return syscall1(SYS_chroot, @ptrToInt(path));
}

// TODO https://github.com/ziglang/zig/issues/265
pub fn execve(path: [*]const u8, argv: [*]const ?[*]const u8, envp: [*]const ?[*]const u8) usize {
    return syscall3(SYS_execve, @ptrToInt(path), @ptrToInt(argv), @ptrToInt(envp));
}

pub fn fork() usize {
    return clone2(SIGCHLD, 0);
}

/// This must be inline, and inline call the syscall function, because if the
/// child does a return it will clobber the parent's stack.
/// It is advised to avoid this function and use clone instead, because
/// the compiler is not aware of how vfork affects control flow and you may
/// see different results in optimized builds.
pub inline fn vfork() usize {
    return @inlineCall(syscall0, SYS_vfork);
}

pub fn futex_wait(uaddr: *const i32, futex_op: u32, val: i32, timeout: ?*timespec) usize {
    return syscall4(SYS_futex, @ptrToInt(uaddr), futex_op, @bitCast(u32, val), @ptrToInt(timeout));
}

pub fn futex_wake(uaddr: *const i32, futex_op: u32, val: i32) usize {
    return syscall3(SYS_futex, @ptrToInt(uaddr), futex_op, @bitCast(u32, val));
}

pub fn getcwd(buf: [*]u8, size: usize) usize {
    return syscall2(SYS_getcwd, @ptrToInt(buf), size);
}

pub fn getdents64(fd: i32, dirp: [*]u8, count: usize) usize {
    return syscall3(SYS_getdents64, @intCast(usize, fd), @ptrToInt(dirp), count);
}

pub fn inotify_init1(flags: u32) usize {
    return syscall1(SYS_inotify_init1, flags);
}

pub fn inotify_add_watch(fd: i32, pathname: [*]const u8, mask: u32) usize {
    return syscall3(SYS_inotify_add_watch, @intCast(usize, fd), @ptrToInt(pathname), mask);
}

pub fn inotify_rm_watch(fd: i32, wd: i32) usize {
    return syscall2(SYS_inotify_rm_watch, @intCast(usize, fd), @intCast(usize, wd));
}

pub fn isatty(fd: i32) bool {
    var wsz: winsize = undefined;
    return syscall3(SYS_ioctl, @intCast(usize, fd), TIOCGWINSZ, @ptrToInt(&wsz)) == 0;
}

// TODO https://github.com/ziglang/zig/issues/265
pub fn readlink(noalias path: [*]const u8, noalias buf_ptr: [*]u8, buf_len: usize) usize {
    return readlinkat(AT_FDCWD, path, buf_ptr, buf_len);
}

// TODO https://github.com/ziglang/zig/issues/265
pub fn readlinkat(dirfd: i32, noalias path: [*]const u8, noalias buf_ptr: [*]u8, buf_len: usize) usize {
    return syscall4(SYS_readlinkat, @intCast(usize, dirfd), @ptrToInt(path), @ptrToInt(buf_ptr), buf_len);
}

// TODO https://github.com/ziglang/zig/issues/265
pub fn mkdir(path: [*]const u8, mode: u32) usize {
    return mkdirat(AT_FDCWD, path, mode);
}

// TODO https://github.com/ziglang/zig/issues/265
pub fn mkdirat(dirfd: i32, path: [*]const u8, mode: u32) usize {
    return syscall3(SYS_mkdirat, @intCast(usize, dirfd), @ptrToInt(path), mode);
}

// TODO https://github.com/ziglang/zig/issues/265
pub fn mount(special: [*]const u8, dir: [*]const u8, fstype: [*]const u8, flags: u32, data: usize) usize {
    return syscall5(SYS_mount, @ptrToInt(special), @ptrToInt(dir), @ptrToInt(fstype), flags, data);
}

// TODO https://github.com/ziglang/zig/issues/265
pub fn umount(special: [*]const u8) usize {
    return syscall2(SYS_umount2, @ptrToInt(special), 0);
}

// TODO https://github.com/ziglang/zig/issues/265
pub fn umount2(special: [*]const u8, flags: u32) usize {
    return syscall2(SYS_umount2, @ptrToInt(special), flags);
}

pub fn mmap(address: ?[*]u8, length: usize, prot: usize, flags: u32, fd: i32, offset: isize) usize {
    return syscall6(SYS_mmap, @ptrToInt(address), length, prot, flags, @intCast(usize, fd), @bitCast(usize, offset));
}

pub fn munmap(address: usize, length: usize) usize {
    return syscall2(SYS_munmap, address, length);
}

pub fn read(fd: i32, buf: [*]u8, count: usize) usize {
    return syscall3(SYS_read, @intCast(usize, fd), @ptrToInt(buf), count);
}

pub fn preadv(fd: i32, iov: [*]const iovec, count: usize, offset: u64) usize {
    return syscall4(SYS_preadv, @intCast(usize, fd), @ptrToInt(iov), count, offset);
}

pub fn readv(fd: i32, iov: [*]const iovec, count: usize) usize {
    return syscall3(SYS_readv, @intCast(usize, fd), @ptrToInt(iov), count);
}

pub fn writev(fd: i32, iov: [*]const iovec_const, count: usize) usize {
    return syscall3(SYS_writev, @intCast(usize, fd), @ptrToInt(iov), count);
}

pub fn pwritev(fd: i32, iov: [*]const iovec_const, count: usize, offset: u64) usize {
    return syscall4(SYS_pwritev, @intCast(usize, fd), @ptrToInt(iov), count, offset);
}

// TODO https://github.com/ziglang/zig/issues/265
pub fn rmdir(path: [*]const u8) usize {
    return unlinkat(AT_FDCWD, path, AT_REMOVEDIR);
}

// TODO https://github.com/ziglang/zig/issues/265
pub fn symlink(existing: [*]const u8, new: [*]const u8) usize {
    return symlinkat(existing, AT_FDCWD, new);
}

// TODO https://github.com/ziglang/zig/issues/265
pub fn symlinkat(existing: [*]const u8, newfd: i32, newpath: [*]const u8) usize {
    return syscall3(SYS_symlinkat, @ptrToInt(existing), @intCast(usize, newfd), @ptrToInt(newpath));
}

// TODO https://github.com/ziglang/zig/issues/265
pub fn pread(fd: i32, buf: [*]u8, count: usize, offset: usize) usize {
    return syscall4(SYS_pread, @intCast(usize, fd), @ptrToInt(buf), count, offset);
}

// TODO https://github.com/ziglang/zig/issues/265
pub fn access(path: [*]const u8, mode: u32) usize {
    return faccessat(AT_FDCWD, path, mode);
}

pub fn faccessat(dirfd: i32, path: [*]const u8, mode: u32) usize {
    return syscall3(SYS_faccessat, @intCast(usize, dirfd), @ptrToInt(path), mode);
}

pub fn pipe(fd: *[2]i32) usize {
    return pipe2(fd, 0);
}

pub fn pipe2(fd: *[2]i32, flags: u32) usize {
    return syscall2(SYS_pipe2, @ptrToInt(fd), flags);
}

pub fn write(fd: i32, buf: [*]const u8, count: usize) usize {
    return syscall3(SYS_write, @intCast(usize, fd), @ptrToInt(buf), count);
}

pub fn pwrite(fd: i32, buf: [*]const u8, count: usize, offset: usize) usize {
    return syscall4(SYS_pwrite, @intCast(usize, fd), @ptrToInt(buf), count, offset);
}

// TODO https://github.com/ziglang/zig/issues/265
pub fn rename(old: [*]const u8, new: [*]const u8) usize {
    return renameat2(AT_FDCWD, old, AT_FDCWD, new, 0);
}

// TODO https://github.com/ziglang/zig/issues/265
pub fn renameat2(oldfd: i32, oldpath: [*]const u8, newfd: i32, newpath: [*]const u8, flags: u32) usize {
    return syscall5(SYS_renameat2, @intCast(usize, oldfd), @ptrToInt(oldpath), @intCast(usize, newfd), @ptrToInt(newpath), flags);
}

// TODO https://github.com/ziglang/zig/issues/265
pub fn open(path: [*]const u8, flags: u32, perm: usize) usize {
    return openat(AT_FDCWD, path, flags, perm);
}

// TODO https://github.com/ziglang/zig/issues/265
pub fn create(path: [*]const u8, perm: usize) usize {
    return syscall2(SYS_creat, @ptrToInt(path), perm);
}

// TODO https://github.com/ziglang/zig/issues/265
pub fn openat(dirfd: i32, path: [*]const u8, flags: u32, mode: usize) usize {
    return syscall4(SYS_openat, @intCast(usize, dirfd), @ptrToInt(path), flags, mode);
}

/// See also `clone` (from the arch-specific include)
pub fn clone5(flags: usize, child_stack_ptr: usize, parent_tid: *i32, child_tid: *i32, newtls: usize) usize {
    return syscall5(SYS_clone, flags, child_stack_ptr, @ptrToInt(parent_tid), @ptrToInt(child_tid), newtls);
}

/// See also `clone` (from the arch-specific include)
pub fn clone2(flags: u32, child_stack_ptr: usize) usize {
    return syscall2(SYS_clone, flags, child_stack_ptr);
}

pub fn close(fd: i32) usize {
    return syscall1(SYS_close, @intCast(usize, fd));
}

pub fn lseek(fd: i32, offset: isize, ref_pos: usize) usize {
    return syscall3(SYS_lseek, @intCast(usize, fd), @bitCast(usize, offset), ref_pos);
}

pub fn exit(status: i32) noreturn {
    _ = syscall1(SYS_exit, @bitCast(usize, isize(status)));
    unreachable;
}

pub fn exit_group(status: i32) noreturn {
    _ = syscall1(SYS_exit_group, @bitCast(usize, isize(status)));
    unreachable;
}

pub fn getrandom(buf: [*]u8, count: usize, flags: u32) usize {
    return syscall3(SYS_getrandom, @ptrToInt(buf), count, flags);
}

pub fn kill(pid: i32, sig: i32) usize {
    return syscall2(SYS_kill, @bitCast(usize, isize(pid)), @intCast(usize, sig));
}

// TODO https://github.com/ziglang/zig/issues/265
pub fn unlink(path: [*]const u8) usize {
    return unlinkat(AT_FDCWD, path, 0);
}

// TODO https://github.com/ziglang/zig/issues/265
pub fn unlinkat(dirfd: i32, path: [*]const u8, flags: u32) usize {
    return syscall3(SYS_unlinkat, @intCast(usize, dirfd), @ptrToInt(path), flags);
}

pub fn waitpid(pid: i32, status: *i32, options: i32) usize {
    return syscall4(SYS_wait4, @bitCast(usize, isize(pid)), @ptrToInt(status), @bitCast(usize, isize(options)), 0);
}

pub fn clock_gettime(clk_id: i32, tp: *timespec) usize {
    if (VDSO_CGT_SYM.len != 0) {
        const f = @atomicLoad(@typeOf(init_vdso_clock_gettime), &vdso_clock_gettime, builtin.AtomicOrder.Unordered);
        if (@ptrToInt(f) != 0) {
            const rc = f(clk_id, tp);
            switch (rc) {
                0, @bitCast(usize, isize(-EINVAL)) => return rc,
                else => {},
            }
        }
    }
    return syscall2(SYS_clock_gettime, @bitCast(usize, isize(clk_id)), @ptrToInt(tp));
}
var vdso_clock_gettime = init_vdso_clock_gettime;
extern fn init_vdso_clock_gettime(clk: i32, ts: *timespec) usize {
    const addr = vdso.lookup(VDSO_CGT_VER, VDSO_CGT_SYM);
    var f = @intToPtr(@typeOf(init_vdso_clock_gettime), addr);
    _ = @cmpxchgStrong(@typeOf(init_vdso_clock_gettime), &vdso_clock_gettime, init_vdso_clock_gettime, f, builtin.AtomicOrder.Monotonic, builtin.AtomicOrder.Monotonic);
    if (@ptrToInt(f) == 0) return @bitCast(usize, isize(-ENOSYS));
    return f(clk, ts);
}

pub fn clock_getres(clk_id: i32, tp: *timespec) usize {
    return syscall2(SYS_clock_getres, @bitCast(usize, isize(clk_id)), @ptrToInt(tp));
}

pub fn clock_settime(clk_id: i32, tp: *const timespec) usize {
    return syscall2(SYS_clock_settime, @bitCast(usize, isize(clk_id)), @ptrToInt(tp));
}

pub fn gettimeofday(tv: *timeval, tz: *timezone) usize {
    return syscall2(SYS_gettimeofday, @ptrToInt(tv), @ptrToInt(tz));
}

pub fn settimeofday(tv: *const timeval, tz: *const timezone) usize {
    return syscall2(SYS_settimeofday, @ptrToInt(tv), @ptrToInt(tz));
}

pub fn nanosleep(req: *const timespec, rem: ?*timespec) usize {
    return syscall2(SYS_nanosleep, @ptrToInt(req), @ptrToInt(rem));
}

pub fn setuid(uid: u32) usize {
    return syscall1(SYS_setuid, uid);
}

pub fn setgid(gid: u32) usize {
    return syscall1(SYS_setgid, gid);
}

pub fn setreuid(ruid: u32, euid: u32) usize {
    return syscall2(SYS_setreuid, ruid, euid);
}

pub fn setregid(rgid: u32, egid: u32) usize {
    return syscall2(SYS_setregid, rgid, egid);
}

pub fn getuid() u32 {
    return u32(syscall0(SYS_getuid));
}

pub fn getgid() u32 {
    return u32(syscall0(SYS_getgid));
}

pub fn geteuid() u32 {
    return u32(syscall0(SYS_geteuid));
}

pub fn getegid() u32 {
    return u32(syscall0(SYS_getegid));
}

pub fn seteuid(euid: u32) usize {
    return syscall1(SYS_seteuid, euid);
}

pub fn setegid(egid: u32) usize {
    return syscall1(SYS_setegid, egid);
}

pub fn getresuid(ruid: *u32, euid: *u32, suid: *u32) usize {
    return syscall3(SYS_getresuid, @ptrToInt(ruid), @ptrToInt(euid), @ptrToInt(suid));
}

pub fn getresgid(rgid: *u32, egid: *u32, sgid: *u32) usize {
    return syscall3(SYS_getresgid, @ptrToInt(rgid), @ptrToInt(egid), @ptrToInt(sgid));
}

pub fn setresuid(ruid: u32, euid: u32, suid: u32) usize {
    return syscall3(SYS_setresuid, ruid, euid, suid);
}

pub fn setresgid(rgid: u32, egid: u32, sgid: u32) usize {
    return syscall3(SYS_setresgid, rgid, egid, sgid);
}

pub fn getgroups(size: usize, list: *u32) usize {
    return syscall2(SYS_getgroups, size, @ptrToInt(list));
}

pub fn setgroups(size: usize, list: *const u32) usize {
    return syscall2(SYS_setgroups, size, @ptrToInt(list));
}

pub fn getpid() i32 {
    return @bitCast(i32, @truncate(u32, syscall0(SYS_getpid)));
}

pub fn gettid() i32 {
    return @bitCast(i32, @truncate(u32, syscall0(SYS_gettid)));
}

pub fn sigprocmask(flags: u32, noalias set: *const sigset_t, noalias oldset: ?*sigset_t) usize {
    return syscall4(SYS_rt_sigprocmask, flags, @ptrToInt(set), @ptrToInt(oldset), NSIG / 8);
}

pub fn sigaction(sig: u6, noalias act: *const Sigaction, noalias oact: ?*Sigaction) usize {
    assert(sig >= 1);
    assert(sig != SIGKILL);
    assert(sig != SIGSTOP);
    var ksa = k_sigaction{
        .handler = act.handler,
        .flags = act.flags | SA_RESTORER,
        .mask = undefined,
        .restorer = @ptrCast(extern fn () void, restore_rt),
    };
    var ksa_old: k_sigaction = undefined;
    @memcpy(@ptrCast([*]u8, &ksa.mask), @ptrCast([*]const u8, &act.mask), 8);
    const result = syscall4(SYS_rt_sigaction, sig, @ptrToInt(&ksa), @ptrToInt(&ksa_old), @sizeOf(@typeOf(ksa.mask)));
    const err = getErrno(result);
    if (err != 0) {
        return result;
    }
    if (oact) |old| {
        old.handler = ksa_old.handler;
        old.flags = @truncate(u32, ksa_old.flags);
        @memcpy(@ptrCast([*]u8, &old.mask), @ptrCast([*]const u8, &ksa_old.mask), @sizeOf(@typeOf(ksa_old.mask)));
    }
    return 0;
}

const NSIG = 65;
const sigset_t = [128 / @sizeOf(usize)]usize;
<<<<<<< HEAD
const all_mask = []usize{@maxValue(usize)};
const app_mask = []usize{0xfffffffc7fffffff};
=======
const all_mask = []usize.{maxInt(usize)};
const app_mask = []usize.{0xfffffffc7fffffff};
>>>>>>> 8e69a18d

const k_sigaction = extern struct {
    handler: extern fn (i32) void,
    flags: usize,
    restorer: extern fn () void,
    mask: [2]u32,
};

/// Renamed from `sigaction` to `Sigaction` to avoid conflict with the syscall.
pub const Sigaction = struct {
    handler: extern fn (i32) void,
    mask: sigset_t,
    flags: u32,
};

pub const SIG_ERR = @intToPtr(extern fn (i32) void, maxInt(usize));
pub const SIG_DFL = @intToPtr(extern fn (i32) void, 0);
pub const SIG_IGN = @intToPtr(extern fn (i32) void, 1);
pub const empty_sigset = []usize{0} ** sigset_t.len;

pub fn raise(sig: i32) usize {
    var set: sigset_t = undefined;
    blockAppSignals(&set);
    const tid = @intCast(i32, syscall0(SYS_gettid));
    const ret = syscall2(SYS_tkill, @intCast(usize, tid), @intCast(usize, sig));
    restoreSignals(&set);
    return ret;
}

fn blockAllSignals(set: *sigset_t) void {
    _ = syscall4(SYS_rt_sigprocmask, SIG_BLOCK, @ptrToInt(&all_mask), @ptrToInt(set), NSIG / 8);
}

fn blockAppSignals(set: *sigset_t) void {
    _ = syscall4(SYS_rt_sigprocmask, SIG_BLOCK, @ptrToInt(&app_mask), @ptrToInt(set), NSIG / 8);
}

fn restoreSignals(set: *sigset_t) void {
    _ = syscall4(SYS_rt_sigprocmask, SIG_SETMASK, @ptrToInt(set), 0, NSIG / 8);
}

pub fn sigaddset(set: *sigset_t, sig: u6) void {
    const s = sig - 1;
    (set.*)[@intCast(usize, s) / usize.bit_count] |= @intCast(usize, 1) << (s & (usize.bit_count - 1));
}

pub fn sigismember(set: *const sigset_t, sig: u6) bool {
    const s = sig - 1;
    return ((set.*)[@intCast(usize, s) / usize.bit_count] & (@intCast(usize, 1) << (s & (usize.bit_count - 1)))) != 0;
}

pub const in_port_t = u16;
pub const sa_family_t = u16;
pub const socklen_t = u32;

/// This intentionally only has ip4 and ip6
pub const sockaddr = extern union {
    in: sockaddr_in,
    in6: sockaddr_in6,
};

pub const sockaddr_in = extern struct {
    family: sa_family_t,
    port: in_port_t,
    addr: u32,
    zero: [8]u8,
};

pub const sockaddr_in6 = extern struct {
    family: sa_family_t,
    port: in_port_t,
    flowinfo: u32,
    addr: [16]u8,
    scope_id: u32,
};

pub const sockaddr_un = extern struct {
    family: sa_family_t,
    path: [108]u8,
};

pub const iovec = extern struct {
    iov_base: [*]u8,
    iov_len: usize,
};

pub const iovec_const = extern struct {
    iov_base: [*]const u8,
    iov_len: usize,
};

pub fn getsockname(fd: i32, noalias addr: *sockaddr, noalias len: *socklen_t) usize {
    return syscall3(SYS_getsockname, @intCast(usize, fd), @ptrToInt(addr), @ptrToInt(len));
}

pub fn getpeername(fd: i32, noalias addr: *sockaddr, noalias len: *socklen_t) usize {
    return syscall3(SYS_getpeername, @intCast(usize, fd), @ptrToInt(addr), @ptrToInt(len));
}

pub fn socket(domain: u32, socket_type: u32, protocol: u32) usize {
    return syscall3(SYS_socket, domain, socket_type, protocol);
}

pub fn setsockopt(fd: i32, level: u32, optname: u32, optval: [*]const u8, optlen: socklen_t) usize {
    return syscall5(SYS_setsockopt, @intCast(usize, fd), level, optname, @intCast(usize, optval), @ptrToInt(optlen));
}

pub fn getsockopt(fd: i32, level: u32, optname: u32, noalias optval: [*]u8, noalias optlen: *socklen_t) usize {
    return syscall5(SYS_getsockopt, @intCast(usize, fd), level, optname, @ptrToInt(optval), @ptrToInt(optlen));
}

pub fn sendmsg(fd: i32, msg: *const msghdr, flags: u32) usize {
    return syscall3(SYS_sendmsg, @intCast(usize, fd), @ptrToInt(msg), flags);
}

pub fn connect(fd: i32, addr: *const c_void, len: socklen_t) usize {
    return syscall3(SYS_connect, @intCast(usize, fd), @ptrToInt(addr), len);
}

pub fn recvmsg(fd: i32, msg: *msghdr, flags: u32) usize {
    return syscall3(SYS_recvmsg, @intCast(usize, fd), @ptrToInt(msg), flags);
}

pub fn recvfrom(fd: i32, noalias buf: [*]u8, len: usize, flags: u32, noalias addr: ?*sockaddr, noalias alen: ?*socklen_t) usize {
    return syscall6(SYS_recvfrom, @intCast(usize, fd), @ptrToInt(buf), len, flags, @ptrToInt(addr), @ptrToInt(alen));
}

pub fn shutdown(fd: i32, how: i32) usize {
    return syscall2(SYS_shutdown, @intCast(usize, fd), @intCast(usize, how));
}

pub fn bind(fd: i32, addr: *const sockaddr, len: socklen_t) usize {
    return syscall3(SYS_bind, @intCast(usize, fd), @ptrToInt(addr), @intCast(usize, len));
}

pub fn listen(fd: i32, backlog: u32) usize {
    return syscall2(SYS_listen, @intCast(usize, fd), backlog);
}

pub fn sendto(fd: i32, buf: [*]const u8, len: usize, flags: u32, addr: ?*const sockaddr, alen: socklen_t) usize {
    return syscall6(SYS_sendto, @intCast(usize, fd), @ptrToInt(buf), len, flags, @ptrToInt(addr), @intCast(usize, alen));
}

pub fn socketpair(domain: i32, socket_type: i32, protocol: i32, fd: [2]i32) usize {
    return syscall4(SYS_socketpair, @intCast(usize, domain), @intCast(usize, socket_type), @intCast(usize, protocol), @ptrToInt(*fd[0]));
}

pub fn accept(fd: i32, noalias addr: *sockaddr, noalias len: *socklen_t) usize {
    return accept4(fd, addr, len, 0);
}

pub fn accept4(fd: i32, noalias addr: *sockaddr, noalias len: *socklen_t, flags: u32) usize {
    return syscall4(SYS_accept4, @intCast(usize, fd), @ptrToInt(addr), @ptrToInt(len), flags);
}

pub fn fstat(fd: i32, stat_buf: *Stat) usize {
    return syscall2(SYS_fstat, @intCast(usize, fd), @ptrToInt(stat_buf));
}

// TODO https://github.com/ziglang/zig/issues/265
pub fn stat(pathname: [*]const u8, statbuf: *Stat) usize {
    return fstatat(AT_FDCWD, pathname, statbuf, AT_NO_AUTOMOUNT);
}

// TODO https://github.com/ziglang/zig/issues/265
pub fn lstat(pathname: [*]const u8, statbuf: *Stat) usize {
    return fstatat(AF_FDCWD, pathname, statbuf, AT_SYMLINK_NOFOLLOW|AT_NO_AUTOMOUNT);
}

// TODO https://github.com/ziglang/zig/issues/265
pub fn fstatat(dirfd: i32, path: [*]const u8, stat_buf: *Stat, flags: u32) usize {
    return syscall4(SYS_fstatat, @intCast(usize, dirfd), @ptrToInt(path), @ptrToInt(stat_buf), flags);
}

// TODO https://github.com/ziglang/zig/issues/265
pub fn listxattr(path: [*]const u8, list: [*]u8, size: usize) usize {
    return syscall3(SYS_listxattr, @ptrToInt(path), @ptrToInt(list), size);
}

// TODO https://github.com/ziglang/zig/issues/265
pub fn llistxattr(path: [*]const u8, list: [*]u8, size: usize) usize {
    return syscall3(SYS_llistxattr, @ptrToInt(path), @ptrToInt(list), size);
}

pub fn flistxattr(fd: usize, list: [*]u8, size: usize) usize {
    return syscall3(SYS_flistxattr, fd, @ptrToInt(list), size);
}

// TODO https://github.com/ziglang/zig/issues/265
pub fn getxattr(path: [*]const u8, name: [*]const u8, value: [*]u8, size: usize) usize {
    return syscall4(SYS_getxattr, @ptrToInt(path), @ptrToInt(name), @ptrToInt(value), size);
}

// TODO https://github.com/ziglang/zig/issues/265
pub fn lgetxattr(path: [*]const u8, name: [*]const u8, value: [*]u8, size: usize) usize {
    return syscall4(SYS_lgetxattr, @ptrToInt(path), @ptrToInt(name), @ptrToInt(value), size);
}

// TODO https://github.com/ziglang/zig/issues/265
pub fn fgetxattr(fd: usize, name: [*]const u8, value: [*]u8, size: usize) usize {
    return syscall4(SYS_lgetxattr, fd, @ptrToInt(name), @ptrToInt(value), size);
}

// TODO https://github.com/ziglang/zig/issues/265
pub fn setxattr(path: [*]const u8, name: [*]const u8, value: *const void, size: usize, flags: usize) usize {
    return syscall5(SYS_setxattr, @ptrToInt(path), @ptrToInt(name), @ptrToInt(value), size, flags);
}

// TODO https://github.com/ziglang/zig/issues/265
pub fn lsetxattr(path: [*]const u8, name: [*]const u8, value: *const void, size: usize, flags: usize) usize {
    return syscall5(SYS_lsetxattr, @ptrToInt(path), @ptrToInt(name), @ptrToInt(value), size, flags);
}

// TODO https://github.com/ziglang/zig/issues/265
pub fn fsetxattr(fd: usize, name: [*]const u8, value: *const void, size: usize, flags: usize) usize {
    return syscall5(SYS_fsetxattr, fd, @ptrToInt(name), @ptrToInt(value), size, flags);
}

// TODO https://github.com/ziglang/zig/issues/265
pub fn removexattr(path: [*]const u8, name: [*]const u8) usize {
    return syscall2(SYS_removexattr, @ptrToInt(path), @ptrToInt(name));
}

// TODO https://github.com/ziglang/zig/issues/265
pub fn lremovexattr(path: [*]const u8, name: [*]const u8) usize {
    return syscall2(SYS_lremovexattr, @ptrToInt(path), @ptrToInt(name));
}

// TODO https://github.com/ziglang/zig/issues/265
pub fn fremovexattr(fd: usize, name: [*]const u8) usize {
    return syscall2(SYS_fremovexattr, fd, @ptrToInt(name));
}

pub fn sched_getaffinity(pid: i32, set: []usize) usize {
    return syscall3(SYS_sched_getaffinity, @bitCast(usize, isize(pid)), set.len * @sizeOf(usize), @ptrToInt(set.ptr));
}

pub const epoll_data = packed union {
    ptr: usize,
    fd: i32,
    @"u32": u32,
    @"u64": u64,
};

pub const epoll_event = packed struct {
    events: u32,
    data: epoll_data,
};

pub fn epoll_create() usize {
    return epoll_create1(0);
}

pub fn epoll_create1(flags: usize) usize {
    return syscall1(SYS_epoll_create1, flags);
}

pub fn epoll_ctl(epoll_fd: i32, op: u32, fd: i32, ev: *epoll_event) usize {
    return syscall4(SYS_epoll_ctl, @intCast(usize, epoll_fd), @intCast(usize, op), @intCast(usize, fd), @ptrToInt(ev));
}

pub fn epoll_wait(epoll_fd: i32, events: [*]epoll_event, maxevents: u32, timeout: i32) usize {
    return epoll_pwait(epoll_fd, events, maxevents, timeout, null);
}

pub fn epoll_pwait(epoll_fd: i32, events: [*]epoll_event, maxevents: u32, timeout: i32, sigmask: ?*sigset_t) usize {
    return syscall6(SYS_epoll_pwait,
        @intCast(usize, epoll_fd),
        @ptrToInt(events),
        @intCast(usize, maxevents),
        @intCast(usize, timeout),
        @ptrToInt(sigmask),
        @sizeOf(sigset_t)
    );
}

pub fn eventfd(count: u32, flags: u32) usize {
    return syscall2(SYS_eventfd2, count, flags);
}

pub fn timerfd_create(clockid: i32, flags: u32) usize {
    return syscall2(SYS_timerfd_create, @intCast(usize, clockid), flags);
}

pub const itimerspec = extern struct {
    it_interval: timespec,
    it_value: timespec,
};

pub fn timerfd_gettime(fd: i32, curr_value: *itimerspec) usize {
    return syscall2(SYS_timerfd_gettime, @intCast(usize, fd), @ptrToInt(curr_value));
}

pub fn timerfd_settime(fd: i32, flags: u32, new_value: *const itimerspec, old_value: ?*itimerspec) usize {
    return syscall4(SYS_timerfd_settime, @intCast(usize, fd), flags, @ptrToInt(new_value), @ptrToInt(old_value));
}

pub const _LINUX_CAPABILITY_VERSION_1 = 0x19980330;
pub const _LINUX_CAPABILITY_U32S_1 = 1;

pub const _LINUX_CAPABILITY_VERSION_2 = 0x20071026;
pub const _LINUX_CAPABILITY_U32S_2 = 2;

pub const _LINUX_CAPABILITY_VERSION_3 = 0x20080522;
pub const _LINUX_CAPABILITY_U32S_3 = 2;

pub const VFS_CAP_REVISION_MASK = 0xFF000000;
pub const VFS_CAP_REVISION_SHIFT = 24;
pub const VFS_CAP_FLAGS_MASK = ~VFS_CAP_REVISION_MASK;
pub const VFS_CAP_FLAGS_EFFECTIVE = 0x000001;

pub const VFS_CAP_REVISION_1 = 0x01000000;
pub const VFS_CAP_U32_1 = 1;
pub const XATTR_CAPS_SZ_1 = @sizeOf(u32) * (1 + 2 * VFS_CAP_U32_1);

pub const VFS_CAP_REVISION_2 = 0x02000000;
pub const VFS_CAP_U32_2 = 2;
pub const XATTR_CAPS_SZ_2 = @sizeOf(u32) * (1 + 2 * VFS_CAP_U32_2);

pub const XATTR_CAPS_SZ = XATTR_CAPS_SZ_2;
pub const VFS_CAP_U32 = VFS_CAP_U32_2;
pub const VFS_CAP_REVISION = VFS_CAP_REVISION_2;

pub const vfs_cap_data = extern struct {
    //all of these are mandated as little endian
    //when on disk.
    const Data = struct {
        permitted: u32,
        inheritable: u32,
    };

    magic_etc: u32,
    data: [VFS_CAP_U32]Data,
};

pub const CAP_CHOWN = 0;
pub const CAP_DAC_OVERRIDE = 1;
pub const CAP_DAC_READ_SEARCH = 2;
pub const CAP_FOWNER = 3;
pub const CAP_FSETID = 4;
pub const CAP_KILL = 5;
pub const CAP_SETGID = 6;
pub const CAP_SETUID = 7;
pub const CAP_SETPCAP = 8;
pub const CAP_LINUX_IMMUTABLE = 9;
pub const CAP_NET_BIND_SERVICE = 10;
pub const CAP_NET_BROADCAST = 11;
pub const CAP_NET_ADMIN = 12;
pub const CAP_NET_RAW = 13;
pub const CAP_IPC_LOCK = 14;
pub const CAP_IPC_OWNER = 15;
pub const CAP_SYS_MODULE = 16;
pub const CAP_SYS_RAWIO = 17;
pub const CAP_SYS_CHROOT = 18;
pub const CAP_SYS_PTRACE = 19;
pub const CAP_SYS_PACCT = 20;
pub const CAP_SYS_ADMIN = 21;
pub const CAP_SYS_BOOT = 22;
pub const CAP_SYS_NICE = 23;
pub const CAP_SYS_RESOURCE = 24;
pub const CAP_SYS_TIME = 25;
pub const CAP_SYS_TTY_CONFIG = 26;
pub const CAP_MKNOD = 27;
pub const CAP_LEASE = 28;
pub const CAP_AUDIT_WRITE = 29;
pub const CAP_AUDIT_CONTROL = 30;
pub const CAP_SETFCAP = 31;
pub const CAP_MAC_OVERRIDE = 32;
pub const CAP_MAC_ADMIN = 33;
pub const CAP_SYSLOG = 34;
pub const CAP_WAKE_ALARM = 35;
pub const CAP_BLOCK_SUSPEND = 36;
pub const CAP_AUDIT_READ = 37;
pub const CAP_LAST_CAP = CAP_AUDIT_READ;

pub fn cap_valid(u8: x) bool {
    return x >= 0 and x <= CAP_LAST_CAP;
}

pub fn CAP_TO_MASK(cap: u8) u32 {
    return u32(1) << u5(cap & 31);
}

pub fn CAP_TO_INDEX(cap: u8) u8 {
    return cap >> 5;
}

pub const cap_t = extern struct {
    hdrp: *cap_user_header_t,
    datap: *cap_user_data_t,
};

pub const cap_user_header_t = extern struct {
    version: u32,
    pid: usize,
};

pub const cap_user_data_t = extern struct {
    effective: u32,
    permitted: u32,
    inheritable: u32,
};

pub fn unshare(flags: usize) usize {
    return syscall1(SYS_unshare, flags);
}

pub fn capget(hdrp: *cap_user_header_t, datap: *cap_user_data_t) usize {
    return syscall2(SYS_capget, @ptrToInt(hdrp), @ptrToInt(datap));
}

pub fn capset(hdrp: *cap_user_header_t, datap: *const cap_user_data_t) usize {
    return syscall2(SYS_capset, @ptrToInt(hdrp), @ptrToInt(datap));
}

pub const inotify_event = extern struct {
    wd: i32,
    mask: u32,
    cookie: u32,
    len: u32,
    //name: [?]u8,
};

pub const dirent64 = extern struct {
    d_ino: u64,
    d_off: u64,
    d_reclen: u16,
    d_type: u8,
    d_name: u8, // field address is the address of first byte of name https://github.com/ziglang/zig/issues/173
};

test "import" {
    if (builtin.os == builtin.Os.linux) {
        _ = @import("test.zig");
    }
}<|MERGE_RESOLUTION|>--- conflicted
+++ resolved
@@ -1095,13 +1095,8 @@
 
 const NSIG = 65;
 const sigset_t = [128 / @sizeOf(usize)]usize;
-<<<<<<< HEAD
-const all_mask = []usize{@maxValue(usize)};
+const all_mask = []usize{maxInt(usize)};
 const app_mask = []usize{0xfffffffc7fffffff};
-=======
-const all_mask = []usize.{maxInt(usize)};
-const app_mask = []usize.{0xfffffffc7fffffff};
->>>>>>> 8e69a18d
 
 const k_sigaction = extern struct {
     handler: extern fn (i32) void,
