const std = @import("../index.zig");
const builtin = @import("builtin");
const Os = builtin.Os;
const is_windows = builtin.os == Os.windows;
const is_posix = switch (builtin.os) {
    builtin.Os.linux, builtin.Os.macosx => true,
    else => false,
};
const os = @This();

test "std.os" {
    _ = @import("child_process.zig");
    _ = @import("darwin.zig");
    _ = @import("darwin/errno.zig");
    _ = @import("get_user_id.zig");
    _ = @import("linux/index.zig");
    _ = @import("path.zig");
    _ = @import("test.zig");
    _ = @import("time.zig");
    _ = @import("windows/index.zig");
    _ = @import("get_app_data_dir.zig");
}

pub const windows = @import("windows/index.zig");
pub const darwin = @import("darwin.zig");
pub const linux = @import("linux/index.zig");
pub const zen = @import("zen.zig");
pub const posix = switch (builtin.os) {
    Os.linux => linux,
    Os.macosx, Os.ios => darwin,
    Os.zen => zen,
    else => @compileError("Unsupported OS"),
};
pub const net = @import("net.zig");

pub const ChildProcess = @import("child_process.zig").ChildProcess;
pub const path = @import("path.zig");
pub const File = @import("file.zig").File;
pub const time = @import("time.zig");

pub const page_size = 4 * 1024;
pub const MAX_PATH_BYTES = switch (builtin.os) {
    Os.linux, Os.macosx, Os.ios => posix.PATH_MAX,
    // Each UTF-16LE character may be expanded to 3 UTF-8 bytes.
    // If it would require 4 UTF-8 bytes, then there would be a surrogate
    // pair in the UTF-16LE, and we (over)account 3 bytes for it that way.
    // +1 for the null byte at the end, which can be encoded in 1 byte.
    Os.windows => windows_util.PATH_MAX_WIDE * 3 + 1,
    else => @compileError("Unsupported OS"),
};

pub const UserInfo = @import("get_user_id.zig").UserInfo;
pub const getUserInfo = @import("get_user_id.zig").getUserInfo;

const windows_util = @import("windows/util.zig");
pub const windowsWaitSingle = windows_util.windowsWaitSingle;
pub const windowsWrite = windows_util.windowsWrite;
pub const windowsIsCygwinPty = windows_util.windowsIsCygwinPty;
pub const windowsOpen = windows_util.windowsOpen;
pub const windowsOpenW = windows_util.windowsOpenW;
pub const createWindowsEnvBlock = windows_util.createWindowsEnvBlock;

pub const WindowsCreateIoCompletionPortError = windows_util.WindowsCreateIoCompletionPortError;
pub const windowsCreateIoCompletionPort = windows_util.windowsCreateIoCompletionPort;

pub const WindowsPostQueuedCompletionStatusError = windows_util.WindowsPostQueuedCompletionStatusError;
pub const windowsPostQueuedCompletionStatus = windows_util.windowsPostQueuedCompletionStatus;

pub const WindowsWaitResult = windows_util.WindowsWaitResult;
pub const windowsGetQueuedCompletionStatus = windows_util.windowsGetQueuedCompletionStatus;

pub const WindowsWaitError = windows_util.WaitError;
pub const WindowsOpenError = windows_util.OpenError;
pub const WindowsWriteError = windows_util.WriteError;
pub const WindowsReadError = windows_util.ReadError;

pub const FileHandle = if (is_windows) windows.HANDLE else i32;

pub const getAppDataDir = @import("get_app_data_dir.zig").getAppDataDir;
pub const GetAppDataDirError = @import("get_app_data_dir.zig").GetAppDataDirError;

const debug = std.debug;
const assert = debug.assert;

const c = std.c;

const mem = std.mem;
const Allocator = mem.Allocator;

const BufMap = std.BufMap;
const cstr = std.cstr;

const io = std.io;
const base64 = std.base64;
const ArrayList = std.ArrayList;
const Buffer = std.Buffer;
const math = std.math;

/// Fills `buf` with random bytes. If linking against libc, this calls the
/// appropriate OS-specific library call. Otherwise it uses the zig standard
/// library implementation.
pub fn getRandomBytes(buf: []u8) !void {
    switch (builtin.os) {
        Os.linux => while (true) {
            // TODO check libc version and potentially call c.getrandom.
            // See #397
            const errno = posix.getErrno(posix.getrandom(buf.ptr, buf.len, 0));
            switch (errno) {
                0 => return,
                posix.EINVAL => unreachable,
                posix.EFAULT => unreachable,
                posix.EINTR => continue,
                posix.ENOSYS => return getRandomBytesDevURandom(buf),
                else => return unexpectedErrorPosix(errno),
            }
        },
        Os.macosx, Os.ios => return getRandomBytesDevURandom(buf),
        Os.windows => {
            // Call RtlGenRandom() instead of CryptGetRandom() on Windows
            // https://github.com/rust-lang-nursery/rand/issues/111
            // https://bugzilla.mozilla.org/show_bug.cgi?id=504270
            if (windows.RtlGenRandom(buf.ptr, buf.len) == 0) {
                const err = windows.GetLastError();
                return switch (err) {
                    else => unexpectedErrorWindows(err),
                };
            }
        },
        Os.zen => {
            const randomness = []u8.{ 42, 1, 7, 12, 22, 17, 99, 16, 26, 87, 41, 45 };
            var i: usize = 0;
            while (i < buf.len) : (i += 1) {
                if (i > randomness.len) return error.Unknown;
                buf[i] = randomness[i];
            }
        },
        else => @compileError("Unsupported OS"),
    }
}

fn getRandomBytesDevURandom(buf: []u8) !void {
    const fd = try posixOpenC(c"/dev/urandom", posix.O_RDONLY | posix.O_CLOEXEC, 0);
    defer close(fd);

    const stream = &File.openHandle(fd).inStream().stream;
    stream.readNoEof(buf) catch |err| switch (err) {
        error.EndOfStream => unreachable,
        error.OperationAborted => unreachable,
        error.BrokenPipe => unreachable,
        error.Unexpected => return error.Unexpected,
        error.InputOutput => return error.Unexpected,
        error.SystemResources => return error.Unexpected,
        error.IsDir => unreachable,
    };
}

test "os.getRandomBytes" {
    var buf_a: [50]u8 = undefined;
    var buf_b: [50]u8 = undefined;
    // Call Twice
    try getRandomBytes(buf_a[0..]);
    try getRandomBytes(buf_b[0..]);

    // Check if random (not 100% conclusive)
    assert(!mem.eql(u8, buf_a, buf_b));
}

/// Raises a signal in the current kernel thread, ending its execution.
/// If linking against libc, this calls the abort() libc function. Otherwise
/// it uses the zig standard library implementation.
pub fn abort() noreturn {
    @setCold(true);
    if (builtin.link_libc) {
        c.abort();
    }
    switch (builtin.os) {
        Os.linux, Os.macosx, Os.ios => {
            _ = posix.raise(posix.SIGABRT);
            _ = posix.raise(posix.SIGKILL);
            while (true) {}
        },
        Os.windows => {
            if (builtin.mode == builtin.Mode.Debug) {
                @breakpoint();
            }
            windows.ExitProcess(3);
        },
        else => @compileError("Unsupported OS"),
    }
}

/// Exits the program cleanly with the specified status code.
pub fn exit(status: u8) noreturn {
    @setCold(true);
    if (builtin.link_libc) {
        c.exit(status);
    }
    switch (builtin.os) {
        Os.linux, Os.macosx, Os.ios => {
            posix.exit(status);
        },
        Os.windows => {
            windows.ExitProcess(status);
        },
        else => @compileError("Unsupported OS"),
    }
}

/// When a file descriptor is closed on linux, it pops the first
/// node from this queue and resumes it.
/// Async functions which get the EMFILE error code can suspend,
/// putting their coroutine handle into this list.
/// TODO make this an atomic linked list
pub var emfile_promise_queue = std.LinkedList(promise).init();

/// Closes the file handle. Keeps trying if it gets interrupted by a signal.
pub fn close(handle: FileHandle) void {
    if (is_windows) {
        windows_util.windowsClose(handle);
    } else {
        while (true) {
            const err = posix.getErrno(posix.close(handle));
            switch (err) {
                posix.EINTR => continue,
                else => {
                    if (emfile_promise_queue.popFirst()) |p| resume p.data;
                    return;
                },
            }
        }
    }
}

pub const PosixReadError = error.{
    InputOutput,
    SystemResources,
    IsDir,
    Unexpected,
};

/// Returns the number of bytes that were read, which can be less than
/// buf.len. If 0 bytes were read, that means EOF.
pub fn posixRead(fd: i32, buf: []u8) PosixReadError!usize {
    // Linux can return EINVAL when read amount is > 0x7ffff000
    // See https://github.com/ziglang/zig/pull/743#issuecomment-363158274
    const max_buf_len = 0x7ffff000;

    var index: usize = 0;
    while (index < buf.len) {
        const want_to_read = math.min(buf.len - index, usize(max_buf_len));
        const rc = posix.read(fd, buf.ptr + index, want_to_read);
        const err = posix.getErrno(rc);
        switch (err) {
            0 => {
                index += rc;
                if (rc == want_to_read) continue;
                // Read returned less than buf.len.
                return index;
            },
            posix.EINTR => continue,
            posix.EINVAL => unreachable,
            posix.EFAULT => unreachable,
            posix.EAGAIN => unreachable,
            posix.EBADF => unreachable, // always a race condition
            posix.EIO => return error.InputOutput,
            posix.EISDIR => return error.IsDir,
            posix.ENOBUFS => return error.SystemResources,
            posix.ENOMEM => return error.SystemResources,
            else => return unexpectedErrorPosix(err),
        }
    }
    return index;
}

/// Number of bytes read is returned. Upon reading end-of-file, zero is returned.
pub fn posix_preadv(fd: i32, iov: [*]const posix.iovec, count: usize, offset: u64) PosixReadError!usize {
    switch (builtin.os) {
        builtin.Os.macosx => {
            // Darwin does not have preadv but it does have pread.
            var off: usize = 0;
            var iov_i: usize = 0;
            var inner_off: usize = 0;
            while (true) {
                const v = iov[iov_i];
                const rc = darwin.pread(fd, v.iov_base + inner_off, v.iov_len - inner_off, offset + off);
                const err = darwin.getErrno(rc);
                switch (err) {
                    0 => {
                        off += rc;
                        inner_off += rc;
                        if (inner_off == v.iov_len) {
                            iov_i += 1;
                            inner_off = 0;
                            if (iov_i == count) {
                                return off;
                            }
                        }
                        if (rc == 0) return off; // EOF
                        continue;
                    },
                    posix.EINTR => continue,
                    posix.EINVAL => unreachable,
                    posix.EFAULT => unreachable,
                    posix.ESPIPE => unreachable, // fd is not seekable
                    posix.EAGAIN => unreachable, // this function is not for non blocking
                    posix.EBADF => unreachable, // always a race condition
                    posix.EIO => return error.InputOutput,
                    posix.EISDIR => return error.IsDir,
                    posix.ENOBUFS => return error.SystemResources,
                    posix.ENOMEM => return error.SystemResources,
                    else => return unexpectedErrorPosix(err),
                }
            }
        },
        builtin.Os.linux, builtin.Os.freebsd => while (true) {
            const rc = posix.preadv(fd, iov, count, offset);
            const err = posix.getErrno(rc);
            switch (err) {
                0 => return rc,
                posix.EINTR => continue,
                posix.EINVAL => unreachable,
                posix.EFAULT => unreachable,
                posix.EAGAIN => unreachable, // don't call this function for non blocking
                posix.EBADF => unreachable, // always a race condition
                posix.EIO => return error.InputOutput,
                posix.EISDIR => return error.IsDir,
                posix.ENOBUFS => return error.SystemResources,
                posix.ENOMEM => return error.SystemResources,
                else => return unexpectedErrorPosix(err),
            }
        },
        else => @compileError("Unsupported OS"),
    }
}

pub const PosixWriteError = error.{
    DiskQuota,
    FileTooBig,
    InputOutput,
    NoSpaceLeft,
    AccessDenied,
    BrokenPipe,

    /// See https://github.com/ziglang/zig/issues/1396
    Unexpected,
};

/// Calls POSIX write, and keeps trying if it gets interrupted.
pub fn posixWrite(fd: i32, bytes: []const u8) PosixWriteError!void {
    // Linux can return EINVAL when write amount is > 0x7ffff000
    // See https://github.com/ziglang/zig/pull/743#issuecomment-363165856
    const max_bytes_len = 0x7ffff000;

    var index: usize = 0;
    while (index < bytes.len) {
        const amt_to_write = math.min(bytes.len - index, usize(max_bytes_len));
        const rc = posix.write(fd, bytes.ptr + index, amt_to_write);
        const write_err = posix.getErrno(rc);
        switch (write_err) {
            0 => {
                index += rc;
                continue;
            },
            posix.EINTR => continue,
            posix.EINVAL => unreachable,
            posix.EFAULT => unreachable,
            posix.EAGAIN => unreachable, // use posixAsyncWrite for non-blocking
            posix.EBADF => unreachable, // always a race condition
            posix.EDESTADDRREQ => unreachable, // connect was never called
            posix.EDQUOT => return PosixWriteError.DiskQuota,
            posix.EFBIG => return PosixWriteError.FileTooBig,
            posix.EIO => return PosixWriteError.InputOutput,
            posix.ENOSPC => return PosixWriteError.NoSpaceLeft,
            posix.EPERM => return PosixWriteError.AccessDenied,
            posix.EPIPE => return PosixWriteError.BrokenPipe,
            else => return unexpectedErrorPosix(write_err),
        }
    }
}

pub fn posix_pwritev(fd: i32, iov: [*]const posix.iovec_const, count: usize, offset: u64) PosixWriteError!void {
    switch (builtin.os) {
        builtin.Os.macosx => {
            // Darwin does not have pwritev but it does have pwrite.
            var off: usize = 0;
            var iov_i: usize = 0;
            var inner_off: usize = 0;
            while (true) {
                const v = iov[iov_i];
                const rc = darwin.pwrite(fd, v.iov_base + inner_off, v.iov_len - inner_off, offset + off);
                const err = darwin.getErrno(rc);
                switch (err) {
                    0 => {
                        off += rc;
                        inner_off += rc;
                        if (inner_off == v.iov_len) {
                            iov_i += 1;
                            inner_off = 0;
                            if (iov_i == count) {
                                return;
                            }
                        }
                        continue;
                    },
                    posix.EINTR => continue,
                    posix.ESPIPE => unreachable, // fd is not seekable
                    posix.EINVAL => unreachable,
                    posix.EFAULT => unreachable,
                    posix.EAGAIN => unreachable, // use posixAsyncPWriteV for non-blocking
                    posix.EBADF => unreachable, // always a race condition
                    posix.EDESTADDRREQ => unreachable, // connect was never called
                    posix.EDQUOT => return PosixWriteError.DiskQuota,
                    posix.EFBIG => return PosixWriteError.FileTooBig,
                    posix.EIO => return PosixWriteError.InputOutput,
                    posix.ENOSPC => return PosixWriteError.NoSpaceLeft,
                    posix.EPERM => return PosixWriteError.AccessDenied,
                    posix.EPIPE => return PosixWriteError.BrokenPipe,
                    else => return unexpectedErrorPosix(err),
                }
            }
        },
        builtin.Os.linux => while (true) {
            const rc = posix.pwritev(fd, iov, count, offset);
            const err = posix.getErrno(rc);
            switch (err) {
                0 => return,
                posix.EINTR => continue,
                posix.EINVAL => unreachable,
                posix.EFAULT => unreachable,
                posix.EAGAIN => unreachable, // use posixAsyncPWriteV for non-blocking
                posix.EBADF => unreachable, // always a race condition
                posix.EDESTADDRREQ => unreachable, // connect was never called
                posix.EDQUOT => return PosixWriteError.DiskQuota,
                posix.EFBIG => return PosixWriteError.FileTooBig,
                posix.EIO => return PosixWriteError.InputOutput,
                posix.ENOSPC => return PosixWriteError.NoSpaceLeft,
                posix.EPERM => return PosixWriteError.AccessDenied,
                posix.EPIPE => return PosixWriteError.BrokenPipe,
                else => return unexpectedErrorPosix(err),
            }
        },
        else => @compileError("Unsupported OS"),
    }
}

pub const PosixOpenError = error.{
    AccessDenied,
    FileTooBig,
    IsDir,
    SymLinkLoop,
    ProcessFdQuotaExceeded,
    NameTooLong,
    SystemFdQuotaExceeded,
    NoDevice,
    FileNotFound,
    SystemResources,
    NoSpaceLeft,
    NotDir,
    PathAlreadyExists,

    /// See https://github.com/ziglang/zig/issues/1396
    Unexpected,
};

/// ::file_path needs to be copied in memory to add a null terminating byte.
/// Calls POSIX open, keeps trying if it gets interrupted, and translates
/// the return value into zig errors.
pub fn posixOpen(file_path: []const u8, flags: u32, perm: usize) PosixOpenError!i32 {
    const file_path_c = try toPosixPath(file_path);
    return posixOpenC(&file_path_c, flags, perm);
}

// TODO https://github.com/ziglang/zig/issues/265
pub fn posixOpenC(file_path: [*]const u8, flags: u32, perm: usize) !i32 {
    while (true) {
        const result = posix.open(file_path, flags, perm);
        const err = posix.getErrno(result);
        if (err > 0) {
            switch (err) {
                posix.EINTR => continue,

                posix.EFAULT => unreachable,
                posix.EINVAL => unreachable,
                posix.EACCES => return PosixOpenError.AccessDenied,
                posix.EFBIG, posix.EOVERFLOW => return PosixOpenError.FileTooBig,
                posix.EISDIR => return PosixOpenError.IsDir,
                posix.ELOOP => return PosixOpenError.SymLinkLoop,
                posix.EMFILE => return PosixOpenError.ProcessFdQuotaExceeded,
                posix.ENAMETOOLONG => return PosixOpenError.NameTooLong,
                posix.ENFILE => return PosixOpenError.SystemFdQuotaExceeded,
                posix.ENODEV => return PosixOpenError.NoDevice,
                posix.ENOENT => return PosixOpenError.FileNotFound,
                posix.ENOMEM => return PosixOpenError.SystemResources,
                posix.ENOSPC => return PosixOpenError.NoSpaceLeft,
                posix.ENOTDIR => return PosixOpenError.NotDir,
                posix.EPERM => return PosixOpenError.AccessDenied,
                posix.EEXIST => return PosixOpenError.PathAlreadyExists,
                else => return unexpectedErrorPosix(err),
            }
        }
        return @intCast(i32, result);
    }
}

/// Used to convert a slice to a null terminated slice on the stack.
/// TODO well defined copy elision
pub fn toPosixPath(file_path: []const u8) ![posix.PATH_MAX]u8 {
    var path_with_null: [posix.PATH_MAX]u8 = undefined;
    if (file_path.len >= posix.PATH_MAX) return error.NameTooLong;
    mem.copy(u8, path_with_null[0..], file_path);
    path_with_null[file_path.len] = 0;
    return path_with_null;
}

pub fn posixDup2(old_fd: i32, new_fd: i32) !void {
    while (true) {
        const err = posix.getErrno(posix.dup2(old_fd, new_fd));
        if (err > 0) {
            return switch (err) {
                posix.EBUSY, posix.EINTR => continue,
                posix.EMFILE => error.ProcessFdQuotaExceeded,
                posix.EINVAL => unreachable,
                else => unexpectedErrorPosix(err),
            };
        }
        return;
    }
}

pub fn createNullDelimitedEnvMap(allocator: *Allocator, env_map: *const BufMap) ![]?[*]u8 {
    const envp_count = env_map.count();
    const envp_buf = try allocator.alloc(?[*]u8, envp_count + 1);
    mem.set(?[*]u8, envp_buf, null);
    errdefer freeNullDelimitedEnvMap(allocator, envp_buf);
    {
        var it = env_map.iterator();
        var i: usize = 0;
        while (it.next()) |pair| : (i += 1) {
            const env_buf = try allocator.alloc(u8, pair.key.len + pair.value.len + 2);
            @memcpy(env_buf.ptr, pair.key.ptr, pair.key.len);
            env_buf[pair.key.len] = '=';
            @memcpy(env_buf.ptr + pair.key.len + 1, pair.value.ptr, pair.value.len);
            env_buf[env_buf.len - 1] = 0;

            envp_buf[i] = env_buf.ptr;
        }
        assert(i == envp_count);
    }
    assert(envp_buf[envp_count] == null);
    return envp_buf;
}

pub fn freeNullDelimitedEnvMap(allocator: *Allocator, envp_buf: []?[*]u8) void {
    for (envp_buf) |env| {
        const env_buf = if (env) |ptr| ptr[0 .. cstr.len(ptr) + 1] else break;
        allocator.free(env_buf);
    }
    allocator.free(envp_buf);
}

/// This function must allocate memory to add a null terminating bytes on path and each arg.
/// It must also convert to KEY=VALUE\0 format for environment variables, and include null
/// pointers after the args and after the environment variables.
/// `argv[0]` is the executable path.
/// This function also uses the PATH environment variable to get the full path to the executable.
pub fn posixExecve(argv: []const []const u8, env_map: *const BufMap, allocator: *Allocator) !void {
    const argv_buf = try allocator.alloc(?[*]u8, argv.len + 1);
    mem.set(?[*]u8, argv_buf, null);
    defer {
        for (argv_buf) |arg| {
            const arg_buf = if (arg) |ptr| cstr.toSlice(ptr) else break;
            allocator.free(arg_buf);
        }
        allocator.free(argv_buf);
    }
    for (argv) |arg, i| {
        const arg_buf = try allocator.alloc(u8, arg.len + 1);
        @memcpy(arg_buf.ptr, arg.ptr, arg.len);
        arg_buf[arg.len] = 0;

        argv_buf[i] = arg_buf.ptr;
    }
    argv_buf[argv.len] = null;

    const envp_buf = try createNullDelimitedEnvMap(allocator, env_map);
    defer freeNullDelimitedEnvMap(allocator, envp_buf);

    const exe_path = argv[0];
    if (mem.indexOfScalar(u8, exe_path, '/') != null) {
        return posixExecveErrnoToErr(posix.getErrno(posix.execve(argv_buf[0].?, argv_buf.ptr, envp_buf.ptr)));
    }

    const PATH = getEnvPosix("PATH") orelse "/usr/local/bin:/bin/:/usr/bin";
    // PATH.len because it is >= the largest search_path
    // +1 for the / to join the search path and exe_path
    // +1 for the null terminating byte
    const path_buf = try allocator.alloc(u8, PATH.len + exe_path.len + 2);
    defer allocator.free(path_buf);
    var it = mem.split(PATH, ":");
    var seen_eacces = false;
    var err: usize = undefined;
    while (it.next()) |search_path| {
        mem.copy(u8, path_buf, search_path);
        path_buf[search_path.len] = '/';
        mem.copy(u8, path_buf[search_path.len + 1 ..], exe_path);
        path_buf[search_path.len + exe_path.len + 1] = 0;
        err = posix.getErrno(posix.execve(path_buf.ptr, argv_buf.ptr, envp_buf.ptr));
        assert(err > 0);
        if (err == posix.EACCES) {
            seen_eacces = true;
        } else if (err != posix.ENOENT) {
            return posixExecveErrnoToErr(err);
        }
    }
    if (seen_eacces) {
        err = posix.EACCES;
    }
    return posixExecveErrnoToErr(err);
}

pub const PosixExecveError = error.{
    SystemResources,
    AccessDenied,
    InvalidExe,
    FileSystem,
    IsDir,
    FileNotFound,
    NotDir,
    FileBusy,

    /// See https://github.com/ziglang/zig/issues/1396
    Unexpected,
};

fn posixExecveErrnoToErr(err: usize) PosixExecveError {
    assert(err > 0);
    switch (err) {
        posix.EFAULT => unreachable,
        posix.E2BIG => return error.SystemResources,
        posix.EMFILE => return error.SystemResources,
        posix.ENAMETOOLONG => return error.SystemResources,
        posix.ENFILE => return error.SystemResources,
        posix.ENOMEM => return error.SystemResources,
        posix.EACCES => return error.AccessDenied,
        posix.EPERM => return error.AccessDenied,
        posix.EINVAL => return error.InvalidExe,
        posix.ENOEXEC => return error.InvalidExe,
        posix.EIO => return error.FileSystem,
        posix.ELOOP => return error.FileSystem,
        posix.EISDIR => return error.IsDir,
        posix.ENOENT => return error.FileNotFound,
        posix.ENOTDIR => return error.NotDir,
        posix.ETXTBSY => return error.FileBusy,
        else => return unexpectedErrorPosix(err),
    }
}

<<<<<<< HEAD
pub var linux_aux_raw = []usize.{0} ** 38;
=======
pub var linux_elf_aux_maybe: ?[*]std.elf.Auxv = null;
>>>>>>> 718fa90e
pub var posix_environ_raw: [][*]u8 = undefined;

/// See std.elf for the constants.
pub fn linuxGetAuxVal(index: usize) usize {
    if (builtin.link_libc) {
        return usize(std.c.getauxval(index));
    } else if (linux_elf_aux_maybe) |auxv| {
        var i: usize = 0;
        while (auxv[i].a_type != std.elf.AT_NULL) : (i += 1) {
            if (auxv[i].a_type == index)
                return auxv[i].a_un.a_val;
        }
    }
    return 0;
}

pub fn getBaseAddress() usize {
    switch (builtin.os) {
        builtin.Os.linux => {
            const base = linuxGetAuxVal(std.elf.AT_BASE);
            if (base != 0) {
                return base;
            }
            const phdr = linuxGetAuxVal(std.elf.AT_PHDR);
            const ElfHeader = switch (@sizeOf(usize)) {
                4 => std.elf.Elf32_Ehdr,
                8 => std.elf.Elf64_Ehdr,
                else => @compileError("Unsupported architecture"),
            };
            return phdr - @sizeOf(ElfHeader);
        },
        builtin.Os.macosx => return @ptrToInt(&std.c._mh_execute_header),
        builtin.Os.windows => return @ptrToInt(windows.GetModuleHandleW(null)),
        else => @compileError("Unsupported OS"),
    }
}

/// Caller must free result when done.
/// TODO make this go through libc when we have it
pub fn getEnvMap(allocator: *Allocator) !BufMap {
    var result = BufMap.init(allocator);
    errdefer result.deinit();

    if (is_windows) {
        const ptr = windows.GetEnvironmentStringsA() orelse return error.OutOfMemory;
        defer assert(windows.FreeEnvironmentStringsA(ptr) != 0);

        var i: usize = 0;
        while (true) {
            if (ptr[i] == 0) return result;

            const key_start = i;

            while (ptr[i] != 0 and ptr[i] != '=') : (i += 1) {}
            const key = ptr[key_start..i];

            if (ptr[i] == '=') i += 1;

            const value_start = i;
            while (ptr[i] != 0) : (i += 1) {}
            const value = ptr[value_start..i];

            i += 1; // skip over null byte

            try result.set(key, value);
        }
    } else {
        for (posix_environ_raw) |ptr| {
            var line_i: usize = 0;
            while (ptr[line_i] != 0 and ptr[line_i] != '=') : (line_i += 1) {}
            const key = ptr[0..line_i];

            var end_i: usize = line_i;
            while (ptr[end_i] != 0) : (end_i += 1) {}
            const value = ptr[line_i + 1 .. end_i];

            try result.set(key, value);
        }
        return result;
    }
}

/// TODO make this go through libc when we have it
pub fn getEnvPosix(key: []const u8) ?[]const u8 {
    for (posix_environ_raw) |ptr| {
        var line_i: usize = 0;
        while (ptr[line_i] != 0 and ptr[line_i] != '=') : (line_i += 1) {}
        const this_key = ptr[0..line_i];
        if (!mem.eql(u8, key, this_key)) continue;

        var end_i: usize = line_i;
        while (ptr[end_i] != 0) : (end_i += 1) {}
        const this_value = ptr[line_i + 1 .. end_i];

        return this_value;
    }
    return null;
}

pub const GetEnvVarOwnedError = error.{
    OutOfMemory,
    EnvironmentVariableNotFound,
};

/// Caller must free returned memory.
/// TODO make this go through libc when we have it
pub fn getEnvVarOwned(allocator: *mem.Allocator, key: []const u8) GetEnvVarOwnedError![]u8 {
    if (is_windows) {
        const key_with_null = try cstr.addNullByte(allocator, key);
        defer allocator.free(key_with_null);

        var buf = try allocator.alloc(u8, 256);
        errdefer allocator.free(buf);

        while (true) {
            const windows_buf_len = math.cast(windows.DWORD, buf.len) catch return error.OutOfMemory;
            const result = windows.GetEnvironmentVariableA(key_with_null.ptr, buf.ptr, windows_buf_len);

            if (result == 0) {
                const err = windows.GetLastError();
                return switch (err) {
                    windows.ERROR.ENVVAR_NOT_FOUND => error.EnvironmentVariableNotFound,
                    else => {
                        _ = unexpectedErrorWindows(err);
                        return error.EnvironmentVariableNotFound;
                    },
                };
            }

            if (result > buf.len) {
                buf = try allocator.realloc(u8, buf, result);
                continue;
            }

            return allocator.shrink(u8, buf, result);
        }
    } else {
        const result = getEnvPosix(key) orelse return error.EnvironmentVariableNotFound;
        return mem.dupe(allocator, u8, result);
    }
}

/// Caller must free the returned memory.
pub fn getCwdAlloc(allocator: *Allocator) ![]u8 {
    var buf: [MAX_PATH_BYTES]u8 = undefined;
    return mem.dupe(allocator, u8, try getCwd(&buf));
}

pub const GetCwdError = error.{Unexpected};

/// The result is a slice of out_buffer.
pub fn getCwd(out_buffer: *[MAX_PATH_BYTES]u8) GetCwdError![]u8 {
    switch (builtin.os) {
        Os.windows => {
            var utf16le_buf: [windows_util.PATH_MAX_WIDE]u16 = undefined;
            const casted_len = @intCast(windows.DWORD, utf16le_buf.len); // TODO shouldn't need this cast
            const casted_ptr = ([*]u16)(&utf16le_buf); // TODO shouldn't need this cast
            const result = windows.GetCurrentDirectoryW(casted_len, casted_ptr);
            if (result == 0) {
                const err = windows.GetLastError();
                switch (err) {
                    else => return unexpectedErrorWindows(err),
                }
            }
            assert(result <= utf16le_buf.len);
            const utf16le_slice = utf16le_buf[0..result];
            // Trust that Windows gives us valid UTF-16LE.
            const end_index = std.unicode.utf16leToUtf8(out_buffer, utf16le_slice) catch unreachable;
            return out_buffer[0..end_index];
        },
        else => {
            const err = posix.getErrno(posix.getcwd(out_buffer, out_buffer.len));
            switch (err) {
                0 => return cstr.toSlice(out_buffer),
                posix.ERANGE => unreachable,
                else => return unexpectedErrorPosix(err),
            }
        },
    }
}

test "os.getCwd" {
    // at least call it so it gets compiled
    _ = getCwdAlloc(debug.global_allocator);
    var buf: [MAX_PATH_BYTES]u8 = undefined;
    _ = getCwd(&buf);
}

pub const SymLinkError = PosixSymLinkError || WindowsSymLinkError;

/// TODO add a symLinkC variant
pub fn symLink(existing_path: []const u8, new_path: []const u8) SymLinkError!void {
    if (is_windows) {
        return symLinkWindows(existing_path, new_path);
    } else {
        return symLinkPosix(existing_path, new_path);
    }
}

pub const WindowsSymLinkError = error.{
    NameTooLong,
    InvalidUtf8,
    BadPathName,

    /// See https://github.com/ziglang/zig/issues/1396
    Unexpected,
};

pub fn symLinkW(existing_path_w: [*]const u16, new_path_w: [*]const u16) WindowsSymLinkError!void {
    if (windows.CreateSymbolicLinkW(existing_path_w, new_path_w, 0) == 0) {
        const err = windows.GetLastError();
        switch (err) {
            else => return unexpectedErrorWindows(err),
        }
    }
}

pub fn symLinkWindows(existing_path: []const u8, new_path: []const u8) WindowsSymLinkError!void {
    const existing_path_w = try windows_util.sliceToPrefixedFileW(existing_path);
    const new_path_w = try windows_util.sliceToPrefixedFileW(new_path);
    return symLinkW(&existing_path_w, &new_path_w);
}

pub const PosixSymLinkError = error.{
    AccessDenied,
    DiskQuota,
    PathAlreadyExists,
    FileSystem,
    SymLinkLoop,
    NameTooLong,
    FileNotFound,
    SystemResources,
    NoSpaceLeft,
    ReadOnlyFileSystem,
    NotDir,

    /// See https://github.com/ziglang/zig/issues/1396
    Unexpected,
};

pub fn symLinkPosixC(existing_path: [*]const u8, new_path: [*]const u8) PosixSymLinkError!void {
    const err = posix.getErrno(posix.symlink(existing_path, new_path));
    switch (err) {
        0 => return,
        posix.EFAULT => unreachable,
        posix.EINVAL => unreachable,
        posix.EACCES => return error.AccessDenied,
        posix.EPERM => return error.AccessDenied,
        posix.EDQUOT => return error.DiskQuota,
        posix.EEXIST => return error.PathAlreadyExists,
        posix.EIO => return error.FileSystem,
        posix.ELOOP => return error.SymLinkLoop,
        posix.ENAMETOOLONG => return error.NameTooLong,
        posix.ENOENT => return error.FileNotFound,
        posix.ENOTDIR => return error.NotDir,
        posix.ENOMEM => return error.SystemResources,
        posix.ENOSPC => return error.NoSpaceLeft,
        posix.EROFS => return error.ReadOnlyFileSystem,
        else => return unexpectedErrorPosix(err),
    }
}

pub fn symLinkPosix(existing_path: []const u8, new_path: []const u8) PosixSymLinkError!void {
    const existing_path_c = try toPosixPath(existing_path);
    const new_path_c = try toPosixPath(new_path);
    return symLinkPosixC(&existing_path_c, &new_path_c);
}

// here we replace the standard +/ with -_ so that it can be used in a file name
const b64_fs_encoder = base64.Base64Encoder.init("ABCDEFGHIJKLMNOPQRSTUVWXYZabcdefghijklmnopqrstuvwxyz0123456789-_", base64.standard_pad_char);

/// TODO remove the allocator requirement from this API
pub fn atomicSymLink(allocator: *Allocator, existing_path: []const u8, new_path: []const u8) !void {
    if (symLink(existing_path, new_path)) {
        return;
    } else |err| switch (err) {
        error.PathAlreadyExists => {},
        else => return err, // TODO zig should know this set does not include PathAlreadyExists
    }

    const dirname = os.path.dirname(new_path) orelse ".";

    var rand_buf: [12]u8 = undefined;
    const tmp_path = try allocator.alloc(u8, dirname.len + 1 + base64.Base64Encoder.calcSize(rand_buf.len));
    defer allocator.free(tmp_path);
    mem.copy(u8, tmp_path[0..], dirname);
    tmp_path[dirname.len] = os.path.sep;
    while (true) {
        try getRandomBytes(rand_buf[0..]);
        b64_fs_encoder.encode(tmp_path[dirname.len + 1 ..], rand_buf);

        if (symLink(existing_path, tmp_path)) {
            return rename(tmp_path, new_path);
        } else |err| switch (err) {
            error.PathAlreadyExists => continue,
            else => return err, // TODO zig should know this set does not include PathAlreadyExists
        }
    }
}

pub const DeleteFileError = error.{
    FileNotFound,
    AccessDenied,
    FileBusy,
    FileSystem,
    IsDir,
    SymLinkLoop,
    NameTooLong,
    NotDir,
    SystemResources,
    ReadOnlyFileSystem,

    /// On Windows, file paths must be valid Unicode.
    InvalidUtf8,

    /// On Windows, file paths cannot contain these characters:
    /// '/', '*', '?', '"', '<', '>', '|'
    BadPathName,

    /// See https://github.com/ziglang/zig/issues/1396
    Unexpected,
};

pub fn deleteFile(file_path: []const u8) DeleteFileError!void {
    if (builtin.os == Os.windows) {
        const file_path_w = try windows_util.sliceToPrefixedFileW(file_path);
        return deleteFileW(&file_path_w);
    } else {
        const file_path_c = try toPosixPath(file_path);
        return deleteFileC(&file_path_c);
    }
}

pub fn deleteFileW(file_path: [*]const u16) DeleteFileError!void {
    if (windows.DeleteFileW(file_path) == 0) {
        const err = windows.GetLastError();
        switch (err) {
            windows.ERROR.FILE_NOT_FOUND => return error.FileNotFound,
            windows.ERROR.ACCESS_DENIED => return error.AccessDenied,
            windows.ERROR.FILENAME_EXCED_RANGE => return error.NameTooLong,
            windows.ERROR.INVALID_PARAMETER => return error.NameTooLong,
            else => return unexpectedErrorWindows(err),
        }
    }
}

pub fn deleteFileC(file_path: [*]const u8) DeleteFileError!void {
    if (is_windows) {
        const file_path_w = try windows_util.cStrToPrefixedFileW(file_path);
        return deleteFileW(&file_path_w);
    } else {
        const err = posix.getErrno(posix.unlink(file_path));
        switch (err) {
            0 => return,
            posix.EACCES => return error.AccessDenied,
            posix.EPERM => return error.AccessDenied,
            posix.EBUSY => return error.FileBusy,
            posix.EFAULT => unreachable,
            posix.EINVAL => unreachable,
            posix.EIO => return error.FileSystem,
            posix.EISDIR => return error.IsDir,
            posix.ELOOP => return error.SymLinkLoop,
            posix.ENAMETOOLONG => return error.NameTooLong,
            posix.ENOENT => return error.FileNotFound,
            posix.ENOTDIR => return error.NotDir,
            posix.ENOMEM => return error.SystemResources,
            posix.EROFS => return error.ReadOnlyFileSystem,
            else => return unexpectedErrorPosix(err),
        }
    }
}

/// Guaranteed to be atomic. However until https://patchwork.kernel.org/patch/9636735/ is
/// merged and readily available,
/// there is a possibility of power loss or application termination leaving temporary files present
/// in the same directory as dest_path.
/// Destination file will have the same mode as the source file.
pub fn copyFile(source_path: []const u8, dest_path: []const u8) !void {
    var in_file = try os.File.openRead(source_path);
    defer in_file.close();

    const mode = try in_file.mode();

    var atomic_file = try AtomicFile.init(dest_path, mode);
    defer atomic_file.deinit();

    var buf: [page_size]u8 = undefined;
    while (true) {
        const amt = try in_file.readFull(buf[0..]);
        try atomic_file.file.write(buf[0..amt]);
        if (amt != buf.len) {
            return atomic_file.finish();
        }
    }
}

/// Guaranteed to be atomic. However until https://patchwork.kernel.org/patch/9636735/ is
/// merged and readily available,
/// there is a possibility of power loss or application termination leaving temporary files present
pub fn copyFileMode(source_path: []const u8, dest_path: []const u8, mode: File.Mode) !void {
    var in_file = try os.File.openRead(source_path);
    defer in_file.close();

    var atomic_file = try AtomicFile.init(dest_path, mode);
    defer atomic_file.deinit();

    var buf: [page_size]u8 = undefined;
    while (true) {
        const amt = try in_file.read(buf[0..]);
        try atomic_file.file.write(buf[0..amt]);
        if (amt != buf.len) {
            return atomic_file.finish();
        }
    }
}

pub const AtomicFile = struct.{
    file: os.File,
    tmp_path_buf: [MAX_PATH_BYTES]u8,
    dest_path: []const u8,
    finished: bool,

    const InitError = os.File.OpenError;

    /// dest_path must remain valid for the lifetime of AtomicFile
    /// call finish to atomically replace dest_path with contents
    /// TODO once we have null terminated pointers, use the
    /// openWriteNoClobberN function
    pub fn init(dest_path: []const u8, mode: File.Mode) InitError!AtomicFile {
        const dirname = os.path.dirname(dest_path);
        var rand_buf: [12]u8 = undefined;
        const dirname_component_len = if (dirname) |d| d.len + 1 else 0;
        const encoded_rand_len = comptime base64.Base64Encoder.calcSize(rand_buf.len);
        const tmp_path_len = dirname_component_len + encoded_rand_len;
        var tmp_path_buf: [MAX_PATH_BYTES]u8 = undefined;
        if (tmp_path_len >= tmp_path_buf.len) return error.NameTooLong;

        if (dirname) |dir| {
            mem.copy(u8, tmp_path_buf[0..], dir);
            tmp_path_buf[dir.len] = os.path.sep;
        }

        tmp_path_buf[tmp_path_len] = 0;

        while (true) {
            try getRandomBytes(rand_buf[0..]);
            b64_fs_encoder.encode(tmp_path_buf[dirname_component_len..tmp_path_len], rand_buf);

            const file = os.File.openWriteNoClobberC(&tmp_path_buf, mode) catch |err| switch (err) {
                error.PathAlreadyExists => continue,
                // TODO zig should figure out that this error set does not include PathAlreadyExists since
                // it is handled in the above switch
                else => return err,
            };

            return AtomicFile.{
                .file = file,
                .tmp_path_buf = tmp_path_buf,
                .dest_path = dest_path,
                .finished = false,
            };
        }
    }

    /// always call deinit, even after successful finish()
    pub fn deinit(self: *AtomicFile) void {
        if (!self.finished) {
            self.file.close();
            deleteFileC(&self.tmp_path_buf) catch {};
            self.finished = true;
        }
    }

    pub fn finish(self: *AtomicFile) !void {
        assert(!self.finished);
        self.file.close();
        self.finished = true;
        if (is_posix) {
            const dest_path_c = try toPosixPath(self.dest_path);
            return renameC(&self.tmp_path_buf, &dest_path_c);
        } else if (is_windows) {
            const dest_path_w = try windows_util.sliceToPrefixedFileW(self.dest_path);
            const tmp_path_w = try windows_util.cStrToPrefixedFileW(&self.tmp_path_buf);
            return renameW(&tmp_path_w, &dest_path_w);
        } else {
            @compileError("Unsupported OS");
        }
    }
};

pub fn renameC(old_path: [*]const u8, new_path: [*]const u8) !void {
    if (is_windows) {
        const old_path_w = try windows_util.cStrToPrefixedFileW(old_path);
        const new_path_w = try windows_util.cStrToPrefixedFileW(new_path);
        return renameW(&old_path_w, &new_path_w);
    } else {
        const err = posix.getErrno(posix.rename(old_path, new_path));
        switch (err) {
            0 => return,
            posix.EACCES => return error.AccessDenied,
            posix.EPERM => return error.AccessDenied,
            posix.EBUSY => return error.FileBusy,
            posix.EDQUOT => return error.DiskQuota,
            posix.EFAULT => unreachable,
            posix.EINVAL => unreachable,
            posix.EISDIR => return error.IsDir,
            posix.ELOOP => return error.SymLinkLoop,
            posix.EMLINK => return error.LinkQuotaExceeded,
            posix.ENAMETOOLONG => return error.NameTooLong,
            posix.ENOENT => return error.FileNotFound,
            posix.ENOTDIR => return error.NotDir,
            posix.ENOMEM => return error.SystemResources,
            posix.ENOSPC => return error.NoSpaceLeft,
            posix.EEXIST => return error.PathAlreadyExists,
            posix.ENOTEMPTY => return error.PathAlreadyExists,
            posix.EROFS => return error.ReadOnlyFileSystem,
            posix.EXDEV => return error.RenameAcrossMountPoints,
            else => return unexpectedErrorPosix(err),
        }
    }
}

pub fn renameW(old_path: [*]const u16, new_path: [*]const u16) !void {
    const flags = windows.MOVEFILE_REPLACE_EXISTING | windows.MOVEFILE_WRITE_THROUGH;
    if (windows.MoveFileExW(old_path, new_path, flags) == 0) {
        const err = windows.GetLastError();
        switch (err) {
            else => return unexpectedErrorWindows(err),
        }
    }
}

pub fn rename(old_path: []const u8, new_path: []const u8) !void {
    if (is_windows) {
        const old_path_w = try windows_util.sliceToPrefixedFileW(old_path);
        const new_path_w = try windows_util.sliceToPrefixedFileW(new_path);
        return renameW(&old_path_w, &new_path_w);
    } else {
        const old_path_c = try toPosixPath(old_path);
        const new_path_c = try toPosixPath(new_path);
        return renameC(&old_path_c, &new_path_c);
    }
}

pub fn makeDir(dir_path: []const u8) !void {
    if (is_windows) {
        return makeDirWindows(dir_path);
    } else {
        return makeDirPosix(dir_path);
    }
}

pub fn makeDirWindows(dir_path: []const u8) !void {
    const dir_path_w = try windows_util.sliceToPrefixedFileW(dir_path);

    if (windows.CreateDirectoryW(&dir_path_w, null) == 0) {
        const err = windows.GetLastError();
        return switch (err) {
            windows.ERROR.ALREADY_EXISTS => error.PathAlreadyExists,
            windows.ERROR.PATH_NOT_FOUND => error.FileNotFound,
            else => unexpectedErrorWindows(err),
        };
    }
}

pub fn makeDirPosixC(dir_path: [*]const u8) !void {
    const err = posix.getErrno(posix.mkdir(dir_path, 0o755));
    switch (err) {
        0 => return,
        posix.EACCES => return error.AccessDenied,
        posix.EPERM => return error.AccessDenied,
        posix.EDQUOT => return error.DiskQuota,
        posix.EEXIST => return error.PathAlreadyExists,
        posix.EFAULT => unreachable,
        posix.ELOOP => return error.SymLinkLoop,
        posix.EMLINK => return error.LinkQuotaExceeded,
        posix.ENAMETOOLONG => return error.NameTooLong,
        posix.ENOENT => return error.FileNotFound,
        posix.ENOMEM => return error.SystemResources,
        posix.ENOSPC => return error.NoSpaceLeft,
        posix.ENOTDIR => return error.NotDir,
        posix.EROFS => return error.ReadOnlyFileSystem,
        else => return unexpectedErrorPosix(err),
    }
}

pub fn makeDirPosix(dir_path: []const u8) !void {
    const dir_path_c = try toPosixPath(dir_path);
    return makeDirPosixC(&dir_path_c);
}

/// Calls makeDir recursively to make an entire path. Returns success if the path
/// already exists and is a directory.
/// TODO determine if we can remove the allocator requirement from this function
pub fn makePath(allocator: *Allocator, full_path: []const u8) !void {
    const resolved_path = try path.resolve(allocator, full_path);
    defer allocator.free(resolved_path);

    var end_index: usize = resolved_path.len;
    while (true) {
        makeDir(resolved_path[0..end_index]) catch |err| switch (err) {
            error.PathAlreadyExists => {
                // TODO stat the file and return an error if it's not a directory
                // this is important because otherwise a dangling symlink
                // could cause an infinite loop
                if (end_index == resolved_path.len) return;
            },
            error.FileNotFound => {
                // march end_index backward until next path component
                while (true) {
                    end_index -= 1;
                    if (os.path.isSep(resolved_path[end_index])) break;
                }
                continue;
            },
            else => return err,
        };
        if (end_index == resolved_path.len) return;
        // march end_index forward until next path component
        while (true) {
            end_index += 1;
            if (end_index == resolved_path.len or os.path.isSep(resolved_path[end_index])) break;
        }
    }
}

pub const DeleteDirError = error.{
    AccessDenied,
    FileBusy,
    SymLinkLoop,
    NameTooLong,
    FileNotFound,
    SystemResources,
    NotDir,
    DirNotEmpty,
    ReadOnlyFileSystem,
    InvalidUtf8,
    BadPathName,

    /// See https://github.com/ziglang/zig/issues/1396
    Unexpected,
};

pub fn deleteDirC(dir_path: [*]const u8) DeleteDirError!void {
    switch (builtin.os) {
        Os.windows => {
            const dir_path_w = try windows_util.cStrToPrefixedFileW(dir_path);
            return deleteDirW(&dir_path_w);
        },
        Os.linux, Os.macosx, Os.ios => {
            const err = posix.getErrno(posix.rmdir(dir_path));
            switch (err) {
                0 => return,
                posix.EACCES => return error.AccessDenied,
                posix.EPERM => return error.AccessDenied,
                posix.EBUSY => return error.FileBusy,
                posix.EFAULT => unreachable,
                posix.EINVAL => unreachable,
                posix.ELOOP => return error.SymLinkLoop,
                posix.ENAMETOOLONG => return error.NameTooLong,
                posix.ENOENT => return error.FileNotFound,
                posix.ENOMEM => return error.SystemResources,
                posix.ENOTDIR => return error.NotDir,
                posix.EEXIST => return error.DirNotEmpty,
                posix.ENOTEMPTY => return error.DirNotEmpty,
                posix.EROFS => return error.ReadOnlyFileSystem,
                else => return unexpectedErrorPosix(err),
            }
        },
        else => @compileError("unimplemented"),
    }
}

pub fn deleteDirW(dir_path_w: [*]const u16) DeleteDirError!void {
    if (windows.RemoveDirectoryW(dir_path_w) == 0) {
        const err = windows.GetLastError();
        switch (err) {
            windows.ERROR.PATH_NOT_FOUND => return error.FileNotFound,
            windows.ERROR.DIR_NOT_EMPTY => return error.DirNotEmpty,
            else => return unexpectedErrorWindows(err),
        }
    }
}

/// Returns ::error.DirNotEmpty if the directory is not empty.
/// To delete a directory recursively, see ::deleteTree
pub fn deleteDir(dir_path: []const u8) DeleteDirError!void {
    switch (builtin.os) {
        Os.windows => {
            const dir_path_w = try windows_util.sliceToPrefixedFileW(dir_path);
            return deleteDirW(&dir_path_w);
        },
        Os.linux, Os.macosx, Os.ios => {
            const dir_path_c = try toPosixPath(dir_path);
            return deleteDirC(&dir_path_c);
        },
        else => @compileError("unimplemented"),
    }
}

/// Whether ::full_path describes a symlink, file, or directory, this function
/// removes it. If it cannot be removed because it is a non-empty directory,
/// this function recursively removes its entries and then tries again.
const DeleteTreeError = error.{
    OutOfMemory,
    AccessDenied,
    FileTooBig,
    IsDir,
    SymLinkLoop,
    ProcessFdQuotaExceeded,
    NameTooLong,
    SystemFdQuotaExceeded,
    NoDevice,
    SystemResources,
    NoSpaceLeft,
    PathAlreadyExists,
    ReadOnlyFileSystem,
    NotDir,
    FileNotFound,
    FileSystem,
    FileBusy,
    DirNotEmpty,

    /// On Windows, file paths must be valid Unicode.
    InvalidUtf8,

    /// On Windows, file paths cannot contain these characters:
    /// '/', '*', '?', '"', '<', '>', '|'
    BadPathName,

    /// See https://github.com/ziglang/zig/issues/1396
    Unexpected,
};

/// TODO determine if we can remove the allocator requirement
pub fn deleteTree(allocator: *Allocator, full_path: []const u8) DeleteTreeError!void {
    start_over: while (true) {
        var got_access_denied = false;
        // First, try deleting the item as a file. This way we don't follow sym links.
        if (deleteFile(full_path)) {
            return;
        } else |err| switch (err) {
            error.FileNotFound => return,
            error.IsDir => {},
            error.AccessDenied => got_access_denied = true,

            error.InvalidUtf8,
            error.SymLinkLoop,
            error.NameTooLong,
            error.SystemResources,
            error.ReadOnlyFileSystem,
            error.NotDir,
            error.FileSystem,
            error.FileBusy,
            error.BadPathName,
            error.Unexpected,
            => return err,
        }
        {
            var dir = Dir.open(allocator, full_path) catch |err| switch (err) {
                error.NotDir => {
                    if (got_access_denied) {
                        return error.AccessDenied;
                    }
                    continue :start_over;
                },

                error.OutOfMemory,
                error.AccessDenied,
                error.FileTooBig,
                error.IsDir,
                error.SymLinkLoop,
                error.ProcessFdQuotaExceeded,
                error.NameTooLong,
                error.SystemFdQuotaExceeded,
                error.NoDevice,
                error.FileNotFound,
                error.SystemResources,
                error.NoSpaceLeft,
                error.PathAlreadyExists,
                error.Unexpected,
                error.InvalidUtf8,
                error.BadPathName,
                => return err,
            };
            defer dir.close();

            var full_entry_buf = ArrayList(u8).init(allocator);
            defer full_entry_buf.deinit();

            while (try dir.next()) |entry| {
                try full_entry_buf.resize(full_path.len + entry.name.len + 1);
                const full_entry_path = full_entry_buf.toSlice();
                mem.copy(u8, full_entry_path, full_path);
                full_entry_path[full_path.len] = path.sep;
                mem.copy(u8, full_entry_path[full_path.len + 1 ..], entry.name);

                try deleteTree(allocator, full_entry_path);
            }
        }
        return deleteDir(full_path);
    }
}

pub const Dir = struct.{
    handle: Handle,
    allocator: *Allocator,

    pub const Handle = switch (builtin.os) {
        Os.macosx, Os.ios => struct.{
            fd: i32,
            seek: i64,
            buf: []u8,
            index: usize,
            end_index: usize,
        },
        Os.linux => struct.{
            fd: i32,
            buf: []u8,
            index: usize,
            end_index: usize,
        },
        Os.windows => struct.{
            handle: windows.HANDLE,
            find_file_data: windows.WIN32_FIND_DATAW,
            first: bool,
            name_data: [256]u8,
        },
        else => @compileError("unimplemented"),
    };

    pub const Entry = struct.{
        name: []const u8,
        kind: Kind,

        pub const Kind = enum.{
            BlockDevice,
            CharacterDevice,
            Directory,
            NamedPipe,
            SymLink,
            File,
            UnixDomainSocket,
            Whiteout,
            Unknown,
        };
    };

    pub const OpenError = error.{
        FileNotFound,
        NotDir,
        AccessDenied,
        FileTooBig,
        IsDir,
        SymLinkLoop,
        ProcessFdQuotaExceeded,
        NameTooLong,
        SystemFdQuotaExceeded,
        NoDevice,
        SystemResources,
        NoSpaceLeft,
        PathAlreadyExists,
        OutOfMemory,
        InvalidUtf8,
        BadPathName,

        /// See https://github.com/ziglang/zig/issues/1396
        Unexpected,
    };

    /// TODO remove the allocator requirement from this API
    pub fn open(allocator: *Allocator, dir_path: []const u8) OpenError!Dir {
        return Dir.{
            .allocator = allocator,
            .handle = switch (builtin.os) {
                Os.windows => blk: {
                    var find_file_data: windows.WIN32_FIND_DATAW = undefined;
                    const handle = try windows_util.windowsFindFirstFile(dir_path, &find_file_data);
                    break :blk Handle.{
                        .handle = handle,
                        .find_file_data = find_file_data, // TODO guaranteed copy elision
                        .first = true,
                        .name_data = undefined,
                    };
                },
                Os.macosx, Os.ios => Handle.{
                    .fd = try posixOpen(
                        dir_path,
                        posix.O_RDONLY | posix.O_NONBLOCK | posix.O_DIRECTORY | posix.O_CLOEXEC,
                        0,
                    ),
                    .seek = 0,
                    .index = 0,
                    .end_index = 0,
                    .buf = []u8.{},
                },
                Os.linux => Handle.{
                    .fd = try posixOpen(
                        dir_path,
                        posix.O_RDONLY | posix.O_DIRECTORY | posix.O_CLOEXEC,
                        0,
                    ),
                    .index = 0,
                    .end_index = 0,
                    .buf = []u8.{},
                },
                else => @compileError("unimplemented"),
            },
        };
    }

    pub fn close(self: *Dir) void {
        switch (builtin.os) {
            Os.windows => {
                _ = windows.FindClose(self.handle.handle);
            },
            Os.macosx, Os.ios, Os.linux => {
                self.allocator.free(self.handle.buf);
                os.close(self.handle.fd);
            },
            else => @compileError("unimplemented"),
        }
    }

    /// Memory such as file names referenced in this returned entry becomes invalid
    /// with subsequent calls to next, as well as when this `Dir` is deinitialized.
    pub fn next(self: *Dir) !?Entry {
        switch (builtin.os) {
            Os.linux => return self.nextLinux(),
            Os.macosx, Os.ios => return self.nextDarwin(),
            Os.windows => return self.nextWindows(),
            else => @compileError("unimplemented"),
        }
    }

    fn nextDarwin(self: *Dir) !?Entry {
        start_over: while (true) {
            if (self.handle.index >= self.handle.end_index) {
                if (self.handle.buf.len == 0) {
                    self.handle.buf = try self.allocator.alloc(u8, page_size);
                }

                while (true) {
                    const result = posix.getdirentries64(self.handle.fd, self.handle.buf.ptr, self.handle.buf.len, &self.handle.seek);
                    const err = posix.getErrno(result);
                    if (err > 0) {
                        switch (err) {
                            posix.EBADF, posix.EFAULT, posix.ENOTDIR => unreachable,
                            posix.EINVAL => {
                                self.handle.buf = try self.allocator.realloc(u8, self.handle.buf, self.handle.buf.len * 2);
                                continue;
                            },
                            else => return unexpectedErrorPosix(err),
                        }
                    }
                    if (result == 0) return null;
                    self.handle.index = 0;
                    self.handle.end_index = result;
                    break;
                }
            }
            const darwin_entry = @ptrCast(*align(1) posix.dirent, &self.handle.buf[self.handle.index]);
            const next_index = self.handle.index + darwin_entry.d_reclen;
            self.handle.index = next_index;

            const name = @ptrCast([*]u8, &darwin_entry.d_name)[0..darwin_entry.d_namlen];

            if (mem.eql(u8, name, ".") or mem.eql(u8, name, "..")) {
                continue :start_over;
            }

            const entry_kind = switch (darwin_entry.d_type) {
                posix.DT_BLK => Entry.Kind.BlockDevice,
                posix.DT_CHR => Entry.Kind.CharacterDevice,
                posix.DT_DIR => Entry.Kind.Directory,
                posix.DT_FIFO => Entry.Kind.NamedPipe,
                posix.DT_LNK => Entry.Kind.SymLink,
                posix.DT_REG => Entry.Kind.File,
                posix.DT_SOCK => Entry.Kind.UnixDomainSocket,
                posix.DT_WHT => Entry.Kind.Whiteout,
                else => Entry.Kind.Unknown,
            };
            return Entry.{
                .name = name,
                .kind = entry_kind,
            };
        }
    }

    fn nextWindows(self: *Dir) !?Entry {
        while (true) {
            if (self.handle.first) {
                self.handle.first = false;
            } else {
                if (!try windows_util.windowsFindNextFile(self.handle.handle, &self.handle.find_file_data))
                    return null;
            }
            const name_utf16le = mem.toSlice(u16, self.handle.find_file_data.cFileName[0..].ptr);
            if (mem.eql(u16, name_utf16le, []u16.{'.'}) or mem.eql(u16, name_utf16le, []u16.{ '.', '.' }))
                continue;
            // Trust that Windows gives us valid UTF-16LE
            const name_utf8_len = std.unicode.utf16leToUtf8(self.handle.name_data[0..], name_utf16le) catch unreachable;
            const name_utf8 = self.handle.name_data[0..name_utf8_len];
            const kind = blk: {
                const attrs = self.handle.find_file_data.dwFileAttributes;
                if (attrs & windows.FILE_ATTRIBUTE_DIRECTORY != 0) break :blk Entry.Kind.Directory;
                if (attrs & windows.FILE_ATTRIBUTE_REPARSE_POINT != 0) break :blk Entry.Kind.SymLink;
                if (attrs & windows.FILE_ATTRIBUTE_NORMAL != 0) break :blk Entry.Kind.File;
                break :blk Entry.Kind.Unknown;
            };
            return Entry.{
                .name = name_utf8,
                .kind = kind,
            };
        }
    }

    fn nextLinux(self: *Dir) !?Entry {
        start_over: while (true) {
            if (self.handle.index >= self.handle.end_index) {
                if (self.handle.buf.len == 0) {
                    self.handle.buf = try self.allocator.alloc(u8, page_size);
                }

                while (true) {
                    const result = posix.getdents64(self.handle.fd, self.handle.buf.ptr, self.handle.buf.len);
                    const err = posix.getErrno(result);
                    if (err > 0) {
                        switch (err) {
                            posix.EBADF, posix.EFAULT, posix.ENOTDIR => unreachable,
                            posix.EINVAL => {
                                self.handle.buf = try self.allocator.realloc(u8, self.handle.buf, self.handle.buf.len * 2);
                                continue;
                            },
                            else => return unexpectedErrorPosix(err),
                        }
                    }
                    if (result == 0) return null;
                    self.handle.index = 0;
                    self.handle.end_index = result;
                    break;
                }
            }
            const linux_entry = @ptrCast(*align(1) posix.dirent64, &self.handle.buf[self.handle.index]);
            const next_index = self.handle.index + linux_entry.d_reclen;
            self.handle.index = next_index;

            const name = cstr.toSlice(@ptrCast([*]u8, &linux_entry.d_name));

            // skip . and .. entries
            if (mem.eql(u8, name, ".") or mem.eql(u8, name, "..")) {
                continue :start_over;
            }

            const entry_kind = switch (linux_entry.d_type) {
                posix.DT_BLK => Entry.Kind.BlockDevice,
                posix.DT_CHR => Entry.Kind.CharacterDevice,
                posix.DT_DIR => Entry.Kind.Directory,
                posix.DT_FIFO => Entry.Kind.NamedPipe,
                posix.DT_LNK => Entry.Kind.SymLink,
                posix.DT_REG => Entry.Kind.File,
                posix.DT_SOCK => Entry.Kind.UnixDomainSocket,
                else => Entry.Kind.Unknown,
            };
            return Entry.{
                .name = name,
                .kind = entry_kind,
            };
        }
    }
};

pub fn changeCurDir(allocator: *Allocator, dir_path: []const u8) !void {
    const path_buf = try allocator.alloc(u8, dir_path.len + 1);
    defer allocator.free(path_buf);

    mem.copy(u8, path_buf, dir_path);
    path_buf[dir_path.len] = 0;

    const err = posix.getErrno(posix.chdir(path_buf.ptr));
    if (err > 0) {
        return switch (err) {
            posix.EACCES => error.AccessDenied,
            posix.EFAULT => unreachable,
            posix.EIO => error.FileSystem,
            posix.ELOOP => error.SymLinkLoop,
            posix.ENAMETOOLONG => error.NameTooLong,
            posix.ENOENT => error.FileNotFound,
            posix.ENOMEM => error.SystemResources,
            posix.ENOTDIR => error.NotDir,
            else => unexpectedErrorPosix(err),
        };
    }
}

/// Read value of a symbolic link.
/// The return value is a slice of out_buffer.
pub fn readLinkC(out_buffer: *[posix.PATH_MAX]u8, pathname: [*]const u8) ![]u8 {
    const rc = posix.readlink(pathname, out_buffer, out_buffer.len);
    const err = posix.getErrno(rc);
    switch (err) {
        0 => return out_buffer[0..rc],
        posix.EACCES => return error.AccessDenied,
        posix.EFAULT => unreachable,
        posix.EINVAL => unreachable,
        posix.EIO => return error.FileSystem,
        posix.ELOOP => return error.SymLinkLoop,
        posix.ENAMETOOLONG => unreachable, // out_buffer is at least PATH_MAX
        posix.ENOENT => return error.FileNotFound,
        posix.ENOMEM => return error.SystemResources,
        posix.ENOTDIR => return error.NotDir,
        else => return unexpectedErrorPosix(err),
    }
}

/// Read value of a symbolic link.
/// The return value is a slice of out_buffer.
pub fn readLink(out_buffer: *[posix.PATH_MAX]u8, file_path: []const u8) ![]u8 {
    const file_path_c = try toPosixPath(file_path);
    return readLinkC(out_buffer, &file_path_c);
}

pub fn posix_setuid(uid: u32) !void {
    const err = posix.getErrno(posix.setuid(uid));
    if (err == 0) return;
    return switch (err) {
        posix.EAGAIN => error.ResourceLimitReached,
        posix.EINVAL => error.InvalidUserId,
        posix.EPERM => error.PermissionDenied,
        else => unexpectedErrorPosix(err),
    };
}

pub fn posix_setreuid(ruid: u32, euid: u32) !void {
    const err = posix.getErrno(posix.setreuid(ruid, euid));
    if (err == 0) return;
    return switch (err) {
        posix.EAGAIN => error.ResourceLimitReached,
        posix.EINVAL => error.InvalidUserId,
        posix.EPERM => error.PermissionDenied,
        else => unexpectedErrorPosix(err),
    };
}

pub fn posix_setgid(gid: u32) !void {
    const err = posix.getErrno(posix.setgid(gid));
    if (err == 0) return;
    return switch (err) {
        posix.EAGAIN => error.ResourceLimitReached,
        posix.EINVAL => error.InvalidUserId,
        posix.EPERM => error.PermissionDenied,
        else => unexpectedErrorPosix(err),
    };
}

pub fn posix_setregid(rgid: u32, egid: u32) !void {
    const err = posix.getErrno(posix.setregid(rgid, egid));
    if (err == 0) return;
    return switch (err) {
        posix.EAGAIN => error.ResourceLimitReached,
        posix.EINVAL => error.InvalidUserId,
        posix.EPERM => error.PermissionDenied,
        else => unexpectedErrorPosix(err),
    };
}

pub const WindowsGetStdHandleErrs = error.{
    NoStdHandles,

    /// See https://github.com/ziglang/zig/issues/1396
    Unexpected,
};

pub fn windowsGetStdHandle(handle_id: windows.DWORD) WindowsGetStdHandleErrs!windows.HANDLE {
    if (windows.GetStdHandle(handle_id)) |handle| {
        if (handle == windows.INVALID_HANDLE_VALUE) {
            const err = windows.GetLastError();
            return switch (err) {
                else => os.unexpectedErrorWindows(err),
            };
        }
        return handle;
    } else {
        return error.NoStdHandles;
    }
}

pub const ArgIteratorPosix = struct.{
    index: usize,
    count: usize,

    pub fn init() ArgIteratorPosix {
        return ArgIteratorPosix.{
            .index = 0,
            .count = raw.len,
        };
    }

    pub fn next(self: *ArgIteratorPosix) ?[]const u8 {
        if (self.index == self.count) return null;

        const s = raw[self.index];
        self.index += 1;
        return cstr.toSlice(s);
    }

    pub fn skip(self: *ArgIteratorPosix) bool {
        if (self.index == self.count) return false;

        self.index += 1;
        return true;
    }

    /// This is marked as public but actually it's only meant to be used
    /// internally by zig's startup code.
    pub var raw: [][*]u8 = undefined;
};

pub const ArgIteratorWindows = struct.{
    index: usize,
    cmd_line: [*]const u8,
    in_quote: bool,
    quote_count: usize,
    seen_quote_count: usize,

    pub const NextError = error.{OutOfMemory};

    pub fn init() ArgIteratorWindows {
        return initWithCmdLine(windows.GetCommandLineA());
    }

    pub fn initWithCmdLine(cmd_line: [*]const u8) ArgIteratorWindows {
        return ArgIteratorWindows.{
            .index = 0,
            .cmd_line = cmd_line,
            .in_quote = false,
            .quote_count = countQuotes(cmd_line),
            .seen_quote_count = 0,
        };
    }

    /// You must free the returned memory when done.
    pub fn next(self: *ArgIteratorWindows, allocator: *Allocator) ?(NextError![]u8) {
        // march forward over whitespace
        while (true) : (self.index += 1) {
            const byte = self.cmd_line[self.index];
            switch (byte) {
                0 => return null,
                ' ', '\t' => continue,
                else => break,
            }
        }

        return self.internalNext(allocator);
    }

    pub fn skip(self: *ArgIteratorWindows) bool {
        // march forward over whitespace
        while (true) : (self.index += 1) {
            const byte = self.cmd_line[self.index];
            switch (byte) {
                0 => return false,
                ' ', '\t' => continue,
                else => break,
            }
        }

        var backslash_count: usize = 0;
        while (true) : (self.index += 1) {
            const byte = self.cmd_line[self.index];
            switch (byte) {
                0 => return true,
                '"' => {
                    const quote_is_real = backslash_count % 2 == 0;
                    if (quote_is_real) {
                        self.seen_quote_count += 1;
                    }
                },
                '\\' => {
                    backslash_count += 1;
                },
                ' ', '\t' => {
                    if (self.seen_quote_count % 2 == 0 or self.seen_quote_count == self.quote_count) {
                        return true;
                    }
                    backslash_count = 0;
                },
                else => {
                    backslash_count = 0;
                    continue;
                },
            }
        }
    }

    fn internalNext(self: *ArgIteratorWindows, allocator: *Allocator) NextError![]u8 {
        var buf = try Buffer.initSize(allocator, 0);
        defer buf.deinit();

        var backslash_count: usize = 0;
        while (true) : (self.index += 1) {
            const byte = self.cmd_line[self.index];
            switch (byte) {
                0 => return buf.toOwnedSlice(),
                '"' => {
                    const quote_is_real = backslash_count % 2 == 0;
                    try self.emitBackslashes(&buf, backslash_count / 2);
                    backslash_count = 0;

                    if (quote_is_real) {
                        self.seen_quote_count += 1;
                        if (self.seen_quote_count == self.quote_count and self.seen_quote_count % 2 == 1) {
                            try buf.appendByte('"');
                        }
                    } else {
                        try buf.appendByte('"');
                    }
                },
                '\\' => {
                    backslash_count += 1;
                },
                ' ', '\t' => {
                    try self.emitBackslashes(&buf, backslash_count);
                    backslash_count = 0;
                    if (self.seen_quote_count % 2 == 1 and self.seen_quote_count != self.quote_count) {
                        try buf.appendByte(byte);
                    } else {
                        return buf.toOwnedSlice();
                    }
                },
                else => {
                    try self.emitBackslashes(&buf, backslash_count);
                    backslash_count = 0;
                    try buf.appendByte(byte);
                },
            }
        }
    }

    fn emitBackslashes(self: *ArgIteratorWindows, buf: *Buffer, emit_count: usize) !void {
        var i: usize = 0;
        while (i < emit_count) : (i += 1) {
            try buf.appendByte('\\');
        }
    }

    fn countQuotes(cmd_line: [*]const u8) usize {
        var result: usize = 0;
        var backslash_count: usize = 0;
        var index: usize = 0;
        while (true) : (index += 1) {
            const byte = cmd_line[index];
            switch (byte) {
                0 => return result,
                '\\' => backslash_count += 1,
                '"' => {
                    result += 1 - (backslash_count % 2);
                    backslash_count = 0;
                },
                else => {
                    backslash_count = 0;
                },
            }
        }
    }
};

pub const ArgIterator = struct.{
    const InnerType = if (builtin.os == Os.windows) ArgIteratorWindows else ArgIteratorPosix;

    inner: InnerType,

    pub fn init() ArgIterator {
        return ArgIterator.{ .inner = InnerType.init() };
    }

    pub const NextError = ArgIteratorWindows.NextError;

    /// You must free the returned memory when done.
    pub fn next(self: *ArgIterator, allocator: *Allocator) ?(NextError![]u8) {
        if (builtin.os == Os.windows) {
            return self.inner.next(allocator);
        } else {
            return mem.dupe(allocator, u8, self.inner.next() orelse return null);
        }
    }

    /// If you only are targeting posix you can call this and not need an allocator.
    pub fn nextPosix(self: *ArgIterator) ?[]const u8 {
        return self.inner.next();
    }

    /// Parse past 1 argument without capturing it.
    /// Returns `true` if skipped an arg, `false` if we are at the end.
    pub fn skip(self: *ArgIterator) bool {
        return self.inner.skip();
    }
};

pub fn args() ArgIterator {
    return ArgIterator.init();
}

/// Caller must call argsFree on result.
pub fn argsAlloc(allocator: *mem.Allocator) ![]const []u8 {
    // TODO refactor to only make 1 allocation.
    var it = args();
    var contents = try Buffer.initSize(allocator, 0);
    defer contents.deinit();

    var slice_list = ArrayList(usize).init(allocator);
    defer slice_list.deinit();

    while (it.next(allocator)) |arg_or_err| {
        const arg = try arg_or_err;
        defer allocator.free(arg);
        try contents.append(arg);
        try slice_list.append(arg.len);
    }

    const contents_slice = contents.toSliceConst();
    const slice_sizes = slice_list.toSliceConst();
    const slice_list_bytes = try math.mul(usize, @sizeOf([]u8), slice_sizes.len);
    const total_bytes = try math.add(usize, slice_list_bytes, contents_slice.len);
    const buf = try allocator.alignedAlloc(u8, @alignOf([]u8), total_bytes);
    errdefer allocator.free(buf);

    const result_slice_list = @bytesToSlice([]u8, buf[0..slice_list_bytes]);
    const result_contents = buf[slice_list_bytes..];
    mem.copy(u8, result_contents, contents_slice);

    var contents_index: usize = 0;
    for (slice_sizes) |len, i| {
        const new_index = contents_index + len;
        result_slice_list[i] = result_contents[contents_index..new_index];
        contents_index = new_index;
    }

    return result_slice_list;
}

pub fn argsFree(allocator: *mem.Allocator, args_alloc: []const []u8) void {
    var total_bytes: usize = 0;
    for (args_alloc) |arg| {
        total_bytes += @sizeOf([]u8) + arg.len;
    }
    const unaligned_allocated_buf = @ptrCast([*]const u8, args_alloc.ptr)[0..total_bytes];
    const aligned_allocated_buf = @alignCast(@alignOf([]u8), unaligned_allocated_buf);
    return allocator.free(aligned_allocated_buf);
}

test "windows arg parsing" {
    testWindowsCmdLine(c"a   b\tc d", [][]const u8.{ "a", "b", "c", "d" });
    testWindowsCmdLine(c"\"abc\" d e", [][]const u8.{ "abc", "d", "e" });
    testWindowsCmdLine(c"a\\\\\\b d\"e f\"g h", [][]const u8.{ "a\\\\\\b", "de fg", "h" });
    testWindowsCmdLine(c"a\\\\\\\"b c d", [][]const u8.{ "a\\\"b", "c", "d" });
    testWindowsCmdLine(c"a\\\\\\\\\"b c\" d e", [][]const u8.{ "a\\\\b c", "d", "e" });
    testWindowsCmdLine(c"a   b\tc \"d f", [][]const u8.{ "a", "b", "c", "\"d", "f" });

    testWindowsCmdLine(c"\".\\..\\zig-cache\\build\" \"bin\\zig.exe\" \".\\..\" \".\\..\\zig-cache\" \"--help\"", [][]const u8.{
        ".\\..\\zig-cache\\build",
        "bin\\zig.exe",
        ".\\..",
        ".\\..\\zig-cache",
        "--help",
    });
}

fn testWindowsCmdLine(input_cmd_line: [*]const u8, expected_args: []const []const u8) void {
    var it = ArgIteratorWindows.initWithCmdLine(input_cmd_line);
    for (expected_args) |expected_arg| {
        const arg = it.next(debug.global_allocator).? catch unreachable;
        assert(mem.eql(u8, arg, expected_arg));
    }
    assert(it.next(debug.global_allocator) == null);
}

// TODO make this a build variable that you can set
const unexpected_error_tracing = false;
const UnexpectedError = error.{
    /// The Operating System returned an undocumented error code.
    Unexpected,
};

/// Call this when you made a syscall or something that sets errno
/// and you get an unexpected error.
pub fn unexpectedErrorPosix(errno: usize) UnexpectedError {
    if (unexpected_error_tracing) {
        debug.warn("unexpected errno: {}\n", errno);
        debug.dumpCurrentStackTrace(null);
    }
    return error.Unexpected;
}

/// Call this when you made a windows DLL call or something that does SetLastError
/// and you get an unexpected error.
pub fn unexpectedErrorWindows(err: windows.DWORD) UnexpectedError {
    if (unexpected_error_tracing) {
        debug.warn("unexpected GetLastError(): {}\n", err);
        @breakpoint();
        debug.dumpCurrentStackTrace(null);
    }
    return error.Unexpected;
}

pub fn openSelfExe() !os.File {
    switch (builtin.os) {
        Os.linux => return os.File.openReadC(c"/proc/self/exe"),
        Os.macosx, Os.ios => {
            var buf: [MAX_PATH_BYTES]u8 = undefined;
            const self_exe_path = try selfExePath(&buf);
            buf[self_exe_path.len] = 0;
            return os.File.openReadC(self_exe_path.ptr);
        },
        Os.windows => {
            var buf: [windows_util.PATH_MAX_WIDE]u16 = undefined;
            const wide_slice = try selfExePathW(&buf);
            return os.File.openReadW(wide_slice.ptr);
        },
        else => @compileError("Unsupported OS"),
    }
}

test "openSelfExe" {
    switch (builtin.os) {
        Os.linux, Os.macosx, Os.ios, Os.windows => (try openSelfExe()).close(),
        else => return error.SkipZigTest, // Unsupported OS.
    }
}

pub fn selfExePathW(out_buffer: *[windows_util.PATH_MAX_WIDE]u16) ![]u16 {
    const casted_len = @intCast(windows.DWORD, out_buffer.len); // TODO shouldn't need this cast
    const rc = windows.GetModuleFileNameW(null, out_buffer, casted_len);
    assert(rc <= out_buffer.len);
    if (rc == 0) {
        const err = windows.GetLastError();
        switch (err) {
            else => return unexpectedErrorWindows(err),
        }
    }
    return out_buffer[0..rc];
}

/// Get the path to the current executable.
/// If you only need the directory, use selfExeDirPath.
/// If you only want an open file handle, use openSelfExe.
/// This function may return an error if the current executable
/// was deleted after spawning.
/// Returned value is a slice of out_buffer.
///
/// On Linux, depends on procfs being mounted. If the currently executing binary has
/// been deleted, the file path looks something like `/a/b/c/exe (deleted)`.
/// TODO make the return type of this a null terminated pointer
pub fn selfExePath(out_buffer: *[MAX_PATH_BYTES]u8) ![]u8 {
    switch (builtin.os) {
        Os.linux => return readLink(out_buffer, "/proc/self/exe"),
        Os.windows => {
            var utf16le_buf: [windows_util.PATH_MAX_WIDE]u16 = undefined;
            const utf16le_slice = try selfExePathW(&utf16le_buf);
            // Trust that Windows gives us valid UTF-16LE.
            const end_index = std.unicode.utf16leToUtf8(out_buffer, utf16le_slice) catch unreachable;
            return out_buffer[0..end_index];
        },
        Os.macosx, Os.ios => {
            var u32_len: u32 = @intCast(u32, out_buffer.len); // TODO shouldn't need this cast
            const rc = c._NSGetExecutablePath(out_buffer, &u32_len);
            if (rc != 0) return error.NameTooLong;
            return mem.toSlice(u8, out_buffer);
        },
        else => @compileError("Unsupported OS"),
    }
}

/// `selfExeDirPath` except allocates the result on the heap.
/// Caller owns returned memory.
pub fn selfExeDirPathAlloc(allocator: *Allocator) ![]u8 {
    var buf: [MAX_PATH_BYTES]u8 = undefined;
    return mem.dupe(allocator, u8, try selfExeDirPath(&buf));
}

/// Get the directory path that contains the current executable.
/// Returned value is a slice of out_buffer.
pub fn selfExeDirPath(out_buffer: *[MAX_PATH_BYTES]u8) ![]const u8 {
    switch (builtin.os) {
        Os.linux => {
            // If the currently executing binary has been deleted,
            // the file path looks something like `/a/b/c/exe (deleted)`
            // This path cannot be opened, but it's valid for determining the directory
            // the executable was in when it was run.
            const full_exe_path = try readLinkC(out_buffer, c"/proc/self/exe");
            // Assume that /proc/self/exe has an absolute path, and therefore dirname
            // will not return null.
            return path.dirname(full_exe_path).?;
        },
        Os.windows, Os.macosx, Os.ios => {
            const self_exe_path = try selfExePath(out_buffer);
            // Assume that the OS APIs return absolute paths, and therefore dirname
            // will not return null.
            return path.dirname(self_exe_path).?;
        },
        else => @compileError("Unsupported OS"),
    }
}

pub fn isTty(handle: FileHandle) bool {
    if (is_windows) {
        return windows_util.windowsIsTty(handle);
    } else {
        if (builtin.link_libc) {
            return c.isatty(handle) != 0;
        } else {
            return posix.isatty(handle);
        }
    }
}

pub const PosixSocketError = error.{
    /// Permission to create a socket of the specified type and/or
    /// pro‐tocol is denied.
    PermissionDenied,

    /// The implementation does not support the specified address family.
    AddressFamilyNotSupported,

    /// Unknown protocol, or protocol family not available.
    ProtocolFamilyNotAvailable,

    /// The per-process limit on the number of open file descriptors has been reached.
    ProcessFdQuotaExceeded,

    /// The system-wide limit on the total number of open files has been reached.
    SystemFdQuotaExceeded,

    /// Insufficient memory is available. The socket cannot be created until sufficient
    /// resources are freed.
    SystemResources,

    /// The protocol type or the specified protocol is not supported within this domain.
    ProtocolNotSupported,
};

pub fn posixSocket(domain: u32, socket_type: u32, protocol: u32) !i32 {
    const rc = posix.socket(domain, socket_type, protocol);
    const err = posix.getErrno(rc);
    switch (err) {
        0 => return @intCast(i32, rc),
        posix.EACCES => return PosixSocketError.PermissionDenied,
        posix.EAFNOSUPPORT => return PosixSocketError.AddressFamilyNotSupported,
        posix.EINVAL => return PosixSocketError.ProtocolFamilyNotAvailable,
        posix.EMFILE => return PosixSocketError.ProcessFdQuotaExceeded,
        posix.ENFILE => return PosixSocketError.SystemFdQuotaExceeded,
        posix.ENOBUFS, posix.ENOMEM => return PosixSocketError.SystemResources,
        posix.EPROTONOSUPPORT => return PosixSocketError.ProtocolNotSupported,
        else => return unexpectedErrorPosix(err),
    }
}

pub const PosixBindError = error.{
    /// The address is protected, and the user is not the superuser.
    /// For UNIX domain sockets: Search permission is denied on  a  component
    /// of  the  path  prefix.
    AccessDenied,

    /// The given address is already in use, or in the case of Internet domain sockets,
    /// The  port number was specified as zero in the socket
    /// address structure, but, upon attempting to bind to  an  ephemeral  port,  it  was
    /// determined  that  all  port  numbers in the ephemeral port range are currently in
    /// use.  See the discussion of /proc/sys/net/ipv4/ip_local_port_range ip(7).
    AddressInUse,

    /// A nonexistent interface was requested or the requested address was not local.
    AddressNotAvailable,

    /// Too many symbolic links were encountered in resolving addr.
    SymLinkLoop,

    /// addr is too long.
    NameTooLong,

    /// A component in the directory prefix of the socket pathname does not exist.
    FileNotFound,

    /// Insufficient kernel memory was available.
    SystemResources,

    /// A component of the path prefix is not a directory.
    NotDir,

    /// The socket inode would reside on a read-only filesystem.
    ReadOnlyFileSystem,

    /// See https://github.com/ziglang/zig/issues/1396
    Unexpected,
};

/// addr is `&const T` where T is one of the sockaddr
pub fn posixBind(fd: i32, addr: *const posix.sockaddr) PosixBindError!void {
    const rc = posix.bind(fd, addr, @sizeOf(posix.sockaddr));
    const err = posix.getErrno(rc);
    switch (err) {
        0 => return,
        posix.EACCES => return PosixBindError.AccessDenied,
        posix.EADDRINUSE => return PosixBindError.AddressInUse,
        posix.EBADF => unreachable, // always a race condition if this error is returned
        posix.EINVAL => unreachable,
        posix.ENOTSOCK => unreachable,
        posix.EADDRNOTAVAIL => return PosixBindError.AddressNotAvailable,
        posix.EFAULT => unreachable,
        posix.ELOOP => return PosixBindError.SymLinkLoop,
        posix.ENAMETOOLONG => return PosixBindError.NameTooLong,
        posix.ENOENT => return PosixBindError.FileNotFound,
        posix.ENOMEM => return PosixBindError.SystemResources,
        posix.ENOTDIR => return PosixBindError.NotDir,
        posix.EROFS => return PosixBindError.ReadOnlyFileSystem,
        else => return unexpectedErrorPosix(err),
    }
}

const PosixListenError = error.{
    /// Another socket is already listening on the same port.
    /// For Internet domain sockets, the  socket referred to by sockfd had not previously
    /// been bound to an address and, upon attempting to bind it to an ephemeral port, it
    /// was determined that all port numbers in the ephemeral port range are currently in
    /// use.  See the discussion of /proc/sys/net/ipv4/ip_local_port_range in ip(7).
    AddressInUse,

    /// The file descriptor sockfd does not refer to a socket.
    FileDescriptorNotASocket,

    /// The socket is not of a type that supports the listen() operation.
    OperationNotSupported,

    /// See https://github.com/ziglang/zig/issues/1396
    Unexpected,
};

pub fn posixListen(sockfd: i32, backlog: u32) PosixListenError!void {
    const rc = posix.listen(sockfd, backlog);
    const err = posix.getErrno(rc);
    switch (err) {
        0 => return,
        posix.EADDRINUSE => return PosixListenError.AddressInUse,
        posix.EBADF => unreachable,
        posix.ENOTSOCK => return PosixListenError.FileDescriptorNotASocket,
        posix.EOPNOTSUPP => return PosixListenError.OperationNotSupported,
        else => return unexpectedErrorPosix(err),
    }
}

pub const PosixAcceptError = error.{
    ConnectionAborted,

    /// The per-process limit on the number of open file descriptors has been reached.
    ProcessFdQuotaExceeded,

    /// The system-wide limit on the total number of open files has been reached.
    SystemFdQuotaExceeded,

    /// Not enough free memory.  This often means that the memory allocation  is  limited
    /// by the socket buffer limits, not by the system memory.
    SystemResources,

    /// The file descriptor sockfd does not refer to a socket.
    FileDescriptorNotASocket,

    /// The referenced socket is not of type SOCK_STREAM.
    OperationNotSupported,

    ProtocolFailure,

    /// Firewall rules forbid connection.
    BlockedByFirewall,

    /// See https://github.com/ziglang/zig/issues/1396
    Unexpected,
};

pub fn posixAccept(fd: i32, addr: *posix.sockaddr, flags: u32) PosixAcceptError!i32 {
    while (true) {
        var sockaddr_size = u32(@sizeOf(posix.sockaddr));
        const rc = posix.accept4(fd, addr, &sockaddr_size, flags);
        const err = posix.getErrno(rc);
        switch (err) {
            0 => return @intCast(i32, rc),
            posix.EINTR => continue,
            else => return unexpectedErrorPosix(err),

            posix.EAGAIN => unreachable, // use posixAsyncAccept for non-blocking
            posix.EBADF => unreachable, // always a race condition
            posix.ECONNABORTED => return PosixAcceptError.ConnectionAborted,
            posix.EFAULT => unreachable,
            posix.EINVAL => unreachable,
            posix.EMFILE => return PosixAcceptError.ProcessFdQuotaExceeded,
            posix.ENFILE => return PosixAcceptError.SystemFdQuotaExceeded,
            posix.ENOBUFS => return PosixAcceptError.SystemResources,
            posix.ENOMEM => return PosixAcceptError.SystemResources,
            posix.ENOTSOCK => return PosixAcceptError.FileDescriptorNotASocket,
            posix.EOPNOTSUPP => return PosixAcceptError.OperationNotSupported,
            posix.EPROTO => return PosixAcceptError.ProtocolFailure,
            posix.EPERM => return PosixAcceptError.BlockedByFirewall,
        }
    }
}

/// Returns -1 if would block.
pub fn posixAsyncAccept(fd: i32, addr: *posix.sockaddr, flags: u32) PosixAcceptError!i32 {
    while (true) {
        var sockaddr_size = u32(@sizeOf(posix.sockaddr));
        const rc = posix.accept4(fd, addr, &sockaddr_size, flags);
        const err = posix.getErrno(rc);
        switch (err) {
            0 => return @intCast(i32, rc),
            posix.EINTR => continue,
            else => return unexpectedErrorPosix(err),

            posix.EAGAIN => return -1,
            posix.EBADF => unreachable, // always a race condition
            posix.ECONNABORTED => return PosixAcceptError.ConnectionAborted,
            posix.EFAULT => unreachable,
            posix.EINVAL => unreachable,
            posix.EMFILE => return PosixAcceptError.ProcessFdQuotaExceeded,
            posix.ENFILE => return PosixAcceptError.SystemFdQuotaExceeded,
            posix.ENOBUFS => return PosixAcceptError.SystemResources,
            posix.ENOMEM => return PosixAcceptError.SystemResources,
            posix.ENOTSOCK => return PosixAcceptError.FileDescriptorNotASocket,
            posix.EOPNOTSUPP => return PosixAcceptError.OperationNotSupported,
            posix.EPROTO => return PosixAcceptError.ProtocolFailure,
            posix.EPERM => return PosixAcceptError.BlockedByFirewall,
        }
    }
}

pub const LinuxEpollCreateError = error.{
    /// The  per-user   limit   on   the   number   of   epoll   instances   imposed   by
    /// /proc/sys/fs/epoll/max_user_instances  was encountered.  See epoll(7) for further
    /// details.
    /// Or, The per-process limit on the number of open file descriptors has been reached.
    ProcessFdQuotaExceeded,

    /// The system-wide limit on the total number of open files has been reached.
    SystemFdQuotaExceeded,

    /// There was insufficient memory to create the kernel object.
    SystemResources,

    /// See https://github.com/ziglang/zig/issues/1396
    Unexpected,
};

pub fn linuxEpollCreate(flags: u32) LinuxEpollCreateError!i32 {
    const rc = posix.epoll_create1(flags);
    const err = posix.getErrno(rc);
    switch (err) {
        0 => return @intCast(i32, rc),
        else => return unexpectedErrorPosix(err),

        posix.EINVAL => unreachable,
        posix.EMFILE => return LinuxEpollCreateError.ProcessFdQuotaExceeded,
        posix.ENFILE => return LinuxEpollCreateError.SystemFdQuotaExceeded,
        posix.ENOMEM => return LinuxEpollCreateError.SystemResources,
    }
}

pub const LinuxEpollCtlError = error.{
    /// op was EPOLL_CTL_ADD, and the supplied file descriptor fd is  already  registered
    /// with this epoll instance.
    FileDescriptorAlreadyPresentInSet,

    /// fd refers to an epoll instance and this EPOLL_CTL_ADD operation would result in a
    /// circular loop of epoll instances monitoring one another.
    OperationCausesCircularLoop,

    /// op was EPOLL_CTL_MOD or EPOLL_CTL_DEL, and fd is not registered with  this  epoll
    /// instance.
    FileDescriptorNotRegistered,

    /// There was insufficient memory to handle the requested op control operation.
    SystemResources,

    /// The  limit  imposed  by /proc/sys/fs/epoll/max_user_watches was encountered while
    /// trying to register (EPOLL_CTL_ADD) a new file descriptor on  an  epoll  instance.
    /// See epoll(7) for further details.
    UserResourceLimitReached,

    /// The target file fd does not support epoll.  This error can occur if fd refers to,
    /// for example, a regular file or a directory.
    FileDescriptorIncompatibleWithEpoll,

    /// See https://github.com/ziglang/zig/issues/1396
    Unexpected,
};

pub fn linuxEpollCtl(epfd: i32, op: u32, fd: i32, event: *linux.epoll_event) LinuxEpollCtlError!void {
    const rc = posix.epoll_ctl(epfd, op, fd, event);
    const err = posix.getErrno(rc);
    switch (err) {
        0 => return,
        else => return unexpectedErrorPosix(err),

        posix.EBADF => unreachable, // always a race condition if this happens
        posix.EEXIST => return LinuxEpollCtlError.FileDescriptorAlreadyPresentInSet,
        posix.EINVAL => unreachable,
        posix.ELOOP => return LinuxEpollCtlError.OperationCausesCircularLoop,
        posix.ENOENT => return LinuxEpollCtlError.FileDescriptorNotRegistered,
        posix.ENOMEM => return LinuxEpollCtlError.SystemResources,
        posix.ENOSPC => return LinuxEpollCtlError.UserResourceLimitReached,
        posix.EPERM => return LinuxEpollCtlError.FileDescriptorIncompatibleWithEpoll,
    }
}

pub fn linuxEpollWait(epfd: i32, events: []linux.epoll_event, timeout: i32) usize {
    while (true) {
        const rc = posix.epoll_wait(epfd, events.ptr, @intCast(u32, events.len), timeout);
        const err = posix.getErrno(rc);
        switch (err) {
            0 => return rc,
            posix.EINTR => continue,
            posix.EBADF => unreachable,
            posix.EFAULT => unreachable,
            posix.EINVAL => unreachable,
            else => unreachable,
        }
    }
}

pub const LinuxEventFdError = error.{
    InvalidFlagValue,
    SystemResources,
    ProcessFdQuotaExceeded,
    SystemFdQuotaExceeded,

    /// See https://github.com/ziglang/zig/issues/1396
    Unexpected,
};

pub fn linuxEventFd(initval: u32, flags: u32) LinuxEventFdError!i32 {
    const rc = posix.eventfd(initval, flags);
    const err = posix.getErrno(rc);
    switch (err) {
        0 => return @intCast(i32, rc),
        else => return unexpectedErrorPosix(err),

        posix.EINVAL => return LinuxEventFdError.InvalidFlagValue,
        posix.EMFILE => return LinuxEventFdError.ProcessFdQuotaExceeded,
        posix.ENFILE => return LinuxEventFdError.SystemFdQuotaExceeded,
        posix.ENODEV => return LinuxEventFdError.SystemResources,
        posix.ENOMEM => return LinuxEventFdError.SystemResources,
    }
}

pub const PosixGetSockNameError = error.{
    /// Insufficient resources were available in the system to perform the operation.
    SystemResources,

    /// See https://github.com/ziglang/zig/issues/1396
    Unexpected,
};

pub fn posixGetSockName(sockfd: i32) PosixGetSockNameError!posix.sockaddr {
    var addr: posix.sockaddr = undefined;
    var addrlen: posix.socklen_t = @sizeOf(posix.sockaddr);
    const rc = posix.getsockname(sockfd, &addr, &addrlen);
    const err = posix.getErrno(rc);
    switch (err) {
        0 => return addr,
        else => return unexpectedErrorPosix(err),

        posix.EBADF => unreachable,
        posix.EFAULT => unreachable,
        posix.EINVAL => unreachable,
        posix.ENOTSOCK => unreachable,
        posix.ENOBUFS => return PosixGetSockNameError.SystemResources,
    }
}

pub const PosixConnectError = error.{
    /// For UNIX domain sockets, which are identified by pathname: Write permission is denied on  the  socket
    /// file,  or  search  permission  is  denied  for  one of the directories in the path prefix.
    /// or
    /// The user tried to connect to a broadcast address without having the socket broadcast flag enabled  or
    /// the connection request failed because of a local firewall rule.
    PermissionDenied,

    /// Local address is already in use.
    AddressInUse,

    /// (Internet  domain  sockets)  The  socket  referred  to  by sockfd had not previously been bound to an
    /// address and, upon attempting to bind it to an ephemeral port, it was determined that all port numbers
    /// in    the    ephemeral    port    range    are   currently   in   use.    See   the   discussion   of
    /// /proc/sys/net/ipv4/ip_local_port_range in ip(7).
    AddressNotAvailable,

    /// The passed address didn't have the correct address family in its sa_family field.
    AddressFamilyNotSupported,

    /// Insufficient entries in the routing cache.
    SystemResources,

    /// A connect() on a stream socket found no one listening on the remote address.
    ConnectionRefused,

    /// Network is unreachable.
    NetworkUnreachable,

    /// Timeout  while  attempting  connection.   The server may be too busy to accept new connections.  Note
    /// that for IP sockets the timeout may be very long when syncookies are enabled on the server.
    ConnectionTimedOut,

    /// See https://github.com/ziglang/zig/issues/1396
    Unexpected,
};

pub fn posixConnect(sockfd: i32, sockaddr: *const posix.sockaddr) PosixConnectError!void {
    while (true) {
        const rc = posix.connect(sockfd, sockaddr, @sizeOf(posix.sockaddr));
        const err = posix.getErrno(rc);
        switch (err) {
            0 => return,
            else => return unexpectedErrorPosix(err),

            posix.EACCES => return PosixConnectError.PermissionDenied,
            posix.EPERM => return PosixConnectError.PermissionDenied,
            posix.EADDRINUSE => return PosixConnectError.AddressInUse,
            posix.EADDRNOTAVAIL => return PosixConnectError.AddressNotAvailable,
            posix.EAFNOSUPPORT => return PosixConnectError.AddressFamilyNotSupported,
            posix.EAGAIN => return PosixConnectError.SystemResources,
            posix.EALREADY => unreachable, // The socket is nonblocking and a previous connection attempt has not yet been completed.
            posix.EBADF => unreachable, // sockfd is not a valid open file descriptor.
            posix.ECONNREFUSED => return PosixConnectError.ConnectionRefused,
            posix.EFAULT => unreachable, // The socket structure address is outside the user's address space.
            posix.EINPROGRESS => unreachable, // The socket is nonblocking and the connection cannot be completed immediately.
            posix.EINTR => continue,
            posix.EISCONN => unreachable, // The socket is already connected.
            posix.ENETUNREACH => return PosixConnectError.NetworkUnreachable,
            posix.ENOTSOCK => unreachable, // The file descriptor sockfd does not refer to a socket.
            posix.EPROTOTYPE => unreachable, // The socket type does not support the requested communications protocol.
            posix.ETIMEDOUT => return PosixConnectError.ConnectionTimedOut,
        }
    }
}

/// Same as posixConnect except it is for blocking socket file descriptors.
/// It expects to receive EINPROGRESS.
pub fn posixConnectAsync(sockfd: i32, sockaddr: *const c_void, len: u32) PosixConnectError!void {
    while (true) {
        const rc = posix.connect(sockfd, sockaddr, len);
        const err = posix.getErrno(rc);
        switch (err) {
            0, posix.EINPROGRESS => return,
            else => return unexpectedErrorPosix(err),

            posix.EACCES => return PosixConnectError.PermissionDenied,
            posix.EPERM => return PosixConnectError.PermissionDenied,
            posix.EADDRINUSE => return PosixConnectError.AddressInUse,
            posix.EADDRNOTAVAIL => return PosixConnectError.AddressNotAvailable,
            posix.EAFNOSUPPORT => return PosixConnectError.AddressFamilyNotSupported,
            posix.EAGAIN => return PosixConnectError.SystemResources,
            posix.EALREADY => unreachable, // The socket is nonblocking and a previous connection attempt has not yet been completed.
            posix.EBADF => unreachable, // sockfd is not a valid open file descriptor.
            posix.ECONNREFUSED => return PosixConnectError.ConnectionRefused,
            posix.EFAULT => unreachable, // The socket structure address is outside the user's address space.
            posix.EINTR => continue,
            posix.EISCONN => unreachable, // The socket is already connected.
            posix.ENETUNREACH => return PosixConnectError.NetworkUnreachable,
            posix.ENOTSOCK => unreachable, // The file descriptor sockfd does not refer to a socket.
            posix.EPROTOTYPE => unreachable, // The socket type does not support the requested communications protocol.
            posix.ETIMEDOUT => return PosixConnectError.ConnectionTimedOut,
        }
    }
}

pub fn posixGetSockOptConnectError(sockfd: i32) PosixConnectError!void {
    var err_code: i32 = undefined;
    var size: u32 = @sizeOf(i32);
    const rc = posix.getsockopt(sockfd, posix.SOL_SOCKET, posix.SO_ERROR, @ptrCast([*]u8, &err_code), &size);
    assert(size == 4);
    const err = posix.getErrno(rc);
    switch (err) {
        0 => switch (err_code) {
            0 => return,
            else => return unexpectedErrorPosix(err),

            posix.EACCES => return PosixConnectError.PermissionDenied,
            posix.EPERM => return PosixConnectError.PermissionDenied,
            posix.EADDRINUSE => return PosixConnectError.AddressInUse,
            posix.EADDRNOTAVAIL => return PosixConnectError.AddressNotAvailable,
            posix.EAFNOSUPPORT => return PosixConnectError.AddressFamilyNotSupported,
            posix.EAGAIN => return PosixConnectError.SystemResources,
            posix.EALREADY => unreachable, // The socket is nonblocking and a previous connection attempt has not yet been completed.
            posix.EBADF => unreachable, // sockfd is not a valid open file descriptor.
            posix.ECONNREFUSED => return PosixConnectError.ConnectionRefused,
            posix.EFAULT => unreachable, // The socket structure address is outside the user's address space.
            posix.EISCONN => unreachable, // The socket is already connected.
            posix.ENETUNREACH => return PosixConnectError.NetworkUnreachable,
            posix.ENOTSOCK => unreachable, // The file descriptor sockfd does not refer to a socket.
            posix.EPROTOTYPE => unreachable, // The socket type does not support the requested communications protocol.
            posix.ETIMEDOUT => return PosixConnectError.ConnectionTimedOut,
        },
        else => return unexpectedErrorPosix(err),
        posix.EBADF => unreachable, // The argument sockfd is not a valid file descriptor.
        posix.EFAULT => unreachable, // The address pointed to by optval or optlen is not in a valid part of the process address space.
        posix.EINVAL => unreachable,
        posix.ENOPROTOOPT => unreachable, // The option is unknown at the level indicated.
        posix.ENOTSOCK => unreachable, // The file descriptor sockfd does not refer to a socket.
    }
}

pub const Thread = struct.{
    data: Data,

    pub const use_pthreads = is_posix and builtin.link_libc;

    /// Represents a kernel thread handle.
    /// May be an integer or a pointer depending on the platform.
    /// On Linux and POSIX, this is the same as Id.
    pub const Handle = if (use_pthreads)
        c.pthread_t
    else switch (builtin.os) {
        builtin.Os.linux => i32,
        builtin.Os.windows => windows.HANDLE,
        else => @compileError("Unsupported OS"),
    };

    /// Represents a unique ID per thread.
    /// May be an integer or pointer depending on the platform.
    /// On Linux and POSIX, this is the same as Handle.
    pub const Id = switch (builtin.os) {
        builtin.Os.windows => windows.DWORD,
        else => Handle,
    };

    pub const Data = if (use_pthreads)
        struct.{
            handle: Thread.Handle,
            stack_addr: usize,
            stack_len: usize,
        }
    else switch (builtin.os) {
        builtin.Os.linux => struct.{
            handle: Thread.Handle,
            stack_addr: usize,
            stack_len: usize,
        },
        builtin.Os.windows => struct.{
            handle: Thread.Handle,
            alloc_start: *c_void,
            heap_handle: windows.HANDLE,
        },
        else => @compileError("Unsupported OS"),
    };

    /// Returns the ID of the calling thread.
    /// Makes a syscall every time the function is called.
    /// On Linux and POSIX, this Id is the same as a Handle.
    pub fn getCurrentId() Id {
        if (use_pthreads) {
            return c.pthread_self();
        } else
            return switch (builtin.os) {
            builtin.Os.linux => linux.gettid(),
            builtin.Os.windows => windows.GetCurrentThreadId(),
            else => @compileError("Unsupported OS"),
        };
    }

    /// Returns the handle of this thread.
    /// On Linux and POSIX, this is the same as Id.
    pub fn handle(self: Thread) Handle {
        return self.data.handle;
    }

    pub fn wait(self: *const Thread) void {
        if (use_pthreads) {
            const err = c.pthread_join(self.data.handle, null);
            switch (err) {
                0 => {},
                posix.EINVAL => unreachable,
                posix.ESRCH => unreachable,
                posix.EDEADLK => unreachable,
                else => unreachable,
            }
            assert(posix.munmap(self.data.stack_addr, self.data.stack_len) == 0);
        } else switch (builtin.os) {
            builtin.Os.linux => {
                while (true) {
                    const pid_value = @atomicLoad(i32, &self.data.handle, builtin.AtomicOrder.SeqCst);
                    if (pid_value == 0) break;
                    const rc = linux.futex_wait(&self.data.handle, linux.FUTEX_WAIT, pid_value, null);
                    switch (linux.getErrno(rc)) {
                        0 => continue,
                        posix.EINTR => continue,
                        posix.EAGAIN => continue,
                        else => unreachable,
                    }
                }
                assert(posix.munmap(self.data.stack_addr, self.data.stack_len) == 0);
            },
            builtin.Os.windows => {
                assert(windows.WaitForSingleObject(self.data.handle, windows.INFINITE) == windows.WAIT_OBJECT_0);
                assert(windows.CloseHandle(self.data.handle) != 0);
                assert(windows.HeapFree(self.data.heap_handle, 0, self.data.alloc_start) != 0);
            },
            else => @compileError("Unsupported OS"),
        }
    }
};

pub const SpawnThreadError = error.{
    /// A system-imposed limit on the number of threads was encountered.
    /// There are a number of limits that may trigger this error:
    /// *  the  RLIMIT_NPROC soft resource limit (set via setrlimit(2)),
    ///    which limits the number of processes and threads for  a  real
    ///    user ID, was reached;
    /// *  the kernel's system-wide limit on the number of processes and
    ///    threads,  /proc/sys/kernel/threads-max,  was   reached   (see
    ///    proc(5));
    /// *  the  maximum  number  of  PIDs, /proc/sys/kernel/pid_max, was
    ///    reached (see proc(5)); or
    /// *  the PID limit (pids.max) imposed by the cgroup "process  num‐
    ///    ber" (PIDs) controller was reached.
    ThreadQuotaExceeded,

    /// The kernel cannot allocate sufficient memory to allocate a task structure
    /// for the child, or to copy those parts of the caller's context that need to
    /// be copied.
    SystemResources,

    /// Not enough userland memory to spawn the thread.
    OutOfMemory,

    /// See https://github.com/ziglang/zig/issues/1396
    Unexpected,
};

/// caller must call wait on the returned thread
/// fn startFn(@typeOf(context)) T
/// where T is u8, noreturn, void, or !void
/// caller must call wait on the returned thread
pub fn spawnThread(context: var, comptime startFn: var) SpawnThreadError!*Thread {
    // TODO compile-time call graph analysis to determine stack upper bound
    // https://github.com/ziglang/zig/issues/157
    const default_stack_size = 8 * 1024 * 1024;

    const Context = @typeOf(context);
    comptime assert(@ArgType(@typeOf(startFn), 0) == Context);

    if (builtin.os == builtin.Os.windows) {
        const WinThread = struct.{
            const OuterContext = struct.{
                thread: Thread,
                inner: Context,
            };
            extern fn threadMain(raw_arg: windows.LPVOID) windows.DWORD {
                const arg = if (@sizeOf(Context) == 0) {} else @ptrCast(*Context, @alignCast(@alignOf(Context), raw_arg)).*;
                switch (@typeId(@typeOf(startFn).ReturnType)) {
                    builtin.TypeId.Int => {
                        return startFn(arg);
                    },
                    builtin.TypeId.Void => {
                        startFn(arg);
                        return 0;
                    },
                    else => @compileError("expected return type of startFn to be 'u8', 'noreturn', 'void', or '!void'"),
                }
            }
        };

        const heap_handle = windows.GetProcessHeap() orelse return SpawnThreadError.OutOfMemory;
        const byte_count = @alignOf(WinThread.OuterContext) + @sizeOf(WinThread.OuterContext);
        const bytes_ptr = windows.HeapAlloc(heap_handle, 0, byte_count) orelse return SpawnThreadError.OutOfMemory;
        errdefer assert(windows.HeapFree(heap_handle, 0, bytes_ptr) != 0);
        const bytes = @ptrCast([*]u8, bytes_ptr)[0..byte_count];
        const outer_context = std.heap.FixedBufferAllocator.init(bytes).allocator.create(WinThread.OuterContext.{
            .thread = Thread.{
                .data = Thread.Data.{
                    .heap_handle = heap_handle,
                    .alloc_start = bytes_ptr,
                    .handle = undefined,
                },
            },
            .inner = context,
        }) catch unreachable;

        const parameter = if (@sizeOf(Context) == 0) null else @ptrCast(*c_void, &outer_context.inner);
        outer_context.thread.data.handle = windows.CreateThread(null, default_stack_size, WinThread.threadMain, parameter, 0, null) orelse {
            const err = windows.GetLastError();
            return switch (err) {
                else => os.unexpectedErrorWindows(err),
            };
        };
        return &outer_context.thread;
    }

    const MainFuncs = struct.{
        extern fn linuxThreadMain(ctx_addr: usize) u8 {
            const arg = if (@sizeOf(Context) == 0) {} else @intToPtr(*const Context, ctx_addr).*;

            switch (@typeId(@typeOf(startFn).ReturnType)) {
                builtin.TypeId.Int => {
                    return startFn(arg);
                },
                builtin.TypeId.Void => {
                    startFn(arg);
                    return 0;
                },
                else => @compileError("expected return type of startFn to be 'u8', 'noreturn', 'void', or '!void'"),
            }
        }
        extern fn posixThreadMain(ctx: ?*c_void) ?*c_void {
            if (@sizeOf(Context) == 0) {
                _ = startFn({});
                return null;
            } else {
                _ = startFn(@ptrCast(*const Context, @alignCast(@alignOf(Context), ctx)).*);
                return null;
            }
        }
    };

    const MAP_GROWSDOWN = if (builtin.os == builtin.Os.linux) linux.MAP_GROWSDOWN else 0;

    const mmap_len = default_stack_size;
    const stack_addr = posix.mmap(null, mmap_len, posix.PROT_READ | posix.PROT_WRITE, posix.MAP_PRIVATE | posix.MAP_ANONYMOUS | MAP_GROWSDOWN, -1, 0);
    if (stack_addr == posix.MAP_FAILED) return error.OutOfMemory;
    errdefer assert(posix.munmap(stack_addr, mmap_len) == 0);

    var stack_end: usize = stack_addr + mmap_len;
    var arg: usize = undefined;
    if (@sizeOf(Context) != 0) {
        stack_end -= @sizeOf(Context);
        stack_end -= stack_end % @alignOf(Context);
        assert(stack_end >= stack_addr);
        const context_ptr = @alignCast(@alignOf(Context), @intToPtr(*Context, stack_end));
        context_ptr.* = context;
        arg = stack_end;
    }

    stack_end -= @sizeOf(Thread);
    stack_end -= stack_end % @alignOf(Thread);
    assert(stack_end >= stack_addr);
    const thread_ptr = @alignCast(@alignOf(Thread), @intToPtr(*Thread, stack_end));

    thread_ptr.data.stack_addr = stack_addr;
    thread_ptr.data.stack_len = mmap_len;

    if (builtin.os == builtin.Os.windows) {
        // use windows API directly
        @compileError("TODO support spawnThread for Windows");
    } else if (Thread.use_pthreads) {
        // use pthreads
        var attr: c.pthread_attr_t = undefined;
        if (c.pthread_attr_init(&attr) != 0) return SpawnThreadError.SystemResources;
        defer assert(c.pthread_attr_destroy(&attr) == 0);

        // align to page
        stack_end -= stack_end % os.page_size;
        assert(c.pthread_attr_setstack(&attr, @intToPtr(*c_void, stack_addr), stack_end - stack_addr) == 0);

        const err = c.pthread_create(&thread_ptr.data.handle, &attr, MainFuncs.posixThreadMain, @intToPtr(*c_void, arg));
        switch (err) {
            0 => return thread_ptr,
            posix.EAGAIN => return SpawnThreadError.SystemResources,
            posix.EPERM => unreachable,
            posix.EINVAL => unreachable,
            else => return unexpectedErrorPosix(@intCast(usize, err)),
        }
    } else if (builtin.os == builtin.Os.linux) {
        // use linux API directly.  TODO use posix.CLONE_SETTLS and initialize thread local storage correctly
        const flags = posix.CLONE_VM | posix.CLONE_FS | posix.CLONE_FILES | posix.CLONE_SIGHAND | posix.CLONE_THREAD | posix.CLONE_SYSVSEM | posix.CLONE_PARENT_SETTID | posix.CLONE_CHILD_CLEARTID | posix.CLONE_DETACHED;
        const newtls: usize = 0;
        const rc = posix.clone(MainFuncs.linuxThreadMain, stack_end, flags, arg, &thread_ptr.data.handle, newtls, &thread_ptr.data.handle);
        const err = posix.getErrno(rc);
        switch (err) {
            0 => return thread_ptr,
            posix.EAGAIN => return SpawnThreadError.ThreadQuotaExceeded,
            posix.EINVAL => unreachable,
            posix.ENOMEM => return SpawnThreadError.SystemResources,
            posix.ENOSPC => unreachable,
            posix.EPERM => unreachable,
            posix.EUSERS => unreachable,
            else => return unexpectedErrorPosix(err),
        }
    } else {
        @compileError("Unsupported OS");
    }
}

pub fn posixWait(pid: i32) i32 {
    var status: i32 = undefined;
    while (true) {
        const err = posix.getErrno(posix.waitpid(pid, &status, 0));
        switch (err) {
            0 => return status,
            posix.EINTR => continue,
            posix.ECHILD => unreachable, // The process specified does not exist. It would be a race condition to handle this error.
            posix.EINVAL => unreachable, // The options argument was invalid
            else => unreachable,
        }
    }
}

pub fn posixFStat(fd: i32) !posix.Stat {
    var stat: posix.Stat = undefined;
    const err = posix.getErrno(posix.fstat(fd, &stat));
    if (err > 0) {
        return switch (err) {
            // We do not make this an error code because if you get EBADF it's always a bug,
            // since the fd could have been reused.
            posix.EBADF => unreachable,
            posix.ENOMEM => error.SystemResources,
            else => os.unexpectedErrorPosix(err),
        };
    }

    return stat;
}

pub const CpuCountError = error.{
    OutOfMemory,
    PermissionDenied,

    /// See https://github.com/ziglang/zig/issues/1396
    Unexpected,
};

pub fn cpuCount(fallback_allocator: *mem.Allocator) CpuCountError!usize {
    switch (builtin.os) {
        builtin.Os.macosx => {
            var count: c_int = undefined;
            var count_len: usize = @sizeOf(c_int);
            const rc = posix.sysctlbyname(c"hw.logicalcpu", @ptrCast(*c_void, &count), &count_len, null, 0);
            const err = posix.getErrno(rc);
            switch (err) {
                0 => return @intCast(usize, count),
                posix.EFAULT => unreachable,
                posix.EINVAL => unreachable,
                posix.ENOMEM => return CpuCountError.OutOfMemory,
                posix.ENOTDIR => unreachable,
                posix.EISDIR => unreachable,
                posix.ENOENT => unreachable,
                posix.EPERM => unreachable,
                else => return os.unexpectedErrorPosix(err),
            }
        },
        builtin.Os.linux => {
            const usize_count = 16;
            const allocator = std.heap.stackFallback(usize_count * @sizeOf(usize), fallback_allocator).get();

            var set = try allocator.alloc(usize, usize_count);
            defer allocator.free(set);

            while (true) {
                const rc = posix.sched_getaffinity(0, set);
                const err = posix.getErrno(rc);
                switch (err) {
                    0 => {
                        if (rc < set.len * @sizeOf(usize)) {
                            const result = set[0 .. rc / @sizeOf(usize)];
                            var sum: usize = 0;
                            for (result) |x| {
                                sum += @popCount(x);
                            }
                            return sum;
                        } else {
                            set = try allocator.realloc(usize, set, set.len * 2);
                            continue;
                        }
                    },
                    posix.EFAULT => unreachable,
                    posix.EINVAL => unreachable,
                    posix.EPERM => return CpuCountError.PermissionDenied,
                    posix.ESRCH => unreachable,
                    else => return os.unexpectedErrorPosix(err),
                }
            }
        },
        builtin.Os.windows => {
            var system_info: windows.SYSTEM_INFO = undefined;
            windows.GetSystemInfo(&system_info);
            return @intCast(usize, system_info.dwNumberOfProcessors);
        },
        else => @compileError("unsupported OS"),
    }
}

pub const BsdKQueueError = error.{
    /// The per-process limit on the number of open file descriptors has been reached.
    ProcessFdQuotaExceeded,

    /// The system-wide limit on the total number of open files has been reached.
    SystemFdQuotaExceeded,

    /// See https://github.com/ziglang/zig/issues/1396
    Unexpected,
};

pub fn bsdKQueue() BsdKQueueError!i32 {
    const rc = posix.kqueue();
    const err = posix.getErrno(rc);
    switch (err) {
        0 => return @intCast(i32, rc),
        posix.EMFILE => return BsdKQueueError.ProcessFdQuotaExceeded,
        posix.ENFILE => return BsdKQueueError.SystemFdQuotaExceeded,
        else => return unexpectedErrorPosix(err),
    }
}

pub const BsdKEventError = error.{
    /// The process does not have permission to register a filter.
    AccessDenied,

    /// The event could not be found to be modified or deleted.
    EventNotFound,

    /// No memory was available to register the event.
    SystemResources,

    /// The specified process to attach to does not exist.
    ProcessNotFound,
};

pub fn bsdKEvent(
    kq: i32,
    changelist: []const posix.Kevent,
    eventlist: []posix.Kevent,
    timeout: ?*const posix.timespec,
) BsdKEventError!usize {
    while (true) {
        const rc = posix.kevent(kq, changelist, eventlist, timeout);
        const err = posix.getErrno(rc);
        switch (err) {
            0 => return rc,
            posix.EACCES => return BsdKEventError.AccessDenied,
            posix.EFAULT => unreachable,
            posix.EBADF => unreachable,
            posix.EINTR => continue,
            posix.EINVAL => unreachable,
            posix.ENOENT => return BsdKEventError.EventNotFound,
            posix.ENOMEM => return BsdKEventError.SystemResources,
            posix.ESRCH => return BsdKEventError.ProcessNotFound,
            else => unreachable,
        }
    }
}

pub fn linuxINotifyInit1(flags: u32) !i32 {
    const rc = linux.inotify_init1(flags);
    const err = posix.getErrno(rc);
    switch (err) {
        0 => return @intCast(i32, rc),
        posix.EINVAL => unreachable,
        posix.EMFILE => return error.ProcessFdQuotaExceeded,
        posix.ENFILE => return error.SystemFdQuotaExceeded,
        posix.ENOMEM => return error.SystemResources,
        else => return unexpectedErrorPosix(err),
    }
}

pub fn linuxINotifyAddWatchC(inotify_fd: i32, pathname: [*]const u8, mask: u32) !i32 {
    const rc = linux.inotify_add_watch(inotify_fd, pathname, mask);
    const err = posix.getErrno(rc);
    switch (err) {
        0 => return @intCast(i32, rc),
        posix.EACCES => return error.AccessDenied,
        posix.EBADF => unreachable,
        posix.EFAULT => unreachable,
        posix.EINVAL => unreachable,
        posix.ENAMETOOLONG => return error.NameTooLong,
        posix.ENOENT => return error.FileNotFound,
        posix.ENOMEM => return error.SystemResources,
        posix.ENOSPC => return error.UserResourceLimitReached,
        else => return unexpectedErrorPosix(err),
    }
}

pub fn linuxINotifyRmWatch(inotify_fd: i32, wd: i32) !void {
    const rc = linux.inotify_rm_watch(inotify_fd, wd);
    const err = posix.getErrno(rc);
    switch (err) {
        0 => return rc,
        posix.EBADF => unreachable,
        posix.EINVAL => unreachable,
        else => unreachable,
    }
}<|MERGE_RESOLUTION|>--- conflicted
+++ resolved
@@ -655,11 +655,7 @@
     }
 }
 
-<<<<<<< HEAD
-pub var linux_aux_raw = []usize.{0} ** 38;
-=======
 pub var linux_elf_aux_maybe: ?[*]std.elf.Auxv = null;
->>>>>>> 718fa90e
 pub var posix_environ_raw: [][*]u8 = undefined;
 
 /// See std.elf for the constants.
