--- conflicted
+++ resolved
@@ -116,15 +116,9 @@
         return !r.isOdd();
     }
 
-<<<<<<< HEAD
-    fn bitcount(self: Int) usize {
-        const u_bit_count = (self.len - 1) * Limb.bit_count + (Limb.bit_count - @clz(self.limbs[self.len - 1]));
-        return @boolToInt(!self.positive) + u_bit_count;
-=======
     // Returns the number of bits required to represent the absolute value of self.
     fn bitCountAbs(self: Int) usize {
         return (self.len - 1) * Limb.bit_count + (Limb.bit_count - @clz(self.limbs[self.len - 1]));
->>>>>>> 99153ac0
     }
 
     // Returns the number of bits required to represent the integer in twos-complement form.
